import * as anchor from '@project-serum/anchor';
import { assert } from 'chai';
import BN from 'bn.js';

import { Keypair } from '@solana/web3.js';
import { Program } from '@project-serum/anchor';
import {
	Admin,
	MARK_PRICE_PRECISION,
	calculateMarkPrice,
	ClearingHouseUser,
	PEG_PRECISION,
	PositionDirection,
	convertToNumber,
} from '../sdk/src';

import { Markets } from '../sdk/src/constants/markets';

import {
	createPriceFeed,
	mockUSDCMint,
	mockUserUSDCAccount,
} from './testHelpers';
import { QUOTE_PRECISION } from '../sdk/lib';

const ZERO = new BN(0);

describe('update k', () => {
	const provider = anchor.Provider.local();
	const connection = provider.connection;
	anchor.setProvider(provider);
	const chProgram = anchor.workspace.ClearingHouse as Program;

	let clearingHouse: Admin;

	let usdcMint: Keypair;
	let userUSDCAccount: Keypair;
	const initialSOLPrice = 150;

	// ammInvariant == k == x * y
	const mantissaSqrtScale = new BN(Math.sqrt(MARK_PRICE_PRECISION.toNumber()));
	const ammInitialQuoteAssetReserve = new anchor.BN(5 * 10 ** 13).mul(
		mantissaSqrtScale
	);
	const ammInitialBaseAssetReserve = new anchor.BN(5 * 10 ** 13).mul(
		mantissaSqrtScale
	);
	const usdcAmount = new BN(1e9 * 10 ** 6);

	let userAccount: ClearingHouseUser;

	before(async () => {
		usdcMint = await mockUSDCMint(provider);
		userUSDCAccount = await mockUserUSDCAccount(usdcMint, usdcAmount, provider);

		clearingHouse = Admin.from(
			connection,
			provider.wallet,
			chProgram.programId
		);
		await clearingHouse.initialize(usdcMint.publicKey, true);
		await clearingHouse.subscribe();

		const periodicity = new BN(60 * 60); // 1 HOUR

		const solUsdOracle = await createPriceFeed({
			oracleProgram: anchor.workspace.Pyth,
			initPrice: initialSOLPrice,
		});

		await clearingHouse.initializeMarket(
			Markets[0].marketIndex,
			solUsdOracle,
			ammInitialBaseAssetReserve,
			ammInitialQuoteAssetReserve,
			periodicity,
			new BN(initialSOLPrice * PEG_PRECISION.toNumber())
		);

		await clearingHouse.initializeUserAccount();
		userAccount = ClearingHouseUser.from(
			clearingHouse,
			provider.wallet.publicKey
		);
		await userAccount.subscribe();
	});

	after(async () => {
		await clearingHouse.unsubscribe();
		await userAccount.unsubscribe();
	});

	it('increase k (FREE)', async () => {
		const marketIndex = Markets[0].marketIndex;

		const marketsOld = await clearingHouse.getMarketsAccount();
		const oldKPrice = calculateMarkPrice(clearingHouse.getMarket(marketIndex));
		const ammOld = marketsOld.markets[0].amm;
		const newSqrtK = ammInitialBaseAssetReserve.mul(new BN(10));
		await clearingHouse.updateK(newSqrtK, marketIndex);

		await clearingHouse.fetchAccounts();
		const markets = await clearingHouse.getMarketsAccount();
		const newKPrice = calculateMarkPrice(clearingHouse.getMarket(marketIndex));

		const amm = markets.markets[0].amm;

		const marginOfError = new BN(100);

		console.log(
			'oldSqrtK',
			convertToNumber(ammOld.sqrtK),
			'oldKPrice:',
			convertToNumber(oldKPrice)
		);
		console.log(
			'newSqrtK',
			convertToNumber(newSqrtK),
			'newKPrice:',
			convertToNumber(newKPrice)
		);

		assert(ammOld.sqrtK.lt(amm.sqrtK));
		assert(newKPrice.sub(oldKPrice).abs().lt(marginOfError));
		assert(amm.sqrtK.eq(newSqrtK));
	});

	it('increase k base/quote imbalance (FREE)', async () => {
		await clearingHouse.depositCollateral(
			usdcAmount,
			userUSDCAccount.publicKey
		);

		const marketIndex = Markets[0].marketIndex;

		const marketsOld = await clearingHouse.getMarketsAccount();
		const targetPriceUp = new BN(
			initialSOLPrice * MARK_PRICE_PRECISION.toNumber() * 44.1
		);
		await clearingHouse.moveAmmToPrice(marketIndex, targetPriceUp);
		await clearingHouse.fetchAccounts();
		const oldKPrice = calculateMarkPrice(clearingHouse.getMarket(marketIndex));
		const ammOld = marketsOld.markets[0].amm;

		const newSqrtK = ammOld.sqrtK
			.mul(new BN(1.000132325235 * MARK_PRICE_PRECISION.toNumber()))
			.div(MARK_PRICE_PRECISION);
		await clearingHouse.updateK(newSqrtK, marketIndex);

		await clearingHouse.fetchAccounts();
		const markets = await clearingHouse.getMarketsAccount();
		const newKPrice = calculateMarkPrice(clearingHouse.getMarket(marketIndex));

		const amm = markets.markets[0].amm;

		const marginOfError = new BN(100);

		console.log(
			'oldSqrtK',
			convertToNumber(ammOld.sqrtK),
			'oldKPrice:',
			convertToNumber(oldKPrice)
		);
		console.log(
			'newSqrtK',
			convertToNumber(newSqrtK),
			'newKPrice:',
			convertToNumber(newKPrice)
		);

		assert(ammOld.sqrtK.lt(amm.sqrtK));
		assert(newKPrice.sub(oldKPrice).abs().lt(marginOfError));
		assert(amm.sqrtK.eq(newSqrtK));
	});

	it('failure: lower k (more than 2.5%) position imbalance (AMM PROFIT)', async () => {
		const marketIndex = Markets[0].marketIndex;

		const targetPriceBack = new BN(
			initialSOLPrice * MARK_PRICE_PRECISION.toNumber()
		);

		// const [direction, tradeSize, _] = clearingHouse.calculateTargetPriceTrade(
		// 	marketIndex,
		// 	targetPriceUp
		// );
		await clearingHouse.moveAmmToPrice(marketIndex, targetPriceBack);

		console.log('taking position');
		await clearingHouse.openPosition(
			PositionDirection.LONG,
			new BN(QUOTE_PRECISION),
			marketIndex
		);
		console.log('$1 position taken');
		await clearingHouse.fetchAccounts();
		const marketsOld = await clearingHouse.getMarketsAccount();
		assert(!marketsOld.markets[0].baseAssetAmount.eq(ZERO));

		const oldKPrice = calculateMarkPrice(clearingHouse.getMarket(marketIndex));
		const ammOld = marketsOld.markets[0].amm;
		console.log(
			'USER getTotalCollateral',
			convertToNumber(userAccount.getTotalCollateral(), QUOTE_PRECISION)
		);

		const newSqrtK = ammOld.sqrtK
			.mul(new BN(0.5 * MARK_PRICE_PRECISION.toNumber()))
			.div(MARK_PRICE_PRECISION);

<<<<<<< HEAD
		try{
			await clearingHouse.updateK(newSqrtK, marketIndex);
			assert(false);
		} catch{

			await clearingHouse.fetchAccounts();
			const marketsKChange = await clearingHouse.getMarketsAccount();
			const ammKChange = marketsKChange.markets[0].amm;
	
			const newKPrice = calculateMarkPrice(clearingHouse.getMarket(marketIndex));
	
			console.log('$1 position closing');
	
			await clearingHouse.closePosition(marketIndex);
			console.log('$1 position closed');
	
			const markets = await clearingHouse.getMarketsAccount();
	
			const amm = markets.markets[0].amm;
	
			const marginOfError = new BN(MARK_PRICE_PRECISION.div(new BN(1000))); // price change less than 3 decimal places
	
=======
		try {
			await clearingHouse.updateK(newSqrtK, marketIndex);
			assert(false);
		} catch {
			await clearingHouse.fetchAccounts();
			const marketsKChange = await clearingHouse.getMarketsAccount();
			const ammKChange = marketsKChange.markets[0].amm;

			const newKPrice = calculateMarkPrice(
				clearingHouse.getMarket(marketIndex)
			);

			console.log('$1 position closing');

			await clearingHouse.closePosition(marketIndex);
			console.log('$1 position closed');

			const markets = await clearingHouse.getMarketsAccount();

			const amm = markets.markets[0].amm;

			const marginOfError = new BN(MARK_PRICE_PRECISION.div(new BN(1000))); // price change less than 3 decimal places

>>>>>>> 5decf31d
			console.log(
				'oldSqrtK',
				convertToNumber(ammOld.sqrtK),
				'oldKPrice:',
				convertToNumber(oldKPrice)
			);
			console.log(
				'newSqrtK',
				convertToNumber(newSqrtK),
				'newKPrice:',
				convertToNumber(newKPrice)
			);
<<<<<<< HEAD
	
			assert(ammOld.sqrtK.eq(amm.sqrtK));
			assert(newKPrice.sub(oldKPrice).abs().lt(marginOfError));
			assert(!amm.sqrtK.eq(newSqrtK));
	
=======

			assert(ammOld.sqrtK.eq(amm.sqrtK));
			assert(newKPrice.sub(oldKPrice).abs().lt(marginOfError));
			assert(!amm.sqrtK.eq(newSqrtK));

>>>>>>> 5decf31d
			console.log(
				'realizedFeeOld',
				convertToNumber(ammOld.totalFeeMinusDistributions, QUOTE_PRECISION),
				'realizedFeePostK',
				convertToNumber(ammKChange.totalFeeMinusDistributions, QUOTE_PRECISION),
				'realizedFeePostClose',
				convertToNumber(amm.totalFeeMinusDistributions, QUOTE_PRECISION)
			);
			console.log(
				'USER getTotalCollateral',
				convertToNumber(userAccount.getTotalCollateral(), QUOTE_PRECISION)
			);
<<<<<<< HEAD
	
			// assert(amm.totalFeeMinusDistributions.lt(ammOld.totalFeeMinusDistributions));
		}

		
=======

			// assert(amm.totalFeeMinusDistributions.lt(ammOld.totalFeeMinusDistributions));
		}
>>>>>>> 5decf31d
	});
	it('lower k (2%) position imbalance (AMM PROFIT)', async () => {
		const marketIndex = Markets[0].marketIndex;

		const targetPriceBack = new BN(
			initialSOLPrice * MARK_PRICE_PRECISION.toNumber()
		);

		// const [direction, tradeSize, _] = clearingHouse.calculateTargetPriceTrade(
		// 	marketIndex,
		// 	targetPriceUp
		// );
		await clearingHouse.moveAmmToPrice(marketIndex, targetPriceBack);

		console.log('taking position');
		await clearingHouse.openPosition(
			PositionDirection.LONG,
			new BN(QUOTE_PRECISION),
			marketIndex
		);
		console.log('$1 position taken');
		await clearingHouse.fetchAccounts();
		const marketsOld = await clearingHouse.getMarketsAccount();
		assert(!marketsOld.markets[0].baseAssetAmount.eq(ZERO));

		const oldKPrice = calculateMarkPrice(clearingHouse.getMarket(marketIndex));
		const ammOld = marketsOld.markets[0].amm;
		console.log(
			'USER getTotalCollateral',
			convertToNumber(userAccount.getTotalCollateral(), QUOTE_PRECISION)
		);

		const newSqrtK = ammOld.sqrtK
			.mul(new BN(0.98 * MARK_PRICE_PRECISION.toNumber()))
			.div(MARK_PRICE_PRECISION);
		await clearingHouse.updateK(newSqrtK, marketIndex);

		await clearingHouse.fetchAccounts();
		const marketsKChange = await clearingHouse.getMarketsAccount();
		const ammKChange = marketsKChange.markets[0].amm;

		const newKPrice = calculateMarkPrice(clearingHouse.getMarket(marketIndex));

		console.log('$1 position closing');

		await clearingHouse.closePosition(marketIndex);
		console.log('$1 position closed');

		const markets = await clearingHouse.getMarketsAccount();

		const amm = markets.markets[0].amm;

		const marginOfError = new BN(MARK_PRICE_PRECISION.div(new BN(1000))); // price change less than 3 decimal places

		console.log(
			'oldSqrtK',
			convertToNumber(ammOld.sqrtK),
			'oldKPrice:',
			convertToNumber(oldKPrice)
		);
		console.log(
			'newSqrtK',
			convertToNumber(newSqrtK),
			'newKPrice:',
			convertToNumber(newKPrice)
		);

		assert(ammOld.sqrtK.gt(amm.sqrtK));
		assert(newKPrice.sub(oldKPrice).abs().lt(marginOfError));
		assert(amm.sqrtK.eq(newSqrtK));

		console.log(
			'realizedFeeOld',
			convertToNumber(ammOld.totalFeeMinusDistributions, QUOTE_PRECISION),
			'realizedFeePostK',
			convertToNumber(ammKChange.totalFeeMinusDistributions, QUOTE_PRECISION),
			'realizedFeePostClose',
			convertToNumber(amm.totalFeeMinusDistributions, QUOTE_PRECISION)
		);
		console.log(
			'USER getTotalCollateral',
			convertToNumber(userAccount.getTotalCollateral(), QUOTE_PRECISION)
		);

		// assert(amm.totalFeeMinusDistributions.lt(ammOld.totalFeeMinusDistributions));
	});
	it('increase k position imbalance (AMM LOSS)', async () => {
		const marketIndex = Markets[0].marketIndex;
		const targetPriceBack = new BN(
			initialSOLPrice * MARK_PRICE_PRECISION.toNumber()
		);

		// const [direction, tradeSize, _] = clearingHouse.calculateTargetPriceTrade(
		// 	marketIndex,
		// 	targetPriceUp
		// );
		await clearingHouse.moveAmmToPrice(marketIndex, targetPriceBack);

		console.log('taking position');
		await clearingHouse.openPosition(
			PositionDirection.LONG,
			new BN(QUOTE_PRECISION).mul(new BN(30000)),
			marketIndex
		);
		console.log('$1 position taken');
		await clearingHouse.fetchAccounts();
		const marketsOld = await clearingHouse.getMarketsAccount();
		assert(!marketsOld.markets[0].baseAssetAmount.eq(ZERO));

		const oldKPrice = calculateMarkPrice(clearingHouse.getMarket(marketIndex));
		const ammOld = marketsOld.markets[0].amm;
		console.log(
			'USER getTotalCollateral',
			convertToNumber(userAccount.getTotalCollateral(), QUOTE_PRECISION)
		);

		const newSqrtK = ammOld.sqrtK
			.mul(new BN(1.1 * MARK_PRICE_PRECISION.toNumber()))
			.div(MARK_PRICE_PRECISION);
		await clearingHouse.updateK(newSqrtK, marketIndex);

		await clearingHouse.fetchAccounts();
		const marketsKChange = await clearingHouse.getMarketsAccount();
		const ammKChange = marketsKChange.markets[0].amm;
		const newKPrice = calculateMarkPrice(clearingHouse.getMarket(marketIndex));

		console.log('$1 position closing');

		await clearingHouse.closePosition(marketIndex);
		console.log('$1 position closed');

		await clearingHouse.fetchAccounts();
		const markets = await clearingHouse.getMarketsAccount();
		const amm = markets.markets[0].amm;

		const marginOfError = new BN(MARK_PRICE_PRECISION.div(new BN(1000))); // price change less than 3 decimal places

		console.log(
			'oldSqrtK',
			convertToNumber(ammOld.sqrtK),
			'oldKPrice:',
			convertToNumber(oldKPrice)
		);
		console.log(
			'newSqrtK',
			convertToNumber(newSqrtK),
			'newKPrice:',
			convertToNumber(newKPrice)
		);

		assert(ammOld.sqrtK.lt(amm.sqrtK));
		assert(newKPrice.sub(oldKPrice).abs().lt(marginOfError));
		assert(amm.sqrtK.eq(newSqrtK));

		console.log(
			'realizedFeeOld',
			convertToNumber(ammOld.totalFeeMinusDistributions, QUOTE_PRECISION),
			'realizedFeePostK',
			convertToNumber(ammKChange.totalFeeMinusDistributions, QUOTE_PRECISION),
			'realizedFeePostClose',
			convertToNumber(amm.totalFeeMinusDistributions, QUOTE_PRECISION)
		);

		assert(
			amm.totalFeeMinusDistributions.gt(ammOld.totalFeeMinusDistributions)
		);

		console.log(
			'USER getTotalCollateral',
			convertToNumber(userAccount.getTotalCollateral(), QUOTE_PRECISION)
		);
	});
});<|MERGE_RESOLUTION|>--- conflicted
+++ resolved
@@ -208,30 +208,6 @@
 			.mul(new BN(0.5 * MARK_PRICE_PRECISION.toNumber()))
 			.div(MARK_PRICE_PRECISION);
 
-<<<<<<< HEAD
-		try{
-			await clearingHouse.updateK(newSqrtK, marketIndex);
-			assert(false);
-		} catch{
-
-			await clearingHouse.fetchAccounts();
-			const marketsKChange = await clearingHouse.getMarketsAccount();
-			const ammKChange = marketsKChange.markets[0].amm;
-	
-			const newKPrice = calculateMarkPrice(clearingHouse.getMarket(marketIndex));
-	
-			console.log('$1 position closing');
-	
-			await clearingHouse.closePosition(marketIndex);
-			console.log('$1 position closed');
-	
-			const markets = await clearingHouse.getMarketsAccount();
-	
-			const amm = markets.markets[0].amm;
-	
-			const marginOfError = new BN(MARK_PRICE_PRECISION.div(new BN(1000))); // price change less than 3 decimal places
-	
-=======
 		try {
 			await clearingHouse.updateK(newSqrtK, marketIndex);
 			assert(false);
@@ -255,7 +231,6 @@
 
 			const marginOfError = new BN(MARK_PRICE_PRECISION.div(new BN(1000))); // price change less than 3 decimal places
 
->>>>>>> 5decf31d
 			console.log(
 				'oldSqrtK',
 				convertToNumber(ammOld.sqrtK),
@@ -268,19 +243,11 @@
 				'newKPrice:',
 				convertToNumber(newKPrice)
 			);
-<<<<<<< HEAD
-	
+
 			assert(ammOld.sqrtK.eq(amm.sqrtK));
 			assert(newKPrice.sub(oldKPrice).abs().lt(marginOfError));
 			assert(!amm.sqrtK.eq(newSqrtK));
-	
-=======
-
-			assert(ammOld.sqrtK.eq(amm.sqrtK));
-			assert(newKPrice.sub(oldKPrice).abs().lt(marginOfError));
-			assert(!amm.sqrtK.eq(newSqrtK));
-
->>>>>>> 5decf31d
+
 			console.log(
 				'realizedFeeOld',
 				convertToNumber(ammOld.totalFeeMinusDistributions, QUOTE_PRECISION),
@@ -293,17 +260,9 @@
 				'USER getTotalCollateral',
 				convertToNumber(userAccount.getTotalCollateral(), QUOTE_PRECISION)
 			);
-<<<<<<< HEAD
-	
+
 			// assert(amm.totalFeeMinusDistributions.lt(ammOld.totalFeeMinusDistributions));
 		}
-
-		
-=======
-
-			// assert(amm.totalFeeMinusDistributions.lt(ammOld.totalFeeMinusDistributions));
-		}
->>>>>>> 5decf31d
 	});
 	it('lower k (2%) position imbalance (AMM PROFIT)', async () => {
 		const marketIndex = Markets[0].marketIndex;
