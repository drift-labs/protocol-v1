use crate::error::*;
use crate::math::casting::cast_to_u128;
use crate::math_error;
use crate::state::order_state::OrderFillerRewardStructure;
use crate::state::state::{DiscountTokenTier, FeeStructure};
use crate::state::user::User;
use crate::state::user_orders::OrderDiscountTier;
use anchor_lang::Account;
use num_integer::Roots;
use solana_program::msg;
use spl_token::state::Account as TokenAccount;
use std::cmp::{max, min};

pub fn calculate_fee_for_market_order(
    quote_asset_amount: u128,
    fee_structure: &FeeStructure,
    discount_token: Option<TokenAccount>,
    referrer: &Option<Account<User>>,
) -> ClearingHouseResult<(u128, u128, u128, u128, u128)> {
    let fee = quote_asset_amount
        .checked_mul(fee_structure.fee_numerator)
        .ok_or_else(math_error!())?
        .checked_div(fee_structure.fee_denominator)
        .ok_or_else(math_error!())?;

    let token_discount = calculate_token_discount(fee, fee_structure, discount_token);

    let (referrer_reward, referee_discount) =
        calculate_referral_reward_and_referee_discount(fee, fee_structure, referrer)?;

    let user_fee = fee
        .checked_sub(token_discount)
        .ok_or_else(math_error!())?
        .checked_sub(referee_discount)
        .ok_or_else(math_error!())?;

    let fee_to_market = user_fee
        .checked_sub(referrer_reward)
        .ok_or_else(math_error!())?;

    Ok((
        user_fee,
        fee_to_market,
        token_discount,
        referrer_reward,
        referee_discount,
    ))
}

fn calculate_token_discount(
    fee: u128,
    fee_structure: &FeeStructure,
    discount_token: Option<TokenAccount>,
) -> u128 {
    if discount_token.is_none() {
        return 0;
    }

    let discount_token = discount_token.unwrap();

    if let Some(discount) = try_to_calculate_token_discount_for_tier(
        fee,
        &fee_structure.discount_token_tiers.first_tier,
        discount_token,
    ) {
        return discount;
    }

    if let Some(discount) = try_to_calculate_token_discount_for_tier(
        fee,
        &fee_structure.discount_token_tiers.second_tier,
        discount_token,
    ) {
        return discount;
    }

    if let Some(discount) = try_to_calculate_token_discount_for_tier(
        fee,
        &fee_structure.discount_token_tiers.third_tier,
        discount_token,
    ) {
        return discount;
    }

    if let Some(discount) = try_to_calculate_token_discount_for_tier(
        fee,
        &fee_structure.discount_token_tiers.fourth_tier,
        discount_token,
    ) {
        return discount;
    }

    0
}

fn try_to_calculate_token_discount_for_tier(
    fee: u128,
    tier: &DiscountTokenTier,
    discount_token: TokenAccount,
) -> Option<u128> {
<<<<<<< HEAD
    if belongs_to_tier(tier, discount_token) {
        return calculate_token_discount_for_tier(fee, tier);
=======
    if discount_token.amount >= tier.minimum_balance {
        return fee
            .checked_mul(tier.discount_numerator)?
            .checked_div(tier.discount_denominator);
>>>>>>> 6039f803
    }
    None
}

fn calculate_token_discount_for_tier(fee: u128, tier: &DiscountTokenTier) -> Option<u128> {
    return Some(
        fee.checked_mul(tier.discount_numerator)?
            .checked_div(tier.discount_denominator)?,
    );
}

fn belongs_to_tier(tier: &DiscountTokenTier, discount_token: TokenAccount) -> bool {
    return discount_token.amount >= tier.minimum_balance;
}

fn calculate_referral_reward_and_referee_discount(
    fee: u128,
    fee_structure: &FeeStructure,
    referrer: &Option<Account<User>>,
) -> ClearingHouseResult<(u128, u128)> {
    if referrer.is_none() {
        return Ok((0, 0));
    }

    let referrer_reward = fee
        .checked_mul(fee_structure.referral_discount.referrer_reward_numerator)
        .ok_or_else(math_error!())?
        .checked_div(fee_structure.referral_discount.referrer_reward_denominator)
        .ok_or_else(math_error!())?;

    let referee_discount = fee
        .checked_mul(fee_structure.referral_discount.referee_discount_numerator)
        .ok_or_else(math_error!())?
        .checked_div(fee_structure.referral_discount.referee_discount_denominator)
        .ok_or_else(math_error!())?;

<<<<<<< HEAD
    return Ok((referrer_reward, referee_discount));
}

pub fn calculate_order_fee_tier(
    fee_structure: &FeeStructure,
    discount_token: Option<TokenAccount>,
) -> ClearingHouseResult<OrderDiscountTier> {
    if discount_token.is_none() {
        return Ok(OrderDiscountTier::None);
    }

    let discount_token = discount_token.unwrap();

    if belongs_to_tier(
        &fee_structure.discount_token_tiers.first_tier,
        discount_token,
    ) {
        return Ok(OrderDiscountTier::First);
    }

    if belongs_to_tier(
        &fee_structure.discount_token_tiers.second_tier,
        discount_token,
    ) {
        return Ok(OrderDiscountTier::Second);
    }

    if belongs_to_tier(
        &fee_structure.discount_token_tiers.third_tier,
        discount_token,
    ) {
        return Ok(OrderDiscountTier::Third);
    }

    if belongs_to_tier(
        &fee_structure.discount_token_tiers.fourth_tier,
        discount_token,
    ) {
        return Ok(OrderDiscountTier::Fourth);
    }

    return Ok(OrderDiscountTier::None);
}

pub fn calculate_fee_for_limit_order(
    quote_asset_amount: u128,
    fee_structure: &FeeStructure,
    filler_reward_structure: &OrderFillerRewardStructure,
    order_fee_tier: &OrderDiscountTier,
    order_ts: i64,
    now: i64,
    referrer: &Option<Account<User>>,
    filler_is_taker: bool,
) -> ClearingHouseResult<(u128, u128, u128, u128, u128, u128)> {
    let fee = quote_asset_amount
        .checked_mul(fee_structure.fee_numerator)
        .ok_or_else(math_error!())?
        .checked_div(fee_structure.fee_denominator)
        .ok_or_else(math_error!())?;

    let token_discount =
        calculate_token_discount_for_limit_order(fee, fee_structure, order_fee_tier)?;

    let (referrer_reward, referee_discount) =
        calculate_referral_reward_and_referee_discount(fee, fee_structure, referrer)?;

    let user_fee = fee
        .checked_sub(referee_discount)
        .ok_or_else(math_error!())?
        .checked_sub(token_discount)
        .ok_or_else(math_error!())?;

    let filler_reward: u128 = if filler_is_taker {
        0
    } else {
        calculate_filler_reward(user_fee, order_ts, now, filler_reward_structure)?
    };

    let fee_to_market = user_fee
        .checked_sub(filler_reward)
        .ok_or_else(math_error!())?
        .checked_sub(referrer_reward)
        .ok_or_else(math_error!())?;

    return Ok((
        user_fee,
        fee_to_market,
        token_discount,
        filler_reward,
        referrer_reward,
        referee_discount,
    ));
}

fn calculate_token_discount_for_limit_order(
    fee: u128,
    fee_structure: &FeeStructure,
    order_discount_tier: &OrderDiscountTier,
) -> ClearingHouseResult<u128> {
    return match order_discount_tier {
        OrderDiscountTier::None => Ok(0),
        OrderDiscountTier::First => {
            calculate_token_discount_for_tier(fee, &fee_structure.discount_token_tiers.first_tier)
                .ok_or_else(math_error!())
        }
        OrderDiscountTier::Second => {
            calculate_token_discount_for_tier(fee, &fee_structure.discount_token_tiers.second_tier)
                .ok_or_else(math_error!())
        }
        OrderDiscountTier::Third => {
            calculate_token_discount_for_tier(fee, &fee_structure.discount_token_tiers.third_tier)
                .ok_or_else(math_error!())
        }
        OrderDiscountTier::Fourth => {
            calculate_token_discount_for_tier(fee, &fee_structure.discount_token_tiers.fourth_tier)
                .ok_or_else(math_error!())
        }
    };
}

fn calculate_filler_reward(
    fee: u128,
    order_ts: i64,
    now: i64,
    filler_reward_structure: &OrderFillerRewardStructure,
) -> ClearingHouseResult<u128> {
    // incentivize keepers to prioritize filling older orders (rather than just largest orders)
    // for sufficiently small-sized order, reward based on fraction of fee paid

    let size_filler_reward = fee
        .checked_mul(filler_reward_structure.reward_numerator)
        .ok_or_else(math_error!())?
        .checked_div(filler_reward_structure.reward_denominator)
        .ok_or_else(math_error!())?;

    let min_time_filler_reward = filler_reward_structure.time_based_reward_lower_bound;
    let time_since_order = max(
        1,
        cast_to_u128(now.checked_sub(order_ts).ok_or_else(math_error!())?)?,
    );
    let time_filler_reward = time_since_order
        .checked_mul(100_000_000) // 1e8
        .ok_or_else(math_error!())?
        .nth_root(4)
        .checked_mul(min_time_filler_reward)
        .ok_or_else(math_error!())?
        .checked_div(100) // 1e2 = sqrt(sqrt(1e8))
        .ok_or_else(math_error!())?;

    // lesser of size-based and time-based reward
    let fee = min(size_filler_reward, time_filler_reward);

    return Ok(fee);
=======
    Ok((referrer_reward, referee_discount))
>>>>>>> 6039f803
}<|MERGE_RESOLUTION|>--- conflicted
+++ resolved
@@ -98,15 +98,8 @@
     tier: &DiscountTokenTier,
     discount_token: TokenAccount,
 ) -> Option<u128> {
-<<<<<<< HEAD
     if belongs_to_tier(tier, discount_token) {
         return calculate_token_discount_for_tier(fee, tier);
-=======
-    if discount_token.amount >= tier.minimum_balance {
-        return fee
-            .checked_mul(tier.discount_numerator)?
-            .checked_div(tier.discount_denominator);
->>>>>>> 6039f803
     }
     None
 }
@@ -143,8 +136,7 @@
         .checked_div(fee_structure.referral_discount.referee_discount_denominator)
         .ok_or_else(math_error!())?;
 
-<<<<<<< HEAD
-    return Ok((referrer_reward, referee_discount));
+    Ok((referrer_reward, referee_discount))
 }
 
 pub fn calculate_order_fee_tier(
@@ -297,7 +289,4 @@
     let fee = min(size_filler_reward, time_filler_reward);
 
     return Ok(fee);
-=======
-    Ok((referrer_reward, referee_discount))
->>>>>>> 6039f803
 }