--- conflicted
+++ resolved
@@ -1,21 +1,6 @@
 use crate::controller::amm::SwapDirection;
 use crate::error::*;
 use crate::math::amm;
-<<<<<<< HEAD
-use crate::math::amm::calculate_swap_output;
-use crate::math::bn;
-use crate::math::casting::{cast_to_i128, cast_to_u128};
-use crate::math::constants::{
-    AMM_RESERVE_PRECISION, AMM_TO_QUOTE_PRECISION_RATIO, FUNDING_EXCESS_TO_QUOTE_RATIO,
-    MARK_PRICE_PRECISION, ONE_HOUR, PEG_PRECISION, PRICE_SPREAD_PRECISION,
-    PRICE_TO_PEG_PRECISION_RATIO, QUOTE_PRECISION,
-    SHARE_OF_FEES_ALLOCATED_TO_CLEARING_HOUSE_DENOMINATOR,
-    SHARE_OF_FEES_ALLOCATED_TO_CLEARING_HOUSE_NUMERATOR,
-};
-use crate::math::position::_calculate_base_asset_value_and_pnl;
-use crate::math_error;
-use crate::state::market::{Market, OraclePriceData, AMM};
-=======
 use crate::math::bn;
 use crate::math::casting::{cast_to_i128, cast_to_u128};
 use crate::math::constants::{
@@ -27,7 +12,6 @@
 use crate::math::position::_calculate_base_asset_value_and_pnl;
 use crate::math_error;
 use crate::state::market::{Market, OraclePriceData};
->>>>>>> e88f9b77
 use std::cmp::{max, min};
 
 use crate::state::state::OracleGuardRails;
@@ -35,11 +19,7 @@
 use solana_program::msg;
 
 pub fn calculate_repeg_validity_from_oracle_account(
-<<<<<<< HEAD
-    market: &mut Market,
-=======
-    market: &Market,
->>>>>>> e88f9b77
+    market: &Market,
     oracle_account_info: &AccountInfo,
     terminal_price_before: u128,
     clock_slot: u64,
@@ -77,11 +57,7 @@
 }
 
 pub fn calculate_repeg_validity(
-<<<<<<< HEAD
-    market: &mut Market,
-=======
-    market: &Market,
->>>>>>> e88f9b77
+    market: &Market,
     oracle_price_data: &OraclePriceData,
     oracle_is_valid: bool,
     terminal_price_before: u128,
@@ -95,11 +71,7 @@
 
     let oracle_price_u128 = cast_to_u128(oracle_price)?;
 
-<<<<<<< HEAD
-    let (terminal_price_after, terminal_quote_reserves, terminal_base_reserves) =
-=======
     let (terminal_price_after, _terminal_quote_reserves, _terminal_base_reserves) =
->>>>>>> e88f9b77
         amm::calculate_terminal_price_and_reserves(market)?;
     let oracle_terminal_spread_after = oracle_price
         .checked_sub(cast_to_i128(terminal_price_after)?)
@@ -130,10 +102,7 @@
             .checked_sub(oracle_conf)
             .ok_or_else(math_error!())?;
 
-<<<<<<< HEAD
-=======
         #[allow(clippy::comparison_chain)]
->>>>>>> e88f9b77
         if oracle_price_u128 > terminal_price_after {
             // only allow terminal up when oracle is higher
             if terminal_price_after < terminal_price_before {
@@ -146,11 +115,7 @@
                 direction_valid = false;
             }
 
-<<<<<<< HEAD
-            // only push terminal up to top of oracle confidence band
-=======
             // only push terminal up to bottom of oracle confidence band
->>>>>>> e88f9b77
             if oracle_conf_band_bottom < terminal_price_after {
                 profitability_valid = false;
             }
@@ -218,183 +183,6 @@
     budget: u128,
     current_price: u128,
     target_price: u128,
-<<<<<<< HEAD
-) -> ClearingHouseResult<(u128, i128, &mut Market)> {
-    // calculates peg_multiplier that changing to would cost no more than budget
-
-    let order_swap_direction = if market.base_asset_amount > 0 {
-        SwapDirection::Add
-    } else {
-        SwapDirection::Remove
-    };
-
-    let optimal_peg = calculate_peg_from_target_price(
-        market.amm.quote_asset_reserve,
-        market.amm.base_asset_reserve,
-        target_price,
-    )?;
-
-    let full_budget_peg: u128 = if terminal_quote_reserves != market.amm.quote_asset_reserve {
-        let delta_peg_sign = if market.amm.quote_asset_reserve > terminal_quote_reserves {
-            1
-        } else {
-            -1
-        };
-
-        let delta_quote_asset_reserves = if delta_peg_sign > 0 {
-            market
-                .amm
-                .quote_asset_reserve
-                .checked_sub(terminal_quote_reserves)
-                .ok_or_else(math_error!())?
-        } else {
-            terminal_quote_reserves
-                .checked_sub(market.amm.quote_asset_reserve)
-                .ok_or_else(math_error!())?
-        };
-
-        let delta_peg_multiplier = budget
-            .checked_mul(MARK_PRICE_PRECISION)
-            .ok_or_else(math_error!())?
-            .checked_div(
-                delta_quote_asset_reserves
-                    .checked_div(AMM_TO_QUOTE_PRECISION_RATIO)
-                    .ok_or_else(math_error!())?,
-            )
-            .ok_or_else(math_error!())?;
-
-        let delta_peg_precision = delta_peg_multiplier
-            .checked_div(MARK_PRICE_PRECISION / PEG_PRECISION)
-            .ok_or_else(math_error!())?;
-
-        let new_budget_peg = if delta_peg_sign > 0 {
-            market
-                .amm
-                .peg_multiplier
-                .checked_add(delta_peg_precision)
-                .ok_or_else(math_error!())?
-        } else {
-            market
-                .amm
-                .peg_multiplier
-                .checked_sub(delta_peg_precision)
-                .ok_or_else(math_error!())?
-        };
-
-        // considers pegs that act against net market
-        let new_budget_peg_or_free = if (delta_peg_sign > 0 && optimal_peg < new_budget_peg)
-            || (delta_peg_sign < 0 && optimal_peg > new_budget_peg)
-        {
-            optimal_peg
-        } else {
-            new_budget_peg
-        };
-
-        new_budget_peg_or_free
-    } else {
-        optimal_peg
-    };
-
-    // avoid overshooting budget past target
-    let candidate_peg: u128 = if (current_price > target_price && full_budget_peg < optimal_peg)
-        || (current_price < target_price && full_budget_peg > optimal_peg)
-    {
-        optimal_peg
-    } else {
-        full_budget_peg
-    };
-
-    let (repegged_market, candidate_cost) = adjust_peg_cost(market, candidate_peg)?;
-
-    Ok((candidate_peg, candidate_cost, repegged_market))
-}
-
-pub fn adjust_peg_cost(
-    market: &mut Market,
-    new_peg_candidate: u128,
-) -> ClearingHouseResult<(&mut Market, i128)> {
-    let market_deep_copy = market;
-
-    let cost = if new_peg_candidate != market_deep_copy.amm.peg_multiplier {
-        // Find the net market value before adjusting peg
-        let (current_net_market_value, _) = _calculate_base_asset_value_and_pnl(
-            market_deep_copy.base_asset_amount,
-            0,
-            &market_deep_copy.amm,
-        )?;
-
-        market_deep_copy.amm.peg_multiplier = new_peg_candidate;
-
-        let (_new_net_market_value, cost) = _calculate_base_asset_value_and_pnl(
-            market_deep_copy.base_asset_amount,
-            current_net_market_value,
-            &market_deep_copy.amm,
-        )?;
-        cost
-    } else {
-        0_i128
-    };
-
-    Ok((market_deep_copy, cost))
-}
-
-pub fn calculate_pool_budget(
-    market: &Market,
-    mark_price: u128,
-    oracle_price_data: &OraclePriceData,
-) -> ClearingHouseResult<u128> {
-    let fee_pool = calculate_fee_pool(market)?;
-    let expected_funding_excess =
-        calculate_expected_funding_excess(market, oracle_price_data.price, mark_price)?;
-
-    // for a single repeg, utilize the lesser of:
-    // 1) 1 QUOTE (for soft launch)
-    // 2) 1/10th the excess instantaneous funding vs extrapolated funding
-    // 3) 1/100th of the fee pool for funding/repeg
-
-    let max_budget_quote = QUOTE_PRECISION;
-    let pool_budget = min(
-        max_budget_quote,
-        min(
-            cast_to_u128(max(0, expected_funding_excess))?
-                .checked_div(10)
-                .ok_or_else(math_error!())?,
-            fee_pool.checked_div(100).ok_or_else(math_error!())?,
-        ),
-    );
-
-    Ok(pool_budget)
-}
-
-pub fn calculate_expected_funding_excess(
-    market: &Market,
-    oracle_price: i128,
-    mark_price: u128,
-) -> ClearingHouseResult<i128> {
-    let oracle_mark_spread = cast_to_i128(mark_price)?
-        .checked_sub(oracle_price)
-        .ok_or_else(math_error!())?;
-
-    let oracle_mark_twap_spread = cast_to_i128(market.amm.last_mark_price_twap)?
-        .checked_sub(market.amm.last_oracle_price_twap)
-        .ok_or_else(math_error!())?;
-
-    let current_twap_spread = oracle_mark_spread
-        .checked_sub(oracle_mark_twap_spread)
-        .ok_or_else(math_error!())?;
-
-    let period_adjustment = cast_to_i128(
-        (24_i64)
-            .checked_mul(ONE_HOUR)
-            .ok_or_else(math_error!())?
-            .checked_div(max(ONE_HOUR, market.amm.funding_period))
-            .ok_or_else(math_error!())?,
-    )?;
-
-    let expected_funding_excess = market
-        .base_asset_amount
-        .checked_mul(current_twap_spread)
-=======
 ) -> ClearingHouseResult<(u128, i128, Market)> {
     // calculates peg_multiplier that changing to would cost no more than budget
 
@@ -566,18 +354,13 @@
     let expected_excess_funding_payment = market
         .base_asset_amount
         .checked_mul(expected_excess_funding)
->>>>>>> e88f9b77
         .ok_or_else(math_error!())?
         .checked_div(period_adjustment)
         .ok_or_else(math_error!())?
         .checked_div(FUNDING_EXCESS_TO_QUOTE_RATIO)
         .ok_or_else(math_error!())?;
 
-<<<<<<< HEAD
-    Ok(expected_funding_excess)
-=======
     Ok(expected_excess_funding_payment)
->>>>>>> e88f9b77
 }
 
 pub fn calculate_fee_pool(market: &Market) -> ClearingHouseResult<u128> {
