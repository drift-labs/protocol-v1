--- conflicted
+++ resolved
@@ -37,11 +37,7 @@
 }
 
 pub fn calculate_terminal_price_and_reserves(
-<<<<<<< HEAD
-    market: &mut Market,
-=======
     market: &Market,
->>>>>>> e88f9b77
 ) -> ClearingHouseResult<(u128, u128, u128)> {
     let swap_direction = if market.base_asset_amount > 0 {
         SwapDirection::Add
