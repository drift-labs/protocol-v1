--- conflicted
+++ resolved
@@ -20,11 +20,7 @@
 use num_integer::Roots;
 
 use crate::math_error;
-<<<<<<< HEAD
-use crate::state::market::{Market, OracleSource, AMM};
-=======
-use crate::state::market::{Market, OraclePriceData, AMM};
->>>>>>> 3220973c
+use crate::state::market::{Market, OracleSource, OraclePriceData, AMM};
 use crate::state::state::{PriceDivergenceGuardRails, ValidityGuardRails};
 
 // todo: should be (x + 1)^2 for low priced coin
@@ -301,73 +297,6 @@
         .ok_or_else(math_error!())
 }
 
-<<<<<<< HEAD
-=======
-pub fn calculate_swap_output(
-    swap_amount: u128,
-    input_asset_amount: u128,
-    direction: SwapDirection,
-    invariant_sqrt: u128,
-) -> ClearingHouseResult<(u128, u128)> {
-    let invariant_sqrt_u192 = U192::from(invariant_sqrt);
-    let invariant = invariant_sqrt_u192
-        .checked_mul(invariant_sqrt_u192)
-        .ok_or_else(math_error!())?;
-
-    if direction == SwapDirection::Remove && swap_amount > input_asset_amount {
-        return Err(ErrorCode::TradeSizeTooLarge);
-    }
-
-    let new_input_amount = if let SwapDirection::Add = direction {
-        input_asset_amount
-            .checked_add(swap_amount)
-            .ok_or_else(math_error!())?
-    } else {
-        input_asset_amount
-            .checked_sub(swap_amount)
-            .ok_or_else(math_error!())?
-    };
-
-    let new_input_amount_u192 = U192::from(new_input_amount);
-    let new_output_amount = invariant
-        .checked_div(new_input_amount_u192)
-        .ok_or_else(math_error!())?
-        .try_to_u128()?;
-
-    Ok((new_output_amount, new_input_amount))
-}
-
-pub fn calculate_quote_asset_amount_swapped(
-    quote_asset_reserve_before: u128,
-    quote_asset_reserve_after: u128,
-    swap_direction: SwapDirection,
-    peg_multiplier: u128,
-) -> ClearingHouseResult<u128> {
-    let quote_asset_reserve_change = match swap_direction {
-        SwapDirection::Add => quote_asset_reserve_before
-            .checked_sub(quote_asset_reserve_after)
-            .ok_or_else(math_error!())?,
-
-        SwapDirection::Remove => quote_asset_reserve_after
-            .checked_sub(quote_asset_reserve_before)
-            .ok_or_else(math_error!())?,
-    };
-
-    let mut quote_asset_amount =
-        reserve_to_asset_amount(quote_asset_reserve_change, peg_multiplier)?;
-
-    // when a user goes long base asset, make the base asset slightly more expensive
-    // by adding one unit of quote asset
-    if swap_direction == SwapDirection::Remove {
-        quote_asset_amount = quote_asset_amount
-            .checked_add(1)
-            .ok_or_else(math_error!())?;
-    }
-
-    Ok(quote_asset_amount)
-}
-
->>>>>>> 3220973c
 pub fn calculate_oracle_mark_spread(
     amm: &AMM,
     window: u32,
