--- conflicted
+++ resolved
@@ -21,14 +21,9 @@
     }
     let token_account_info = &accounts[0];
 
-<<<<<<< HEAD
-    spl_token::check_program_account(token_account_info.owner)
-        .map_err(|_| ErrorCode::InvalidWhitelistToken)?;
-=======
     if token_account_info.owner != &spl_token::id() {
         return Err(ErrorCode::InvalidWhitelistToken.into());
     }
->>>>>>> 4dcf9659
 
     let token_account = TokenAccount::unpack_unchecked(&token_account_info.data.borrow())
         .or(Err(ErrorCode::InvalidWhitelistToken))?;
@@ -56,13 +51,6 @@
 
     let account_info_iter = &mut accounts.iter();
     if optional_accounts.discount_token {
-<<<<<<< HEAD
-        let token_account_info =
-            next_account_info(account_info_iter).or(Err(ErrorCode::DiscountTokenNotFound))?;
-
-        spl_token::check_program_account(token_account_info.owner)
-            .map_err(|_| ErrorCode::InvalidDiscountToken)?;
-=======
         // owner, mint and is_initialized check below, so this is a `trusted account_info`
         //#[soteria(ignore)]
         let token_account_info = next_account_info(account_info_iter)
@@ -71,7 +59,6 @@
         if token_account_info.owner != &spl_token::id() {
             return Err(ErrorCode::InvalidDiscountToken.into());
         }
->>>>>>> 4dcf9659
 
         let token_account = TokenAccount::unpack_unchecked(&token_account_info.data.borrow())
             .or(Err(ErrorCode::InvalidDiscountToken))?;
