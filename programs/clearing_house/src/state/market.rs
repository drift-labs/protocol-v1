--- conflicted
+++ resolved
@@ -90,20 +90,12 @@
     pub minimum_quote_asset_trade_size: u128,
     pub last_oracle_price_twap_ts: i64,
     pub last_oracle_price: i128,
-<<<<<<< HEAD
     pub minimum_base_asset_trade_size: u128,
-
-    // upgrade-ability
-    pub padding0: u64,
-    pub padding1: u128,
-=======
 
     // upgrade-ability
     pub padding1: u64,
     pub padding2: u128,
     pub padding3: u128,
-    pub padding4: u128,
->>>>>>> 9b7b9671
 }
 
 impl AMM {
