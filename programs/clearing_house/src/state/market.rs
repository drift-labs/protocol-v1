use anchor_lang::prelude::*;
use switchboard_v2::AggregatorAccountData;

use crate::error::*;
use crate::math::amm;
use crate::math::casting::{cast, cast_to_i128, cast_to_i64, cast_to_u128};
use crate::math_error;
use crate::MARK_PRICE_PRECISION;
use solana_program::msg;
use std::cmp::max;
use switchboard_v2::decimal::SwitchboardDecimal;

#[account(zero_copy)]
pub struct Markets {
    pub markets: [Market; 64],
}

#[derive(Default, Clone, Copy, Debug)]
pub struct OraclePriceData {
    pub price: i128,
    pub twap: i128,
    pub confidence: u128,
    pub twap_confidence: u128,
    pub delay: i64,
}

impl Default for Markets {
    fn default() -> Self {
        Markets {
            markets: [Market::default(); 64],
        }
    }
}

impl Markets {
    pub fn index_from_u64(index: u64) -> usize {
        std::convert::TryInto::try_into(index).unwrap()
    }

    pub fn get_market(&self, index: u64) -> &Market {
        &self.markets[Markets::index_from_u64(index)]
    }

    pub fn get_market_mut(&mut self, index: u64) -> &mut Market {
        &mut self.markets[Markets::index_from_u64(index)]
    }
}

#[zero_copy]
#[derive(Default)]
pub struct Market {
    pub initialized: bool,
    pub base_asset_amount_long: i128,
    pub base_asset_amount_short: i128,
    pub base_asset_amount: i128, // net market bias
    pub open_interest: u128,     // number of users in a position
    pub amm: AMM,
    pub margin_ratio_initial: u32,
    pub margin_ratio_partial: u32,
    pub margin_ratio_maintenance: u32,

    // upgrade-ability
    pub padding0: u32,
    pub padding1: u128,
    pub padding2: u128,
    pub padding3: u128,
    pub padding4: u128,
}

#[derive(AnchorSerialize, AnchorDeserialize, Clone, Copy)]
pub enum OracleSource {
    Pyth,
    Switchboard,
    PythSquared,
}

impl Default for OracleSource {
    // UpOnly
    fn default() -> Self {
        OracleSource::Pyth
    }
}

#[zero_copy]
#[derive(Default)]
pub struct AMM {
    pub oracle: Pubkey,
    pub oracle_source: OracleSource,
    pub base_asset_reserve: u128,
    pub quote_asset_reserve: u128,
    pub cumulative_repeg_rebate_long: u128,
    pub cumulative_repeg_rebate_short: u128,
    pub cumulative_funding_rate_long: i128,
    pub cumulative_funding_rate_short: i128,
    pub last_funding_rate: i128,
    pub last_funding_rate_ts: i64,
    pub funding_period: i64,
    pub last_oracle_price_twap: i128,
    pub last_mark_price_twap: u128,
    pub last_mark_price_twap_ts: i64,
    pub sqrt_k: u128,
    pub peg_multiplier: u128,
    pub total_fee: u128,
    pub total_fee_minus_distributions: u128,
    pub total_fee_withdrawn: u128,
    pub minimum_quote_asset_trade_size: u128,
    pub last_oracle_price_twap_ts: i64,
    pub last_oracle_price: i128,
    pub minimum_base_asset_trade_size: u128,

    // upgrade-ability
    pub net_revenue_since_last_funding: i64,
    pub padding2: u128,
    pub padding3: u128,
}

impl AMM {
    pub fn mark_price(&self) -> ClearingHouseResult<u128> {
        amm::calculate_price(&self)
    }

    pub fn get_oracle_price(
        &self,
        price_oracle: &AccountInfo,
        clock_slot: u64,
    ) -> ClearingHouseResult<OraclePriceData> {
        match self.oracle_source {
            OracleSource::Pyth => self.get_pyth_price(price_oracle, clock_slot),
            OracleSource::Switchboard => self.get_switchboard_price(price_oracle, clock_slot),
        }
    }

    pub fn get_pyth_price(
        &self,
        price_oracle: &AccountInfo,
        clock_slot: u64,
    ) -> ClearingHouseResult<OraclePriceData> {
        let pyth_price_data = price_oracle
            .try_borrow_data()
            .or(Err(ErrorCode::UnableToLoadOracle))?;
        let price_data = pyth_client::cast::<pyth_client::Price>(&pyth_price_data);

        let oracle_price = cast_to_i128(price_data.agg.price)?;
        let oracle_conf = cast_to_u128(price_data.agg.conf)?;

        let oracle_precision = 10_u128.pow(price_data.expo.unsigned_abs());

        let mut oracle_scale_mult = 1;
        let mut oracle_scale_div = 1;

        if oracle_precision > MARK_PRICE_PRECISION {
            oracle_scale_div = oracle_precision
                .checked_div(MARK_PRICE_PRECISION)
                .ok_or_else(math_error!())?;
        } else {
            oracle_scale_mult = MARK_PRICE_PRECISION
                .checked_div(oracle_precision)
                .ok_or_else(math_error!())?;
        }

        let oracle_price_scaled = (oracle_price)
            .checked_mul(cast(oracle_scale_mult)?)
            .ok_or_else(math_error!())?
            .checked_div(cast(oracle_scale_div)?)
            .ok_or_else(math_error!())?;

        let oracle_conf_scaled = (oracle_conf)
            .checked_mul(oracle_scale_mult)
            .ok_or_else(math_error!())?
            .checked_div(oracle_scale_div)
            .ok_or_else(math_error!())?;

        let oracle_delay: i64 = cast_to_i64(clock_slot)?
            .checked_sub(cast(price_data.valid_slot)?)
            .ok_or_else(math_error!())?;

        Ok(OraclePriceData {
            price: oracle_price_scaled,
            confidence: oracle_conf_scaled,
            delay: oracle_delay,
            has_sufficient_number_of_data_points: true,
        })
    }

<<<<<<< HEAD
    pub fn get_pyth_price_squared(
        &self,
        price_oracle: &AccountInfo,
        clock_slot: u64,
    ) -> ClearingHouseResult<(i128, i128, u128, u128, i64)> {
        let (oracle_px, oracle_twap, oracle_conf, oracle_twac, oracle_delay) =
            self.get_pyth_price(price_oracle, clock_slot)?;
        // sqrt(MARK_PRICE_PRECISION) = sqrt(1e10) = 1e5
        let oracle_px_shrunk = oracle_px.checked_div(100000).ok_or_else(math_error!())?;
        let oracle_px_sq = oracle_px_shrunk
            .checked_mul(oracle_px_shrunk)
            .ok_or_else(math_error!())?;

        let oracle_conf_shrunk = oracle_conf.checked_div(100000).ok_or_else(math_error!())?;
        let oracle_conf_sq = oracle_conf_shrunk
            .checked_mul(oracle_conf_shrunk)
            .ok_or_else(math_error!())?;

        Ok((
            oracle_px_sq,
            0, //todo
            oracle_conf_sq,
            0, //todo
            oracle_delay,
        ))
    }

    pub fn get_oracle_price(
=======
    pub fn get_switchboard_price(
>>>>>>> 33fd5d30
        &self,
        price_oracle: &AccountInfo,
        clock_slot: u64,
    ) -> ClearingHouseResult<OraclePriceData> {
<<<<<<< HEAD
        let (price, twap, confidence, twap_confidence, delay) = match self
            .oracle_source
        {
            OracleSource::Pyth => self.get_pyth_price(price_oracle, clock_slot)?,
            OracleSource::PythSquared => self.get_pyth_price_squared(price_oracle, clock_slot)?,
            OracleSource::Switchboard => (0, 0, 0, 0, 0),
=======
        let aggregator_data =
            AggregatorAccountData::new(price_oracle).or(Err(ErrorCode::UnableToLoadOracle))?;

        let price = convert_switchboard_decimal(&aggregator_data.latest_confirmed_round.result)?;
        let confidence =
            convert_switchboard_decimal(&aggregator_data.latest_confirmed_round.std_deviation)?;

        // std deviation should always be positive, if we get a negative make it u128::MAX so it's flagged as bad value
        let confidence = if confidence < 0 {
            u128::MAX
        } else {
            let price_10bps = price
                .unsigned_abs()
                .checked_div(1000)
                .ok_or_else(math_error!())?;
            max(confidence.unsigned_abs(), price_10bps)
>>>>>>> 33fd5d30
        };

        let delay: i64 = cast_to_i64(clock_slot)?
            .checked_sub(cast(
                aggregator_data.latest_confirmed_round.round_open_slot,
            )?)
            .ok_or_else(math_error!())?;

        let has_sufficient_number_of_data_points =
            aggregator_data.latest_confirmed_round.num_success
                >= aggregator_data.min_oracle_results;

        Ok(OraclePriceData {
            price,
            confidence,
            delay,
            has_sufficient_number_of_data_points,
        })
<<<<<<< HEAD
    }} 
=======
    }

    pub fn get_oracle_twap(&self, price_oracle: &AccountInfo) -> ClearingHouseResult<Option<i128>> {
        match self.oracle_source {
            OracleSource::Pyth => Ok(Some(self.get_pyth_twap(price_oracle)?)),
            OracleSource::Switchboard => Ok(None),
        }
    }

    pub fn get_pyth_twap(&self, price_oracle: &AccountInfo) -> ClearingHouseResult<i128> {
        let pyth_price_data = price_oracle
            .try_borrow_data()
            .or(Err(ErrorCode::UnableToLoadOracle))?;
        let price_data = pyth_client::cast::<pyth_client::Price>(&pyth_price_data);

        let oracle_twap = cast_to_i128(price_data.twap.val)?;

        let oracle_precision = 10_u128.pow(price_data.expo.unsigned_abs());

        let mut oracle_scale_mult = 1;
        let mut oracle_scale_div = 1;

        if oracle_precision > MARK_PRICE_PRECISION {
            oracle_scale_div = oracle_precision
                .checked_div(MARK_PRICE_PRECISION)
                .ok_or_else(math_error!())?;
        } else {
            oracle_scale_mult = MARK_PRICE_PRECISION
                .checked_div(oracle_precision)
                .ok_or_else(math_error!())?;
        }

        let oracle_twap_scaled = (oracle_twap)
            .checked_mul(cast(oracle_scale_mult)?)
            .ok_or_else(math_error!())?
            .checked_div(cast(oracle_scale_div)?)
            .ok_or_else(math_error!())?;

        Ok(oracle_twap_scaled)
    }
}

#[derive(Default, Clone, Copy, Debug)]
pub struct OraclePriceData {
    pub price: i128,
    pub confidence: u128,
    pub delay: i64,
    pub has_sufficient_number_of_data_points: bool,
}

/// Given a decimal number represented as a mantissa (the digits) plus an
/// original_precision (10.pow(some number of decimals)), scale the
/// mantissa/digits to make sense with a new_precision.
fn convert_switchboard_decimal(
    switchboard_decimal: &SwitchboardDecimal,
) -> ClearingHouseResult<i128> {
    let switchboard_precision = 10_u128.pow(switchboard_decimal.scale);
    if switchboard_precision > MARK_PRICE_PRECISION {
        switchboard_decimal
            .mantissa
            .checked_div((switchboard_precision / MARK_PRICE_PRECISION) as i128)
            .ok_or_else(math_error!())
    } else {
        switchboard_decimal
            .mantissa
            .checked_mul((MARK_PRICE_PRECISION / switchboard_precision) as i128)
            .ok_or_else(math_error!())
    }
}
>>>>>>> 33fd5d30
<|MERGE_RESOLUTION|>--- conflicted
+++ resolved
@@ -13,15 +13,6 @@
 #[account(zero_copy)]
 pub struct Markets {
     pub markets: [Market; 64],
-}
-
-#[derive(Default, Clone, Copy, Debug)]
-pub struct OraclePriceData {
-    pub price: i128,
-    pub twap: i128,
-    pub confidence: u128,
-    pub twap_confidence: u128,
-    pub delay: i64,
 }
 
 impl Default for Markets {
@@ -126,6 +117,7 @@
     ) -> ClearingHouseResult<OraclePriceData> {
         match self.oracle_source {
             OracleSource::Pyth => self.get_pyth_price(price_oracle, clock_slot),
+            OracleSource::PythSquared => self.get_pyth_price_squared(price_oracle, clock_slot),
             OracleSource::Switchboard => self.get_switchboard_price(price_oracle, clock_slot),
         }
     }
@@ -182,14 +174,17 @@
         })
     }
 
-<<<<<<< HEAD
     pub fn get_pyth_price_squared(
         &self,
         price_oracle: &AccountInfo,
         clock_slot: u64,
-    ) -> ClearingHouseResult<(i128, i128, u128, u128, i64)> {
-        let (oracle_px, oracle_twap, oracle_conf, oracle_twac, oracle_delay) =
-            self.get_pyth_price(price_oracle, clock_slot)?;
+    ) -> ClearingHouseResult<OraclePriceData> {
+        let OraclePriceData {
+            price: oracle_px,
+            confidence: oracle_conf,
+            delay,
+            has_sufficient_number_of_data_points,
+        } = self.get_pyth_price(price_oracle, clock_slot)?;
         // sqrt(MARK_PRICE_PRECISION) = sqrt(1e10) = 1e5
         let oracle_px_shrunk = oracle_px.checked_div(100000).ok_or_else(math_error!())?;
         let oracle_px_sq = oracle_px_shrunk
@@ -201,31 +196,19 @@
             .checked_mul(oracle_conf_shrunk)
             .ok_or_else(math_error!())?;
 
-        Ok((
-            oracle_px_sq,
-            0, //todo
-            oracle_conf_sq,
-            0, //todo
-            oracle_delay,
-        ))
-    }
-
-    pub fn get_oracle_price(
-=======
+        Ok(OraclePriceData {
+            price: oracle_px_sq,
+            confidence: oracle_conf_sq,
+            delay,
+            has_sufficient_number_of_data_points,
+        })
+    }
+
     pub fn get_switchboard_price(
->>>>>>> 33fd5d30
         &self,
         price_oracle: &AccountInfo,
         clock_slot: u64,
     ) -> ClearingHouseResult<OraclePriceData> {
-<<<<<<< HEAD
-        let (price, twap, confidence, twap_confidence, delay) = match self
-            .oracle_source
-        {
-            OracleSource::Pyth => self.get_pyth_price(price_oracle, clock_slot)?,
-            OracleSource::PythSquared => self.get_pyth_price_squared(price_oracle, clock_slot)?,
-            OracleSource::Switchboard => (0, 0, 0, 0, 0),
-=======
         let aggregator_data =
             AggregatorAccountData::new(price_oracle).or(Err(ErrorCode::UnableToLoadOracle))?;
 
@@ -242,7 +225,6 @@
                 .checked_div(1000)
                 .ok_or_else(math_error!())?;
             max(confidence.unsigned_abs(), price_10bps)
->>>>>>> 33fd5d30
         };
 
         let delay: i64 = cast_to_i64(clock_slot)?
@@ -261,15 +243,13 @@
             delay,
             has_sufficient_number_of_data_points,
         })
-<<<<<<< HEAD
-    }} 
-=======
     }
 
     pub fn get_oracle_twap(&self, price_oracle: &AccountInfo) -> ClearingHouseResult<Option<i128>> {
         match self.oracle_source {
             OracleSource::Pyth => Ok(Some(self.get_pyth_twap(price_oracle)?)),
             OracleSource::Switchboard => Ok(None),
+            OracleSource::PythSquared => Ok(None),
         }
     }
 
@@ -332,5 +312,4 @@
             .checked_mul((MARK_PRICE_PRECISION / switchboard_precision) as i128)
             .ok_or_else(math_error!())
     }
-}
->>>>>>> 33fd5d30
+}