--- conflicted
+++ resolved
@@ -10,6 +10,15 @@
 #[account(zero_copy)]
 pub struct Markets {
     pub markets: [Market; 64],
+}
+
+#[derive(Default, Clone, Copy, Debug)]
+pub struct OraclePriceData {
+    pub price: i128,
+    pub twap: i128,
+    pub confidence: u128,
+    pub twap_confidence: u128,
+    pub delay: i64,
 }
 
 impl Default for Markets {
@@ -178,7 +187,6 @@
         &self,
         price_oracle: &AccountInfo,
         clock_slot: u64,
-<<<<<<< HEAD
     ) -> ClearingHouseResult<(i128, i128, u128, u128, i64)> {
         let (oracle_px, oracle_twap, oracle_conf, oracle_twac, oracle_delay) =
             self.get_pyth_price(price_oracle, clock_slot)?;
@@ -206,25 +214,12 @@
         &self,
         price_oracle: &AccountInfo,
         clock_slot: u64,
-    ) -> ClearingHouseResult<(i128, i128, u128, u128, i64)> {
-        let (oracle_px, oracle_twap, oracle_conf, oracle_twac, oracle_delay) = match self
+    ) -> ClearingHouseResult<OraclePriceData> {
+        let (price, twap, confidence, twap_confidence, delay) = match self
             .oracle_source
         {
             OracleSource::Pyth => self.get_pyth_price(price_oracle, clock_slot)?,
             OracleSource::PythSquared => self.get_pyth_price_squared(price_oracle, clock_slot)?,
-            OracleSource::Switchboard => (0, 0, 0, 0, 0),
-        };
-        Ok((
-            oracle_px,
-            oracle_twap,
-            oracle_conf,
-            oracle_twac,
-            oracle_delay,
-        ))
-=======
-    ) -> ClearingHouseResult<OraclePriceData> {
-        let (price, twap, confidence, twap_confidence, delay) = match self.oracle_source {
-            OracleSource::Pyth => self.get_pyth_price(price_oracle, clock_slot)?,
             OracleSource::Switchboard => (0, 0, 0, 0, 0),
         };
         Ok(OraclePriceData {
@@ -234,15 +229,4 @@
             twap_confidence,
             delay,
         })
->>>>>>> 3220973c
-    }
-}
-
-#[derive(Default, Clone, Copy, Debug)]
-pub struct OraclePriceData {
-    pub price: i128,
-    pub twap: i128,
-    pub confidence: u128,
-    pub twap_confidence: u128,
-    pub delay: i64,
-}+    }} 