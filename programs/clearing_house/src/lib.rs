#![allow(clippy::too_many_arguments)]
#![allow(unaligned_references)]
use anchor_lang::prelude::*;
use borsh::{BorshDeserialize, BorshSerialize};

use context::*;
use controller::position::{add_new_position, get_position_index, PositionDirection};
use error::ErrorCode;
use math::{amm, bn, constants::*, fees, margin::*, orders::*, withdrawal::*};

use crate::state::{
    history::trade::TradeRecord,
    market::{Market, Markets, OracleSource, AMM},
    order_state::*,
    state::*,
    user::{MarketPosition, User, UserPositions},
    user_orders::*,
};

pub mod context;
pub mod controller;
pub mod error;
mod margin_validation;
pub mod math;
pub mod optional_accounts;
pub mod order_validation;
pub mod state;
mod user_initialization;

#[cfg(feature = "mainnet-beta")]
declare_id!("dammHkt7jmytvbS3nHTxQNEcP59aE57nxwV21YdqEDN");
#[cfg(not(feature = "mainnet-beta"))]
declare_id!("AsW7LnXB9UA1uec9wi9MctYTgTz7YH9snhxd16GsFaGX");

#[program]
pub mod clearing_house {
    use crate::math;
    use crate::optional_accounts::{
        get_discount_token, get_oracle_for_cancel_order_by_order_id,
        get_oracle_for_cancel_order_by_user_order_id, get_oracle_for_place_order, get_referrer,
        get_referrer_for_fill_order,
    };
    use crate::state::history::curve::ExtendedCurveRecord;
    use crate::state::history::deposit::{DepositDirection, DepositRecord};
    use crate::state::history::liquidation::LiquidationRecord;

    use super::*;
    use crate::margin_validation::validate_margin;
    use crate::math::amm::{
        calculate_mark_twap_spread_pct, is_oracle_mark_too_divergent, normalise_oracle_price,
    };
    use crate::math::casting::{cast, cast_to_i128, cast_to_u128};
    use crate::math::slippage::{calculate_slippage, calculate_slippage_pct};
    use crate::state::market::OraclePriceData;
    use crate::state::order_state::{OrderFillerRewardStructure, OrderState};
    use std::ops::Div;

    pub fn initialize(
        ctx: Context<Initialize>,
        _clearing_house_nonce: u8,
        _collateral_vault_nonce: u8,
        _insurance_vault_nonce: u8,
        admin_controls_prices: bool,
    ) -> Result<()> {
        let collateral_account_key = ctx.accounts.collateral_vault.to_account_info().key;
        let (collateral_account_authority, collateral_account_nonce) =
            Pubkey::find_program_address(&[collateral_account_key.as_ref()], ctx.program_id);

        // clearing house must be authority of collateral vault
        if ctx.accounts.collateral_vault.owner != collateral_account_authority {
            return Err(ErrorCode::InvalidCollateralAccountAuthority.into());
        }

        let insurance_account_key = ctx.accounts.insurance_vault.to_account_info().key;
        let (insurance_account_authority, insurance_account_nonce) =
            Pubkey::find_program_address(&[insurance_account_key.as_ref()], ctx.program_id);

        // clearing house must be authority of insurance vault
        if ctx.accounts.insurance_vault.owner != insurance_account_authority {
            return Err(ErrorCode::InvalidInsuranceAccountAuthority.into());
        }

        ctx.accounts.markets.load_init()?;

        **ctx.accounts.state = State {
            admin: *ctx.accounts.admin.key,
            funding_paused: false,
            exchange_paused: false,
            admin_controls_prices,
            collateral_mint: *ctx.accounts.collateral_mint.to_account_info().key,
            collateral_vault: *collateral_account_key,
            collateral_vault_authority: collateral_account_authority,
            collateral_vault_nonce: collateral_account_nonce,
            deposit_history: Pubkey::default(),
            trade_history: Pubkey::default(),
            funding_rate_history: Pubkey::default(),
            funding_payment_history: Pubkey::default(),
            liquidation_history: Pubkey::default(),
            curve_history: Pubkey::default(),
            insurance_vault: *insurance_account_key,
            insurance_vault_authority: insurance_account_authority,
            insurance_vault_nonce: insurance_account_nonce,
            markets: *ctx.accounts.markets.to_account_info().key,
            margin_ratio_initial: 2000, // unit is 20% (+2 decimal places)
            margin_ratio_partial: 625,
            margin_ratio_maintenance: 500,
            partial_liquidation_close_percentage_numerator: 25,
            partial_liquidation_close_percentage_denominator: 100,
            partial_liquidation_penalty_percentage_numerator: 25,
            partial_liquidation_penalty_percentage_denominator: 1000,
            full_liquidation_penalty_percentage_numerator: 1,
            full_liquidation_penalty_percentage_denominator: 1,
            partial_liquidation_liquidator_share_denominator: 2,
            full_liquidation_liquidator_share_denominator: 20,
            fee_structure: FeeStructure {
                fee_numerator: DEFAULT_FEE_NUMERATOR,
                fee_denominator: DEFAULT_FEE_DENOMINATOR,
                discount_token_tiers: DiscountTokenTiers {
                    first_tier: DiscountTokenTier {
                        minimum_balance: DEFAULT_DISCOUNT_TOKEN_FIRST_TIER_MINIMUM_BALANCE,
                        discount_numerator: DEFAULT_DISCOUNT_TOKEN_FIRST_TIER_DISCOUNT_NUMERATOR,
                        discount_denominator:
                            DEFAULT_DISCOUNT_TOKEN_FIRST_TIER_DISCOUNT_DENOMINATOR,
                    },
                    second_tier: DiscountTokenTier {
                        minimum_balance: DEFAULT_DISCOUNT_TOKEN_SECOND_TIER_MINIMUM_BALANCE,
                        discount_numerator: DEFAULT_DISCOUNT_TOKEN_SECOND_TIER_DISCOUNT_NUMERATOR,
                        discount_denominator:
                            DEFAULT_DISCOUNT_TOKEN_SECOND_TIER_DISCOUNT_DENOMINATOR,
                    },
                    third_tier: DiscountTokenTier {
                        minimum_balance: DEFAULT_DISCOUNT_TOKEN_THIRD_TIER_MINIMUM_BALANCE,
                        discount_numerator: DEFAULT_DISCOUNT_TOKEN_THIRD_TIER_DISCOUNT_NUMERATOR,
                        discount_denominator:
                            DEFAULT_DISCOUNT_TOKEN_THIRD_TIER_DISCOUNT_DENOMINATOR,
                    },
                    fourth_tier: DiscountTokenTier {
                        minimum_balance: DEFAULT_DISCOUNT_TOKEN_FOURTH_TIER_MINIMUM_BALANCE,
                        discount_numerator: DEFAULT_DISCOUNT_TOKEN_FOURTH_TIER_DISCOUNT_NUMERATOR,
                        discount_denominator:
                            DEFAULT_DISCOUNT_TOKEN_FOURTH_TIER_DISCOUNT_DENOMINATOR,
                    },
                },
                referral_discount: ReferralDiscount {
                    referrer_reward_numerator: DEFAULT_REFERRER_REWARD_NUMERATOR,
                    referrer_reward_denominator: DEFAULT_REFERRER_REWARD_DENOMINATOR,
                    referee_discount_numerator: DEFAULT_REFEREE_DISCOUNT_NUMERATOR,
                    referee_discount_denominator: DEFAULT_REFEREE_DISCOUNT_DENOMINATOR,
                },
            },
            whitelist_mint: Pubkey::default(),
            discount_mint: Pubkey::default(),
            max_deposit: 0,
            oracle_guard_rails: OracleGuardRails {
                price_divergence: PriceDivergenceGuardRails {
                    mark_oracle_divergence_numerator: 1,
                    mark_oracle_divergence_denominator: 10,
                },
                validity: ValidityGuardRails {
                    slots_before_stale: 1000,
                    confidence_interval_max_size: 4,
                    too_volatile_ratio: 5,
                },
                use_for_liquidations: true,
            },
            order_state: Pubkey::default(),
            extended_curve_history: Pubkey::default(),
            padding0: 0,
            padding1: 0,
            padding2: 0,
            padding3: 0,
        };

        Ok(())
    }

    pub fn initialize_history(ctx: Context<InitializeHistory>) -> Result<()> {
        let state = &mut ctx.accounts.state;

        // If all of the history account keys are set to the default, assume they haven't been initialized tet
        if !state.deposit_history.eq(&Pubkey::default())
            && !state.trade_history.eq(&Pubkey::default())
            && !state.liquidation_history.eq(&Pubkey::default())
            && !state.funding_payment_history.eq(&Pubkey::default())
            && !state.funding_rate_history.eq(&Pubkey::default())
            && !state.curve_history.eq(&Pubkey::default())
        {
            return Err(ErrorCode::HistoryAlreadyInitialized.into());
        }

        ctx.accounts.deposit_history.load_init()?;
        ctx.accounts.trade_history.load_init()?;
        ctx.accounts.funding_payment_history.load_init()?;
        ctx.accounts.funding_rate_history.load_init()?;
        ctx.accounts.liquidation_history.load_init()?;
        ctx.accounts.curve_history.load_init()?;

        let deposit_history = ctx.accounts.deposit_history.to_account_info().key;
        let trade_history = ctx.accounts.trade_history.to_account_info().key;
        let funding_payment_history = ctx.accounts.funding_payment_history.to_account_info().key;
        let funding_rate_history = ctx.accounts.funding_rate_history.to_account_info().key;
        let liquidation_history = ctx.accounts.liquidation_history.to_account_info().key;
        let extended_curve_history = ctx.accounts.curve_history.to_account_info().key;

        state.deposit_history = *deposit_history;
        state.trade_history = *trade_history;
        state.funding_rate_history = *funding_rate_history;
        state.funding_payment_history = *funding_payment_history;
        state.liquidation_history = *liquidation_history;
        state.extended_curve_history = *extended_curve_history;

        Ok(())
    }

    pub fn initialize_order_state(
        ctx: Context<InitializeOrderState>,
        _order_house_nonce: u8,
    ) -> Result<()> {
        let state = &mut ctx.accounts.state;

        if !state.order_state.eq(&Pubkey::default()) {
            return Err(ErrorCode::OrderStateAlreadyInitialized.into());
        }

        state.order_state = ctx.accounts.order_state.key();
        ctx.accounts.order_history.load_init()?;

        **ctx.accounts.order_state = OrderState {
            order_history: ctx.accounts.order_history.key(),
            order_filler_reward_structure: OrderFillerRewardStructure {
                reward_numerator: 1,
                reward_denominator: 10,
                time_based_reward_lower_bound: 10_000, // 1 cent
            },
            min_order_quote_asset_amount: 500_000, // 50 cents
            padding: [0; 10],
        };

        Ok(())
    }

    pub fn initialize_market(
        ctx: Context<InitializeMarket>,
        market_index: u64,
        amm_base_asset_reserve: u128,
        amm_quote_asset_reserve: u128,
        amm_periodicity: i64,
        amm_peg_multiplier: u128,
        oracle_source: OracleSource,
        margin_ratio_initial: u32,
        margin_ratio_partial: u32,
        margin_ratio_maintenance: u32,
    ) -> Result<()> {
        let markets = &mut ctx.accounts.markets.load_mut()?;
        let market = &markets.markets[Markets::index_from_u64(market_index)];
        let clock = Clock::get()?;
        let now = clock.unix_timestamp;
        let clock_slot = clock.slot;

        if market.initialized {
            return Err(ErrorCode::MarketIndexAlreadyInitialized.into());
        }

        if amm_base_asset_reserve != amm_quote_asset_reserve {
            return Err(ErrorCode::InvalidInitialPeg.into());
        }

        let init_mark_price = amm::calculate_price(
            amm_quote_asset_reserve,
            amm_base_asset_reserve,
            amm_peg_multiplier,
        )?;

        // Verify there's no overflow
        let _k = bn::U192::from(amm_base_asset_reserve)
            .checked_mul(bn::U192::from(amm_quote_asset_reserve))
            .ok_or_else(math_error!())?;

        // Verify oracle is readable
        let OraclePriceData {
            price: oracle_price,
            ..
        } = match oracle_source {
            OracleSource::Pyth => market
                .amm
                .get_pyth_price(&ctx.accounts.oracle, clock_slot)
                .unwrap(),
            OracleSource::Switchboard => market
                .amm
                .get_switchboard_price(&ctx.accounts.oracle, clock_slot)
                .unwrap(),
        };

        let last_oracle_price_twap = match oracle_source {
            OracleSource::Pyth => market.amm.get_pyth_twap(&ctx.accounts.oracle)?,
            OracleSource::Switchboard => oracle_price,
        };

        validate_margin(
            margin_ratio_initial,
            margin_ratio_initial,
            margin_ratio_maintenance,
        )?;

        let market = Market {
            initialized: true,
            base_asset_amount_long: 0,
            base_asset_amount_short: 0,
            base_asset_amount: 0,
            open_interest: 0,
            margin_ratio_initial, // unit is 20% (+2 decimal places)
            margin_ratio_partial,
            margin_ratio_maintenance,
            padding0: 0,
            padding1: 0,
            padding2: 0,
            padding3: 0,
            padding4: 0,
            amm: AMM {
                oracle: *ctx.accounts.oracle.key,
                oracle_source,
                base_asset_reserve: amm_base_asset_reserve,
                quote_asset_reserve: amm_quote_asset_reserve,
                cumulative_repeg_rebate_long: 0,
                cumulative_repeg_rebate_short: 0,
                cumulative_funding_rate_long: 0,
                cumulative_funding_rate_short: 0,
                last_funding_rate: 0,
                last_funding_rate_ts: now,
                funding_period: amm_periodicity,
                last_oracle_price_twap,
                last_mark_price_twap: init_mark_price,
                last_mark_price_twap_ts: now,
                sqrt_k: amm_base_asset_reserve,
                peg_multiplier: amm_peg_multiplier,
                total_fee: 0,
                total_fee_withdrawn: 0,
                total_fee_minus_distributions: 0,
                minimum_quote_asset_trade_size: 10000000,
                last_oracle_price_twap_ts: now,
                last_oracle_price: oracle_price,
                minimum_base_asset_trade_size: 10000000,
                base_spread: 0,
                padding0: 0,
                padding1: 0,
                padding2: 0,
                padding3: 0,
            },
        };

        markets.markets[Markets::index_from_u64(market_index)] = market;

        Ok(())
    }

    pub fn deposit_collateral(ctx: Context<DepositCollateral>, amount: u64) -> Result<()> {
        let user = &mut ctx.accounts.user;
        let clock = Clock::get()?;
        let now = clock.unix_timestamp;

        if amount == 0 {
            return Err(ErrorCode::InsufficientDeposit.into());
        }

        let collateral_before = user.collateral;
        let cumulative_deposits_before = user.cumulative_deposits;

        user.collateral = user
            .collateral
            .checked_add(cast(amount)?)
            .ok_or_else(math_error!())?;
        user.cumulative_deposits = user
            .cumulative_deposits
            .checked_add(cast(amount)?)
            .ok_or_else(math_error!())?;

        let markets = &ctx.accounts.markets.load()?;
        let user_positions = &mut ctx.accounts.user_positions.load_mut()?;
        let funding_payment_history = &mut ctx.accounts.funding_payment_history.load_mut()?;
        controller::funding::settle_funding_payment(
            user,
            user_positions,
            markets,
            funding_payment_history,
            now,
        )?;

        controller::token::receive(
            &ctx.accounts.token_program,
            &ctx.accounts.user_collateral_account,
            &ctx.accounts.collateral_vault,
            &ctx.accounts.authority,
            amount,
        )?;

        let deposit_history = &mut ctx.accounts.deposit_history.load_mut()?;
        let record_id = deposit_history.next_record_id();
        deposit_history.append(DepositRecord {
            ts: now,
            record_id,
            user_authority: user.authority,
            user: user.to_account_info().key(),
            direction: DepositDirection::DEPOSIT,
            collateral_before,
            cumulative_deposits_before,
            amount,
        });

        if ctx.accounts.state.max_deposit > 0
            && user.cumulative_deposits > cast(ctx.accounts.state.max_deposit)?
        {
            return Err(ErrorCode::UserMaxDeposit.into());
        }

        Ok(())
    }

    #[access_control(
        exchange_not_paused(&ctx.accounts.state)
    )]
    pub fn withdraw_collateral(ctx: Context<WithdrawCollateral>, amount: u64) -> Result<()> {
        let user = &mut ctx.accounts.user;
        let clock = Clock::get()?;
        let now = clock.unix_timestamp;

        let collateral_before = user.collateral;
        let cumulative_deposits_before = user.cumulative_deposits;

        let markets = &ctx.accounts.markets.load()?;
        let user_positions = &mut ctx.accounts.user_positions.load_mut()?;
        let funding_payment_history = &mut ctx.accounts.funding_payment_history.load_mut()?;
        controller::funding::settle_funding_payment(
            user,
            user_positions,
            markets,
            funding_payment_history,
            now,
        )?;

        if cast_to_u128(amount)? > user.collateral {
            return Err(ErrorCode::InsufficientCollateral.into());
        }

        let (collateral_account_withdrawal, insurance_account_withdrawal) =
            calculate_withdrawal_amounts(
                amount,
                &ctx.accounts.collateral_vault,
                &ctx.accounts.insurance_vault,
            )?;

        // amount_withdrawn can be less than amount if there is an insufficient balance in collateral and insurance vault
        let amount_withdraw = collateral_account_withdrawal
            .checked_add(insurance_account_withdrawal)
            .ok_or_else(math_error!())?;

        user.cumulative_deposits = user
            .cumulative_deposits
            .checked_sub(cast(amount_withdraw)?)
            .ok_or_else(math_error!())?;

        user.collateral = user
            .collateral
            .checked_sub(cast(collateral_account_withdrawal)?)
            .ok_or_else(math_error!())?
            .checked_sub(cast(insurance_account_withdrawal)?)
            .ok_or_else(math_error!())?;

        if !meets_initial_margin_requirement(user, user_positions, markets)? {
            return Err(ErrorCode::InsufficientCollateral.into());
        }

        controller::token::send(
            &ctx.accounts.token_program,
            &ctx.accounts.collateral_vault,
            &ctx.accounts.user_collateral_account,
            &ctx.accounts.collateral_vault_authority,
            ctx.accounts.state.collateral_vault_nonce,
            collateral_account_withdrawal,
        )?;

        if insurance_account_withdrawal > 0 {
            controller::token::send(
                &ctx.accounts.token_program,
                &ctx.accounts.insurance_vault,
                &ctx.accounts.user_collateral_account,
                &ctx.accounts.insurance_vault_authority,
                ctx.accounts.state.insurance_vault_nonce,
                insurance_account_withdrawal,
            )?;
        }

        let deposit_history = &mut ctx.accounts.deposit_history.load_mut()?;
        let record_id = deposit_history.next_record_id();
        deposit_history.append(DepositRecord {
            ts: now,
            record_id,
            user_authority: user.authority,
            user: user.to_account_info().key(),
            direction: DepositDirection::WITHDRAW,
            collateral_before,
            cumulative_deposits_before,
            amount: amount_withdraw,
        });

        Ok(())
    }

    #[allow(unused_must_use)]
    #[access_control(
        market_initialized(&ctx.accounts.markets, market_index) &&
        exchange_not_paused(&ctx.accounts.state) &&
        valid_oracle_for_market(&ctx.accounts.oracle, &ctx.accounts.markets, market_index)
    )]
    pub fn open_position<'info>(
        ctx: Context<OpenPosition>,
        direction: PositionDirection,
        quote_asset_amount: u128,
        market_index: u64,
        limit_price: u128,
        optional_accounts: ManagePositionOptionalAccounts,
    ) -> Result<()> {
        let user = &mut ctx.accounts.user;
        let clock = Clock::get()?;
        let now = clock.unix_timestamp;
        let clock_slot = clock.slot;

        if quote_asset_amount == 0 {
            return Err(ErrorCode::TradeSizeTooSmall.into());
        }

        // Settle user's funding payments so that collateral is up to date
        let user_positions = &mut ctx.accounts.user_positions.load_mut()?;
        let funding_payment_history = &mut ctx.accounts.funding_payment_history.load_mut()?;
        controller::funding::settle_funding_payment(
            user,
            user_positions,
            &ctx.accounts.markets.load()?,
            funding_payment_history,
            now,
        )?;

        // Get existing position or add a new position for market
        let position_index = get_position_index(user_positions, market_index)
            .or_else(|_| add_new_position(user_positions, market_index))?;
        let market_position = &mut user_positions.positions[position_index];

        // Collect data about position/market before trade is executed so that it can be stored in trade history
        let mark_price_before: u128;
        let oracle_mark_spread_pct_before: i128;
        let is_oracle_valid: bool;
        {
            let market = &mut ctx.accounts.markets.load_mut()?.markets
                [Markets::index_from_u64(market_index)];
            mark_price_before = market.amm.mark_price()?;
            let oracle_price_data = &market
                .amm
                .get_oracle_price(&ctx.accounts.oracle, clock_slot)?;
            oracle_mark_spread_pct_before = amm::calculate_oracle_mark_spread_pct(
                &market.amm,
                oracle_price_data,
                Some(mark_price_before),
            )?;
            is_oracle_valid = amm::is_oracle_valid(
                &market.amm,
                oracle_price_data,
                &ctx.accounts.state.oracle_guard_rails.validity,
            )?;
            if is_oracle_valid {
                let normalised_oracle_price = normalise_oracle_price(
                    &market.amm,
                    oracle_price_data,
                    Some(mark_price_before),
                )?;
                amm::update_oracle_price_twap(&mut market.amm, now, normalised_oracle_price)?;
            }
        }

        // A trade is risk increasing if it increases the users leverage
        // If a trade is risk increasing and brings the user's margin ratio below initial requirement
        // the trade fails
        // If a trade is risk increasing and it pushes the mark price too far away from the oracle price
        // the trade fails
        let potentially_risk_increasing;
        let base_asset_amount;
        let mut quote_asset_amount = quote_asset_amount;
        let quote_asset_amount_surplus;
        {
            let markets = &mut ctx.accounts.markets.load_mut()?;
            let market = markets.get_market_mut(market_index);
            let (
                _potentially_risk_increasing,
                _,
                _base_asset_amount,
                _quote_asset_amount,
                _quote_asset_amount_surplus,
            ) = controller::position::update_position_with_quote_asset_amount(
                quote_asset_amount,
                direction,
                market,
                user,
                market_position,
                mark_price_before,
                now,
            )?;

            potentially_risk_increasing = _potentially_risk_increasing;
            base_asset_amount = _base_asset_amount;
            quote_asset_amount = _quote_asset_amount;
            quote_asset_amount_surplus = _quote_asset_amount_surplus;
        }

        // Collect data about position/market after trade is executed so that it can be stored in trade history
        let mark_price_after: u128;
        let oracle_price_after: i128;
        let oracle_mark_spread_pct_after: i128;
        {
            let market = &mut ctx.accounts.markets.load_mut()?.markets
                [Markets::index_from_u64(market_index)];
            mark_price_after = market.amm.mark_price()?;
            let oracle_price_data = &market
                .amm
                .get_oracle_price(&ctx.accounts.oracle, clock_slot)?;
            oracle_mark_spread_pct_after = amm::calculate_oracle_mark_spread_pct(
                &market.amm,
                oracle_price_data,
                Some(mark_price_after),
            )?;
            oracle_price_after = oracle_price_data.price;
        }

        // Trade fails if it's risk increasing and it brings the user below the initial margin ratio level
        let meets_initial_margin_requirement =
            meets_initial_margin_requirement(user, user_positions, &ctx.accounts.markets.load()?)?;
        if !meets_initial_margin_requirement && potentially_risk_increasing {
            return Err(ErrorCode::InsufficientCollateral.into());
        }

        // Calculate the fee to charge the user
        let (discount_token, referrer) = optional_accounts::get_discount_token_and_referrer(
            optional_accounts,
            ctx.remaining_accounts,
            &ctx.accounts.state.discount_mint,
            &user.key(),
            &ctx.accounts.authority.key(),
        )?;
        let (user_fee, fee_to_market, token_discount, referrer_reward, referee_discount) =
            fees::calculate_fee_for_trade(
                quote_asset_amount,
                &ctx.accounts.state.fee_structure,
                discount_token,
                &referrer,
                quote_asset_amount_surplus,
            )?;

        // Increment the clearing house's total fee variables
        {
            let market = &mut ctx.accounts.markets.load_mut()?.markets
                [Markets::index_from_u64(market_index)];
            market.amm.total_fee = market
                .amm
                .total_fee
                .checked_add(fee_to_market)
                .ok_or_else(math_error!())?;
            market.amm.total_fee_minus_distributions = market
                .amm
                .total_fee_minus_distributions
                .checked_add(fee_to_market)
                .ok_or_else(math_error!())?;
        }

        // Subtract the fee from user's collateral
        user.collateral = user.collateral.saturating_sub(user_fee);

        // Increment the user's total fee variables
        user.total_fee_paid = user
            .total_fee_paid
            .checked_add(cast(user_fee)?)
            .ok_or_else(math_error!())?;
        user.total_token_discount = user
            .total_token_discount
            .checked_add(token_discount)
            .ok_or_else(math_error!())?;
        user.total_referee_discount = user
            .total_referee_discount
            .checked_add(referee_discount)
            .ok_or_else(math_error!())?;

        // Update the referrer's collateral with their reward
        if referrer.is_some() {
            let mut referrer = referrer.unwrap();
            referrer.total_referral_reward = referrer
                .total_referral_reward
                .checked_add(referrer_reward)
                .ok_or_else(math_error!())?;
            referrer.exit(ctx.program_id)?;
        }

        // Trade fails if the trade is risk increasing and it pushes to mark price too far
        // away from the oracle price
        let is_oracle_mark_too_divergent_before = amm::is_oracle_mark_too_divergent(
            oracle_mark_spread_pct_before,
            &ctx.accounts.state.oracle_guard_rails.price_divergence,
        )?;
        let is_oracle_mark_too_divergent_after = amm::is_oracle_mark_too_divergent(
            oracle_mark_spread_pct_after,
            &ctx.accounts.state.oracle_guard_rails.price_divergence,
        )?;

        // if oracle-mark divergence pushed outside limit, block trade
        if is_oracle_mark_too_divergent_after
            && !is_oracle_mark_too_divergent_before
            && is_oracle_valid
        {
            return Err(ErrorCode::OracleMarkSpreadLimit.into());
        }

        // if oracle-mark divergence outside limit and risk-increasing, block trade
        if is_oracle_mark_too_divergent_after
            && oracle_mark_spread_pct_after.unsigned_abs()
                >= oracle_mark_spread_pct_before.unsigned_abs()
            && is_oracle_valid
            && potentially_risk_increasing
        {
            return Err(ErrorCode::OracleMarkSpreadLimit.into());
        }

        // Add to the trade history account
        let trade_history_account = &mut ctx.accounts.trade_history.load_mut()?;
        let record_id = trade_history_account.next_record_id();
        trade_history_account.append(TradeRecord {
            ts: now,
            record_id,
            user_authority: *ctx.accounts.authority.to_account_info().key,
            user: *user.to_account_info().key,
            direction,
            base_asset_amount,
            quote_asset_amount,
            mark_price_before,
            mark_price_after,
            fee: cast(user_fee)?,
            token_discount,
            quote_asset_amount_surplus,
            referee_discount,
            liquidation: false,
            market_index,
            oracle_price: oracle_price_after,
        });

        // If the user adds a limit price to their trade, check that their entry price is better than the limit price
        if limit_price != 0
            && !limit_price_satisfied(
                limit_price,
                quote_asset_amount,
                base_asset_amount,
                direction,
            )?
        {
            return Err(ErrorCode::SlippageOutsideLimit.into());
        }

        // Try to update the funding rate at the end of every trade
        {
            let market = &mut ctx.accounts.markets.load_mut()?.markets
                [Markets::index_from_u64(market_index)];
            let price_oracle = &ctx.accounts.oracle;
            let funding_rate_history = &mut ctx.accounts.funding_rate_history.load_mut()?;
            controller::funding::update_funding_rate(
                market_index,
                market,
                price_oracle,
                now,
                clock_slot,
                funding_rate_history,
                &ctx.accounts.state.oracle_guard_rails,
                ctx.accounts.state.funding_paused,
                Some(mark_price_before),
            )?;
        }

        Ok(())
    }

    #[allow(unused_must_use)]
    #[access_control(
        market_initialized(&ctx.accounts.markets, market_index) &&
        exchange_not_paused(&ctx.accounts.state) &&
        valid_oracle_for_market(&ctx.accounts.oracle, &ctx.accounts.markets, market_index)
    )]
    pub fn close_position(
        ctx: Context<ClosePosition>,
        market_index: u64,
        optional_accounts: ManagePositionOptionalAccounts,
    ) -> Result<()> {
        let user = &mut ctx.accounts.user;
        let clock = Clock::get()?;
        let now = clock.unix_timestamp;
        let clock_slot = clock.slot;

        // Settle user's funding payments so that collateral is up to date
        let user_positions = &mut ctx.accounts.user_positions.load_mut()?;
        let funding_payment_history = &mut ctx.accounts.funding_payment_history.load_mut()?;
        controller::funding::settle_funding_payment(
            user,
            user_positions,
            &ctx.accounts.markets.load()?,
            funding_payment_history,
            now,
        )?;

        let position_index = get_position_index(user_positions, market_index)?;
        let market_position = &mut user_positions.positions[position_index];

        let market =
            &mut ctx.accounts.markets.load_mut()?.markets[Markets::index_from_u64(market_index)];

        // Collect data about market before trade is executed so that it can be stored in trade history
        let mark_price_before = market.amm.mark_price()?;
        let oracle_price_data = &market
            .amm
            .get_oracle_price(&ctx.accounts.oracle, clock_slot)?;
        let oracle_mark_spread_pct_before = amm::calculate_oracle_mark_spread_pct(
            &market.amm,
            oracle_price_data,
            Some(mark_price_before),
        )?;
        let direction_to_close =
            math::position::direction_to_close_position(market_position.base_asset_amount);
        let (quote_asset_amount, base_asset_amount, quote_asset_amount_surplus) =
            controller::position::close(
                user,
                market,
                market_position,
                now,
                None,
                Some(mark_price_before),
                true,
            )?;
        let base_asset_amount = base_asset_amount.unsigned_abs();

        // Calculate the fee to charge the user
        let (discount_token, referrer) = optional_accounts::get_discount_token_and_referrer(
            optional_accounts,
            ctx.remaining_accounts,
            &ctx.accounts.state.discount_mint,
            &user.key(),
            &ctx.accounts.authority.key(),
        )?;
        let (user_fee, fee_to_market, token_discount, referrer_reward, referee_discount) =
            fees::calculate_fee_for_trade(
                quote_asset_amount,
                &ctx.accounts.state.fee_structure,
                discount_token,
                &referrer,
                quote_asset_amount_surplus,
            )?;

        // Increment the clearing house's total fee variables
        market.amm.total_fee = market
            .amm
            .total_fee
            .checked_add(fee_to_market)
            .ok_or_else(math_error!())?;
        market.amm.total_fee_minus_distributions = market
            .amm
            .total_fee_minus_distributions
            .checked_add(fee_to_market)
            .ok_or_else(math_error!())?;

        // Subtract the fee from user's collateral
        user.collateral = user.collateral.saturating_sub(user_fee);

        // Increment the user's total fee variables
        user.total_fee_paid = user
            .total_fee_paid
            .checked_add(cast(user_fee)?)
            .ok_or_else(math_error!())?;
        user.total_token_discount = user
            .total_token_discount
            .checked_add(token_discount)
            .ok_or_else(math_error!())?;
        user.total_referee_discount = user
            .total_referee_discount
            .checked_add(referee_discount)
            .ok_or_else(math_error!())?;

        // Update the referrer's collateral with their reward
        if referrer.is_some() {
            let mut referrer = referrer.unwrap();
            referrer.total_referral_reward = referrer
                .total_referral_reward
                .checked_add(referrer_reward)
                .ok_or_else(math_error!())?;
            referrer.exit(ctx.program_id)?;
        }

        // Collect data about market after trade is executed so that it can be stored in trade history
        let mark_price_after = market.amm.mark_price()?;
        let price_oracle = &ctx.accounts.oracle;

        let oracle_mark_spread_pct_after = amm::calculate_oracle_mark_spread_pct(
            &market.amm,
            oracle_price_data,
            Some(mark_price_after),
        )?;
        let oracle_price_after = oracle_price_data.price;

        let is_oracle_valid = amm::is_oracle_valid(
            &market.amm,
            oracle_price_data,
            &ctx.accounts.state.oracle_guard_rails.validity,
        )?;
        if is_oracle_valid {
            let normalised_oracle_price =
                normalise_oracle_price(&market.amm, oracle_price_data, Some(mark_price_before))?;
            amm::update_oracle_price_twap(&mut market.amm, now, normalised_oracle_price)?;
        }

        // Trade fails if the trade is risk increasing and it pushes to mark price too far
        // away from the oracle price
        let is_oracle_mark_too_divergent_before = amm::is_oracle_mark_too_divergent(
            oracle_mark_spread_pct_before,
            &ctx.accounts.state.oracle_guard_rails.price_divergence,
        )?;
        let is_oracle_mark_too_divergent_after = amm::is_oracle_mark_too_divergent(
            oracle_mark_spread_pct_after,
            &ctx.accounts.state.oracle_guard_rails.price_divergence,
        )?;

        // if closing position pushes outside of oracle-mark divergence limit, block trade
        if (is_oracle_mark_too_divergent_after && !is_oracle_mark_too_divergent_before)
            && is_oracle_valid
        {
            return Err(ErrorCode::OracleMarkSpreadLimit.into());
        }

        // Add to the trade history account
        let trade_history_account = &mut ctx.accounts.trade_history.load_mut()?;
        let record_id = trade_history_account.next_record_id();
        trade_history_account.append(TradeRecord {
            ts: now,
            record_id,
            user_authority: *ctx.accounts.authority.to_account_info().key,
            user: *user.to_account_info().key,
            direction: direction_to_close,
            base_asset_amount,
            quote_asset_amount,
            mark_price_before,
            mark_price_after,
            liquidation: false,
            fee: cast(user_fee)?,
            token_discount,
            quote_asset_amount_surplus,
            referee_discount,
            market_index,
            oracle_price: oracle_price_after,
        });

        // Try to update the funding rate at the end of every trade
        let funding_rate_history = &mut ctx.accounts.funding_rate_history.load_mut()?;
        controller::funding::update_funding_rate(
            market_index,
            market,
            price_oracle,
            now,
            clock_slot,
            funding_rate_history,
            &ctx.accounts.state.oracle_guard_rails,
            ctx.accounts.state.funding_paused,
            Some(mark_price_before),
        )?;

        Ok(())
    }

    #[allow(unused_must_use)]
    #[access_control(
        market_initialized(&ctx.accounts.markets, params.market_index)
    )]
    pub fn place_order<'info>(ctx: Context<PlaceOrder>, params: OrderParams) -> Result<()> {
        let account_info_iter = &mut ctx.remaining_accounts.iter();
        let discount_token = get_discount_token(
            params.optional_accounts.discount_token,
            account_info_iter,
            &ctx.accounts.state.discount_mint,
            ctx.accounts.authority.key,
        )?;
        let referrer = get_referrer(
            params.optional_accounts.referrer,
            account_info_iter,
            &ctx.accounts.user.key(),
            None,
        )?;

        let oracle = get_oracle_for_place_order(account_info_iter, &ctx.accounts.markets, &params)?;

        if params.order_type == OrderType::Market {
            msg!("market order must be in place and fill");
            return Err(ErrorCode::MarketOrderMustBeInPlaceAndFill.into());
        }

        if params.immediate_or_cancel {
            msg!("immediate_or_cancel order must be in place and fill");
            return Err(print_error!(ErrorCode::InvalidOrder)().into());
        }

        controller::orders::place_order(
            &ctx.accounts.state,
            &ctx.accounts.order_state,
            &mut ctx.accounts.user,
            &ctx.accounts.user_positions,
            &ctx.accounts.markets,
            &ctx.accounts.user_orders,
            &ctx.accounts.funding_payment_history,
            &ctx.accounts.order_history,
            discount_token,
            &referrer,
            &Clock::get()?,
            params,
            oracle,
        )?;

        Ok(())
    }

    pub fn cancel_order(ctx: Context<CancelOrder>, order_id: u128) -> Result<()> {
        let account_info_iter = &mut ctx.remaining_accounts.iter();
        let oracle = get_oracle_for_cancel_order_by_order_id(
            account_info_iter,
            &ctx.accounts.user_orders,
            &ctx.accounts.markets,
            order_id,
        )?;

        controller::orders::cancel_order_by_order_id(
            &ctx.accounts.state,
            order_id,
            &mut ctx.accounts.user,
            &ctx.accounts.user_positions,
            &ctx.accounts.markets,
            &ctx.accounts.user_orders,
            &ctx.accounts.funding_payment_history,
            &ctx.accounts.order_history,
            &Clock::get()?,
            oracle,
        )?;

        Ok(())
    }

    pub fn cancel_order_by_user_id(ctx: Context<CancelOrder>, user_order_id: u8) -> Result<()> {
        let account_info_iter = &mut ctx.remaining_accounts.iter();
        let oracle = get_oracle_for_cancel_order_by_user_order_id(
            account_info_iter,
            &ctx.accounts.user_orders,
            &ctx.accounts.markets,
            user_order_id,
        )?;

        controller::orders::cancel_order_by_user_order_id(
            &ctx.accounts.state,
            user_order_id,
            &mut ctx.accounts.user,
            &ctx.accounts.user_positions,
            &ctx.accounts.markets,
            &ctx.accounts.user_orders,
            &ctx.accounts.funding_payment_history,
            &ctx.accounts.order_history,
            &Clock::get()?,
            oracle,
        )?;

        Ok(())
    }

<<<<<<< HEAD
    pub fn cancel_all_orders(ctx: Context<CancelOrder>, best_effort: bool) -> ProgramResult {
=======
    pub fn cancel_all_orders(ctx: Context<CancelOrder>) -> Result<()> {
>>>>>>> 593fb507
        controller::orders::cancel_all_orders(
            &ctx.accounts.state,
            &mut ctx.accounts.user,
            &ctx.accounts.user_positions,
            &ctx.accounts.markets,
            &ctx.accounts.user_orders,
            &ctx.accounts.funding_payment_history,
            &ctx.accounts.order_history,
            &Clock::get()?,
            ctx.remaining_accounts,
            best_effort,
            None,
            None,
        )?;

        Ok(())
    }

    pub fn cancel_orders_by_market_and_side(
        ctx: Context<CancelOrder>,
        best_effort: bool,
        market_index_only: u64,
        direction_only: PositionDirection,
    ) -> ProgramResult {
        controller::orders::cancel_all_orders(
            &ctx.accounts.state,
            &mut ctx.accounts.user,
            &ctx.accounts.user_positions,
            &ctx.accounts.markets,
            &ctx.accounts.user_orders,
            &ctx.accounts.funding_payment_history,
            &ctx.accounts.order_history,
            &Clock::get()?,
            ctx.remaining_accounts,
            best_effort,
            Some(market_index_only),
            Some(direction_only),
        )?;

        Ok(())
    }

    pub fn expire_orders(ctx: Context<ExpireOrder>) -> Result<()> {
        controller::orders::expire_orders(
            &mut ctx.accounts.user,
            &ctx.accounts.user_positions,
            &ctx.accounts.user_orders,
            &mut ctx.accounts.filler,
            &ctx.accounts.order_history,
            &Clock::get()?,
        )?;
        Ok(())
    }

    #[access_control(
        exchange_not_paused(&ctx.accounts.state)
    )]
    pub fn fill_order<'info>(ctx: Context<FillOrder>, order_id: u128) -> Result<()> {
        let account_info_iter = &mut ctx.remaining_accounts.iter();
        let referrer = get_referrer_for_fill_order(
            account_info_iter,
            &ctx.accounts.user.key(),
            order_id,
            &ctx.accounts.user_orders,
        )?;

        let base_asset_amount = controller::orders::fill_order(
            order_id,
            &ctx.accounts.state,
            &ctx.accounts.order_state,
            &mut ctx.accounts.user,
            &ctx.accounts.user_positions,
            &ctx.accounts.markets,
            &ctx.accounts.oracle,
            &ctx.accounts.user_orders,
            &mut ctx.accounts.filler,
            &ctx.accounts.funding_payment_history,
            &ctx.accounts.trade_history,
            &ctx.accounts.order_history,
            &ctx.accounts.funding_rate_history,
            referrer,
            &Clock::get()?,
        )?;

        if base_asset_amount == 0 {
            return Err(print_error!(ErrorCode::CouldNotFillOrder)().into());
        }

        Ok(())
    }

    #[allow(unused_must_use)]
    #[access_control(
        exchange_not_paused(&ctx.accounts.state) &&
        market_initialized(&ctx.accounts.markets, params.market_index) &&
        valid_oracle_for_market(&ctx.accounts.oracle, &ctx.accounts.markets, params.market_index)
    )]
    pub fn place_and_fill_order<'info>(
        ctx: Context<PlaceAndFillOrder>,
        params: OrderParams,
    ) -> Result<()> {
        let account_info_iter = &mut ctx.remaining_accounts.iter();
        let discount_token = get_discount_token(
            params.optional_accounts.discount_token,
            account_info_iter,
            &ctx.accounts.state.discount_mint,
            ctx.accounts.authority.key,
        )?;
        let referrer = get_referrer(
            params.optional_accounts.referrer,
            account_info_iter,
            &ctx.accounts.user.key(),
            None,
        )?;
        let is_immediate_or_cancel = params.immediate_or_cancel;
        let base_asset_amount_to_fill = params.base_asset_amount;

        controller::orders::place_order(
            &ctx.accounts.state,
            &ctx.accounts.order_state,
            &mut ctx.accounts.user,
            &ctx.accounts.user_positions,
            &ctx.accounts.markets,
            &ctx.accounts.user_orders,
            &ctx.accounts.funding_payment_history,
            &ctx.accounts.order_history,
            discount_token,
            &referrer,
            &Clock::get()?,
            params,
            Some(&ctx.accounts.oracle),
        )?;

        let order_id;
        {
            let order_history = &ctx.accounts.order_history.load()?;
            order_id = order_history.last_order_id;
        }

        let user = &mut ctx.accounts.user;
        let base_asset_amount_filled = controller::orders::fill_order(
            order_id,
            &ctx.accounts.state,
            &ctx.accounts.order_state,
            user,
            &ctx.accounts.user_positions,
            &ctx.accounts.markets,
            &ctx.accounts.oracle,
            &ctx.accounts.user_orders,
            &mut user.clone(),
            &ctx.accounts.funding_payment_history,
            &ctx.accounts.trade_history,
            &ctx.accounts.order_history,
            &ctx.accounts.funding_rate_history,
            referrer,
            &Clock::get()?,
        )?;

        if is_immediate_or_cancel && base_asset_amount_to_fill != base_asset_amount_filled {
            controller::orders::cancel_order_by_order_id(
                &ctx.accounts.state,
                order_id,
                &mut ctx.accounts.user,
                &ctx.accounts.user_positions,
                &ctx.accounts.markets,
                &ctx.accounts.user_orders,
                &ctx.accounts.funding_payment_history,
                &ctx.accounts.order_history,
                &Clock::get()?,
                Some(&ctx.accounts.oracle),
            )?;
        }

        Ok(())
    }

    #[access_control(
        exchange_not_paused(&ctx.accounts.state)
    )]
    pub fn liquidate(ctx: Context<Liquidate>) -> Result<()> {
        let state = &ctx.accounts.state;
        let user = &mut ctx.accounts.user;
        let trade_history = &mut ctx.accounts.trade_history.load_mut()?;
        let clock = Clock::get()?;
        let now = clock.unix_timestamp;
        let clock_slot = clock.slot;

        // Settle user's funding payments so that collateral is up to date
        let user_positions = &mut ctx.accounts.user_positions.load_mut()?;
        let funding_payment_history = &mut ctx.accounts.funding_payment_history.load_mut()?;
        controller::funding::settle_funding_payment(
            user,
            user_positions,
            &ctx.accounts.markets.load()?,
            funding_payment_history,
            now,
        )?;

        let LiquidationStatus {
            liquidation_type,
            total_collateral,
            adjusted_total_collateral,
            unrealized_pnl,
            base_asset_value,
            market_statuses,
            mut margin_requirement,
            margin_ratio,
        } = calculate_liquidation_status(
            user,
            user_positions,
            &ctx.accounts.markets.load()?,
            ctx.remaining_accounts,
            &ctx.accounts.state.oracle_guard_rails,
            clock_slot,
        )?;

        // Verify that the user is in liquidation territory
        let collateral = user.collateral;
        if liquidation_type == LiquidationType::NONE {
            msg!("total_collateral {}", total_collateral);
            msg!("adjusted_total_collateral {}", adjusted_total_collateral);
            msg!("margin_requirement {}", margin_requirement);
            return Err(ErrorCode::SufficientCollateral.into());
        }

        let is_dust_position = adjusted_total_collateral <= QUOTE_PRECISION;

        // Keep track to the value of positions closed. For full liquidation this is the user's entire position,
        // for partial it is less (it's based on the clearing house state)
        let mut base_asset_value_closed: u128 = 0;
        let mut liquidation_fee = 0_u128;
        // have to fully liquidate dust positions to make it worth it for liquidators
        let is_full_liquidation = liquidation_type == LiquidationType::FULL || is_dust_position;
        if is_full_liquidation {
            let markets = &mut ctx.accounts.markets.load_mut()?;

            let maximum_liquidation_fee = total_collateral
                .checked_mul(state.full_liquidation_penalty_percentage_numerator)
                .ok_or_else(math_error!())?
                .checked_div(state.full_liquidation_penalty_percentage_denominator)
                .ok_or_else(math_error!())?;
            for market_status in market_statuses.iter() {
                if market_status.base_asset_value == 0 {
                    continue;
                }

                let market = markets.get_market_mut(market_status.market_index);
                let mark_price_before = market_status.mark_price_before;
                let oracle_status = &market_status.oracle_status;

                // if the oracle is invalid and the mark moves too far from twap, dont liquidate
                let oracle_is_valid = oracle_status.is_valid;
                if !oracle_is_valid {
                    let mark_twap_divergence =
                        calculate_mark_twap_spread_pct(&market.amm, mark_price_before)?;
                    let mark_twap_too_divergent =
                        mark_twap_divergence.unsigned_abs() >= MAX_MARK_TWAP_DIVERGENCE;

                    if mark_twap_too_divergent {
                        let market_index = market_status.market_index;
                        msg!(
                            "mark_twap_divergence {} for market {}",
                            mark_twap_divergence,
                            market_index
                        );
                        continue;
                    }
                }

                let market_position = &mut user_positions
                    .positions
                    .iter_mut()
                    .find(|position| position.market_index == market_status.market_index)
                    .unwrap();

                let mark_price_before_i128 = cast_to_i128(mark_price_before)?;
                let close_position_slippage = match market_status.close_position_slippage {
                    Some(close_position_slippage) => close_position_slippage,
                    None => calculate_slippage(
                        market_status.base_asset_value,
                        market_position.base_asset_amount.unsigned_abs(),
                        mark_price_before_i128,
                    )?,
                };
                let close_position_slippage_pct =
                    calculate_slippage_pct(close_position_slippage, mark_price_before_i128)?;

                let close_slippage_pct_too_large = close_position_slippage_pct
                    > MAX_LIQUIDATION_SLIPPAGE
                    || close_position_slippage_pct < -MAX_LIQUIDATION_SLIPPAGE;

                let oracle_mark_divergence_after_close = if !close_slippage_pct_too_large {
                    oracle_status
                        .oracle_mark_spread_pct
                        .checked_add(close_position_slippage_pct)
                        .ok_or_else(math_error!())?
                } else if close_position_slippage_pct > 0 {
                    oracle_status
                        .oracle_mark_spread_pct
                        // approximates price impact based on slippage
                        .checked_add(MAX_LIQUIDATION_SLIPPAGE * 2)
                        .ok_or_else(math_error!())?
                } else {
                    oracle_status
                        .oracle_mark_spread_pct
                        // approximates price impact based on slippage
                        .checked_sub(MAX_LIQUIDATION_SLIPPAGE * 2)
                        .ok_or_else(math_error!())?
                };

                let oracle_mark_too_divergent_after_close = is_oracle_mark_too_divergent(
                    oracle_mark_divergence_after_close,
                    &state.oracle_guard_rails.price_divergence,
                )?;

                // if closing pushes outside the oracle mark threshold, don't liquidate
                if oracle_is_valid && oracle_mark_too_divergent_after_close {
                    // but only skip the liquidation if it makes the divergence worse
                    if oracle_status.oracle_mark_spread_pct.unsigned_abs()
                        < oracle_mark_divergence_after_close.unsigned_abs()
                    {
                        let market_index = market_position.market_index;
                        msg!(
                            "oracle_mark_divergence_after_close {} for market {}",
                            oracle_mark_divergence_after_close,
                            market_index,
                        );
                        continue;
                    }
                }

                let direction_to_close =
                    math::position::direction_to_close_position(market_position.base_asset_amount);

                // just reduce position if position is too big
                let (quote_asset_amount, base_asset_amount) = if close_slippage_pct_too_large {
                    let quote_asset_amount = market_status
                        .base_asset_value
                        .checked_mul(MAX_LIQUIDATION_SLIPPAGE_U128)
                        .ok_or_else(math_error!())?
                        .checked_div(close_position_slippage_pct.unsigned_abs())
                        .ok_or_else(math_error!())?;

                    let (base_asset_amount, _) = controller::position::reduce(
                        direction_to_close,
                        quote_asset_amount,
                        user,
                        market,
                        market_position,
                        now,
                        Some(mark_price_before),
                        false,
                    )?;

                    (quote_asset_amount, base_asset_amount)
                } else {
                    let (quote_asset_amount, base_asset_amount, _) = controller::position::close(
                        user,
                        market,
                        market_position,
                        now,
                        None,
                        Some(mark_price_before),
                        false,
                    )?;

                    (quote_asset_amount, base_asset_amount)
                };

                let base_asset_amount = base_asset_amount.unsigned_abs();
                base_asset_value_closed = base_asset_value_closed
                    .checked_add(quote_asset_amount)
                    .ok_or_else(math_error!())?;
                let mark_price_after = market.amm.mark_price()?;

                let record_id = trade_history.next_record_id();
                trade_history.append(TradeRecord {
                    ts: now,
                    record_id,
                    user_authority: user.authority,
                    user: *user.to_account_info().key,
                    direction: direction_to_close,
                    base_asset_amount,
                    quote_asset_amount,
                    mark_price_before,
                    mark_price_after,
                    fee: 0,
                    token_discount: 0,
                    quote_asset_amount_surplus: 0,
                    referee_discount: 0,
                    liquidation: true,
                    market_index: market_position.market_index,
                    oracle_price: market_status.oracle_status.price_data.price,
                });

                margin_requirement = margin_requirement
                    .checked_sub(
                        market_status
                            .maintenance_margin_requirement
                            .checked_mul(quote_asset_amount)
                            .ok_or_else(math_error!())?
                            .checked_div(market_status.base_asset_value)
                            .ok_or_else(math_error!())?,
                    )
                    .ok_or_else(math_error!())?;

                let market_liquidation_fee = maximum_liquidation_fee
                    .checked_mul(quote_asset_amount)
                    .ok_or_else(math_error!())?
                    .checked_div(base_asset_value)
                    .ok_or_else(math_error!())?;

                liquidation_fee = liquidation_fee
                    .checked_add(market_liquidation_fee)
                    .ok_or_else(math_error!())?;

                let adjusted_total_collateral_after_fee = adjusted_total_collateral
                    .checked_sub(liquidation_fee)
                    .ok_or_else(math_error!())?;

                if !is_dust_position && margin_requirement < adjusted_total_collateral_after_fee {
                    break;
                }
            }
        } else {
            let markets = &mut ctx.accounts.markets.load_mut()?;

            let maximum_liquidation_fee = total_collateral
                .checked_mul(state.partial_liquidation_penalty_percentage_numerator)
                .ok_or_else(math_error!())?
                .checked_div(state.partial_liquidation_penalty_percentage_denominator)
                .ok_or_else(math_error!())?;
            let maximum_base_asset_value_closed = base_asset_value
                .checked_mul(state.partial_liquidation_close_percentage_numerator)
                .ok_or_else(math_error!())?
                .checked_div(state.partial_liquidation_close_percentage_denominator)
                .ok_or_else(math_error!())?;
            for market_status in market_statuses.iter() {
                if market_status.base_asset_value == 0 {
                    continue;
                }

                let oracle_status = &market_status.oracle_status;
                let market = markets.get_market_mut(market_status.market_index);
                let mark_price_before = market_status.mark_price_before;

                let oracle_is_valid = oracle_status.is_valid;
                if !oracle_is_valid {
                    let mark_twap_divergence =
                        calculate_mark_twap_spread_pct(&market.amm, mark_price_before)?;
                    let mark_twap_too_divergent =
                        mark_twap_divergence.unsigned_abs() >= MAX_MARK_TWAP_DIVERGENCE;

                    if mark_twap_too_divergent {
                        let market_index = market_status.market_index;
                        msg!(
                            "mark_twap_divergence {} for market {}",
                            mark_twap_divergence,
                            market_index
                        );
                        continue;
                    }
                }

                let market_position = &mut user_positions
                    .positions
                    .iter_mut()
                    .find(|position| position.market_index == market_status.market_index)
                    .unwrap();

                let mut quote_asset_amount = market_status
                    .base_asset_value
                    .checked_mul(state.partial_liquidation_close_percentage_numerator)
                    .ok_or_else(math_error!())?
                    .checked_div(state.partial_liquidation_close_percentage_denominator)
                    .ok_or_else(math_error!())?;

                let mark_price_before_i128 = cast_to_i128(mark_price_before)?;
                let reduce_position_slippage = match market_status.close_position_slippage {
                    Some(close_position_slippage) => close_position_slippage.div(4),
                    None => calculate_slippage(
                        market_status.base_asset_value,
                        market_position.base_asset_amount.unsigned_abs(),
                        mark_price_before_i128,
                    )?
                    .div(4),
                };

                let reduce_position_slippage_pct =
                    calculate_slippage_pct(reduce_position_slippage, mark_price_before_i128)?;

                msg!(
                    "reduce_position_slippage_pct {}",
                    reduce_position_slippage_pct
                );

                let reduce_slippage_pct_too_large = reduce_position_slippage_pct
                    > MAX_LIQUIDATION_SLIPPAGE
                    || reduce_position_slippage_pct < -MAX_LIQUIDATION_SLIPPAGE;

                let oracle_mark_divergence_after_reduce = if !reduce_slippage_pct_too_large {
                    oracle_status
                        .oracle_mark_spread_pct
                        .checked_add(reduce_position_slippage_pct)
                        .ok_or_else(math_error!())?
                } else if reduce_position_slippage_pct > 0 {
                    oracle_status
                        .oracle_mark_spread_pct
                        // approximates price impact based on slippage
                        .checked_add(MAX_LIQUIDATION_SLIPPAGE * 2)
                        .ok_or_else(math_error!())?
                } else {
                    oracle_status
                        .oracle_mark_spread_pct
                        // approximates price impact based on slippage
                        .checked_sub(MAX_LIQUIDATION_SLIPPAGE * 2)
                        .ok_or_else(math_error!())?
                };

                let oracle_mark_too_divergent_after_reduce = is_oracle_mark_too_divergent(
                    oracle_mark_divergence_after_reduce,
                    &state.oracle_guard_rails.price_divergence,
                )?;

                // if reducing pushes outside the oracle mark threshold, don't liquidate
                if oracle_is_valid && oracle_mark_too_divergent_after_reduce {
                    // but only skip the liquidation if it makes the divergence worse
                    if oracle_status.oracle_mark_spread_pct.unsigned_abs()
                        < oracle_mark_divergence_after_reduce.unsigned_abs()
                    {
                        msg!(
                            "oracle_mark_spread_pct_after_reduce {}",
                            oracle_mark_divergence_after_reduce
                        );
                        return Err(ErrorCode::OracleMarkSpreadLimit.into());
                    }
                }

                if reduce_slippage_pct_too_large {
                    quote_asset_amount = quote_asset_amount
                        .checked_mul(MAX_LIQUIDATION_SLIPPAGE_U128)
                        .ok_or_else(math_error!())?
                        .checked_div(reduce_position_slippage_pct.unsigned_abs())
                        .ok_or_else(math_error!())?;
                }

                base_asset_value_closed = base_asset_value_closed
                    .checked_add(quote_asset_amount)
                    .ok_or_else(math_error!())?;

                let direction_to_reduce =
                    math::position::direction_to_close_position(market_position.base_asset_amount);

                let (base_asset_amount, _) = controller::position::reduce(
                    direction_to_reduce,
                    quote_asset_amount,
                    user,
                    market,
                    market_position,
                    now,
                    Some(mark_price_before),
                    false,
                )?;
                let base_asset_amount = base_asset_amount.unsigned_abs();

                let mark_price_after = market.amm.mark_price()?;

                let record_id = trade_history.next_record_id();
                trade_history.append(TradeRecord {
                    ts: now,
                    record_id,
                    user_authority: user.authority,
                    user: *user.to_account_info().key,
                    direction: direction_to_reduce,
                    base_asset_amount,
                    quote_asset_amount,
                    mark_price_before,
                    mark_price_after,
                    fee: 0,
                    token_discount: 0,
                    quote_asset_amount_surplus: 0,
                    referee_discount: 0,
                    liquidation: true,
                    market_index: market_position.market_index,
                    oracle_price: market_status.oracle_status.price_data.price,
                });

                margin_requirement = margin_requirement
                    .checked_sub(
                        market_status
                            .partial_margin_requirement
                            .checked_mul(quote_asset_amount)
                            .ok_or_else(math_error!())?
                            .checked_div(market_status.base_asset_value)
                            .ok_or_else(math_error!())?,
                    )
                    .ok_or_else(math_error!())?;

                let market_liquidation_fee = maximum_liquidation_fee
                    .checked_mul(quote_asset_amount)
                    .ok_or_else(math_error!())?
                    .checked_div(maximum_base_asset_value_closed)
                    .ok_or_else(math_error!())?;

                liquidation_fee = liquidation_fee
                    .checked_add(market_liquidation_fee)
                    .ok_or_else(math_error!())?;

                let adjusted_total_collateral_after_fee = adjusted_total_collateral
                    .checked_sub(liquidation_fee)
                    .ok_or_else(math_error!())?;

                if margin_requirement < adjusted_total_collateral_after_fee {
                    break;
                }
            }
        }

        if base_asset_value_closed == 0 {
            return Err(print_error!(ErrorCode::NoPositionsLiquidatable)().into());
        }

        let (withdrawal_amount, _) = calculate_withdrawal_amounts(
            cast(liquidation_fee)?,
            &ctx.accounts.collateral_vault,
            &ctx.accounts.insurance_vault,
        )?;

        user.collateral = user
            .collateral
            .checked_sub(liquidation_fee)
            .ok_or_else(math_error!())?;

        let fee_to_liquidator = if is_full_liquidation {
            withdrawal_amount
                .checked_div(state.full_liquidation_liquidator_share_denominator)
                .ok_or_else(math_error!())?
        } else {
            withdrawal_amount
                .checked_div(state.partial_liquidation_liquidator_share_denominator)
                .ok_or_else(math_error!())?
        };

        let fee_to_insurance_fund = withdrawal_amount
            .checked_sub(fee_to_liquidator)
            .ok_or_else(math_error!())?;

        if fee_to_liquidator > 0 {
            let liquidator = &mut ctx.accounts.liquidator;
            liquidator.collateral = liquidator
                .collateral
                .checked_add(cast(fee_to_liquidator)?)
                .ok_or_else(math_error!())?;
        }

        if fee_to_insurance_fund > 0 {
            controller::token::send(
                &ctx.accounts.token_program,
                &ctx.accounts.collateral_vault,
                &ctx.accounts.insurance_vault,
                &ctx.accounts.collateral_vault_authority,
                ctx.accounts.state.collateral_vault_nonce,
                fee_to_insurance_fund,
            )?;
        }

        let liquidation_history = &mut ctx.accounts.liquidation_history.load_mut()?;
        let record_id = liquidation_history.next_record_id();

        liquidation_history.append(LiquidationRecord {
            ts: now,
            record_id,
            user: user.to_account_info().key(),
            user_authority: user.authority,
            partial: !is_full_liquidation,
            base_asset_value,
            base_asset_value_closed,
            liquidation_fee,
            fee_to_liquidator,
            fee_to_insurance_fund,
            liquidator: ctx.accounts.liquidator.to_account_info().key(),
            total_collateral,
            collateral,
            unrealized_pnl,
            margin_ratio,
        });

        Ok(())
    }

    #[allow(unused_must_use)]
    #[access_control(
        market_initialized(&ctx.accounts.markets, market_index) &&
        exchange_not_paused(&ctx.accounts.state) &&
        admin_controls_prices(&ctx.accounts.state)
    )]
    pub fn move_amm_price(
        ctx: Context<MoveAMMPrice>,
        base_asset_reserve: u128,
        quote_asset_reserve: u128,
        market_index: u64,
    ) -> Result<()> {
        let markets = &mut ctx.accounts.markets.load_mut()?;
        let market = &mut markets.markets[Markets::index_from_u64(market_index)];
        controller::amm::move_price(&mut market.amm, base_asset_reserve, quote_asset_reserve)?;
        Ok(())
    }

    #[access_control(
        market_initialized(&ctx.accounts.markets, market_index)
    )]
    pub fn withdraw_fees(ctx: Context<WithdrawFees>, market_index: u64, amount: u64) -> Result<()> {
        let state = &mut ctx.accounts.state;
        let markets = &mut ctx.accounts.markets.load_mut()?;
        let market = &mut markets.markets[Markets::index_from_u64(market_index)];

        // A portion of fees must always remain in protocol to be used to keep markets optimal
        let max_withdraw = market
            .amm
            .total_fee
            .checked_mul(SHARE_OF_FEES_ALLOCATED_TO_CLEARING_HOUSE_NUMERATOR)
            .ok_or_else(math_error!())?
            .checked_div(SHARE_OF_FEES_ALLOCATED_TO_CLEARING_HOUSE_DENOMINATOR)
            .ok_or_else(math_error!())?
            .checked_sub(market.amm.total_fee_withdrawn)
            .ok_or_else(math_error!())?;

        if cast_to_u128(amount)? > max_withdraw {
            return Err(ErrorCode::AdminWithdrawTooLarge.into());
        }

        controller::token::send(
            &ctx.accounts.token_program,
            &ctx.accounts.collateral_vault,
            &ctx.accounts.recipient,
            &ctx.accounts.collateral_vault_authority,
            state.collateral_vault_nonce,
            amount,
        )?;

        market.amm.total_fee_withdrawn = market
            .amm
            .total_fee_withdrawn
            .checked_add(cast(amount)?)
            .ok_or_else(math_error!())?;

        Ok(())
    }

    pub fn withdraw_from_insurance_vault(
        ctx: Context<WithdrawFromInsuranceVault>,
        amount: u64,
    ) -> Result<()> {
        controller::token::send(
            &ctx.accounts.token_program,
            &ctx.accounts.insurance_vault,
            &ctx.accounts.recipient,
            &ctx.accounts.insurance_vault_authority,
            ctx.accounts.state.insurance_vault_nonce,
            amount,
        )?;
        Ok(())
    }

    #[access_control(
        market_initialized(&ctx.accounts.markets, market_index)
    )]
    pub fn withdraw_from_insurance_vault_to_market(
        ctx: Context<WithdrawFromInsuranceVaultToMarket>,
        market_index: u64,
        amount: u64,
    ) -> Result<()> {
        let markets = &mut ctx.accounts.markets.load_mut()?;
        let market = &mut markets.markets[Markets::index_from_u64(market_index)];

        // The admin can move fees from the insurance fund back to the protocol so that money in
        // the insurance fund can be used to make market more optimal
        // 100% goes to user fee pool (symmetric funding, repeg, and k adjustments)
        market.amm.total_fee_minus_distributions = market
            .amm
            .total_fee_minus_distributions
            .checked_add(cast(amount)?)
            .ok_or_else(math_error!())?;

        controller::token::send(
            &ctx.accounts.token_program,
            &ctx.accounts.insurance_vault,
            &ctx.accounts.collateral_vault,
            &ctx.accounts.insurance_vault_authority,
            ctx.accounts.state.insurance_vault_nonce,
            amount,
        )?;
        Ok(())
    }

    #[allow(unused_must_use)]
    #[access_control(
        market_initialized(&ctx.accounts.markets, market_index) &&
        exchange_not_paused(&ctx.accounts.state) &&
        valid_oracle_for_market(&ctx.accounts.oracle, &ctx.accounts.markets, market_index)
    )]
    pub fn repeg_amm_curve(
        ctx: Context<RepegCurve>,
        new_peg_candidate: u128,
        market_index: u64,
    ) -> Result<()> {
        let clock = Clock::get()?;
        let now = clock.unix_timestamp;
        let clock_slot = clock.slot;

        let market =
            &mut ctx.accounts.markets.load_mut()?.markets[Markets::index_from_u64(market_index)];
        let price_oracle = &ctx.accounts.oracle;
        let OraclePriceData {
            price: oracle_price,
            ..
        } = market.amm.get_oracle_price(price_oracle, 0)?;

        let peg_multiplier_before = market.amm.peg_multiplier;
        let base_asset_reserve_before = market.amm.base_asset_reserve;
        let quote_asset_reserve_before = market.amm.quote_asset_reserve;
        let sqrt_k_before = market.amm.sqrt_k;

        let oracle_validity_rails = &ctx.accounts.state.oracle_guard_rails;

        let adjustment_cost = controller::repeg::repeg(
            market,
            price_oracle,
            new_peg_candidate,
            clock_slot,
            oracle_validity_rails,
        )?;

        let peg_multiplier_after = market.amm.peg_multiplier;
        let base_asset_reserve_after = market.amm.base_asset_reserve;
        let quote_asset_reserve_after = market.amm.quote_asset_reserve;
        let sqrt_k_after = market.amm.sqrt_k;

        let curve_history = &mut ctx.accounts.curve_history.load_mut()?;
        let record_id = curve_history.next_record_id();
        curve_history.append(ExtendedCurveRecord {
            ts: now,
            record_id,
            market_index,
            peg_multiplier_before,
            base_asset_reserve_before,
            quote_asset_reserve_before,
            sqrt_k_before,
            peg_multiplier_after,
            base_asset_reserve_after,
            quote_asset_reserve_after,
            sqrt_k_after,
            base_asset_amount_long: market.base_asset_amount_long.unsigned_abs(),
            base_asset_amount_short: market.base_asset_amount_short.unsigned_abs(),
            base_asset_amount: market.base_asset_amount,
            open_interest: market.open_interest,
            total_fee: market.amm.total_fee,
            total_fee_minus_distributions: market.amm.total_fee_minus_distributions,
            adjustment_cost,
            oracle_price,
            trade_record: 0,
            padding: [0; 5],
        });

        Ok(())
    }

    #[allow(unused_must_use)]
    #[access_control(
        market_initialized(&ctx.accounts.markets, market_index) &&
        valid_oracle_for_market(&ctx.accounts.oracle, &ctx.accounts.markets, market_index)
     )]
    pub fn update_amm_oracle_twap(ctx: Context<RepegCurve>, market_index: u64) -> Result<()> {
        // allow update to amm's oracle twap iff price gap is reduced and thus more tame funding
        // otherwise if oracle error or funding flip: set oracle twap to mark twap (0 gap)

        let clock = Clock::get()?;
        let now = clock.unix_timestamp;

        let market =
            &mut ctx.accounts.markets.load_mut()?.markets[Markets::index_from_u64(market_index)];
        let price_oracle = &ctx.accounts.oracle;
        let oracle_twap = market.amm.get_oracle_twap(price_oracle)?;

        if let Some(oracle_twap) = oracle_twap {
            let oracle_mark_gap_before = cast_to_i128(market.amm.last_mark_price_twap)?
                .checked_sub(market.amm.last_oracle_price_twap)
                .ok_or_else(math_error!())?;

            let oracle_mark_gap_after = cast_to_i128(market.amm.last_mark_price_twap)?
                .checked_sub(oracle_twap)
                .ok_or_else(math_error!())?;

            if (oracle_mark_gap_after > 0 && oracle_mark_gap_before < 0)
                || (oracle_mark_gap_after < 0 && oracle_mark_gap_before > 0)
            {
                market.amm.last_oracle_price_twap = cast_to_i128(market.amm.last_mark_price_twap)?;
                market.amm.last_oracle_price_twap_ts = now;
            } else if oracle_mark_gap_after.unsigned_abs() <= oracle_mark_gap_before.unsigned_abs()
            {
                market.amm.last_oracle_price_twap = oracle_twap;
                market.amm.last_oracle_price_twap_ts = now;
            } else {
                return Err(ErrorCode::OracleMarkSpreadLimit.into());
            }
        } else {
            return Err(ErrorCode::InvalidOracle.into());
        }

        Ok(())
    }

    #[allow(unused_must_use)]
    #[access_control(
        market_initialized(&ctx.accounts.markets, market_index) &&
        valid_oracle_for_market(&ctx.accounts.oracle, &ctx.accounts.markets, market_index)
     )]
    pub fn reset_amm_oracle_twap(ctx: Context<RepegCurve>, market_index: u64) -> Result<()> {
        // if oracle is invalid, failsafe to reset amm oracle_twap to the mark_twap

        let clock = Clock::get()?;
        let now = clock.unix_timestamp;
        let clock_slot = clock.slot;

        let market =
            &mut ctx.accounts.markets.load_mut()?.markets[Markets::index_from_u64(market_index)];
        let price_oracle = &ctx.accounts.oracle;
        let oracle_price_data = &market.amm.get_oracle_price(price_oracle, clock_slot)?;

        let is_oracle_valid = amm::is_oracle_valid(
            &market.amm,
            oracle_price_data,
            &ctx.accounts.state.oracle_guard_rails.validity,
        )?;

        if !is_oracle_valid {
            market.amm.last_oracle_price_twap = cast_to_i128(market.amm.last_mark_price_twap)?;
            market.amm.last_oracle_price_twap_ts = now;
        }

        Ok(())
    }

    pub fn initialize_user(
        ctx: Context<InitializeUser>,
        _user_nonce: u8,
        optional_accounts: InitializeUserOptionalAccounts,
    ) -> Result<()> {
        user_initialization::initialize(
            &ctx.accounts.state,
            &mut ctx.accounts.user,
            &ctx.accounts.user_positions,
            &ctx.accounts.authority,
            ctx.remaining_accounts,
            optional_accounts,
        )
    }

    pub fn initialize_user_with_explicit_payer(
        ctx: Context<InitializeUserWithExplicitPayer>,
        _user_nonce: u8,
        optional_accounts: InitializeUserOptionalAccounts,
    ) -> Result<()> {
        user_initialization::initialize(
            &ctx.accounts.state,
            &mut ctx.accounts.user,
            &ctx.accounts.user_positions,
            &ctx.accounts.authority,
            ctx.remaining_accounts,
            optional_accounts,
        )
    }

    pub fn initialize_user_orders(
        ctx: Context<InitializeUserOrders>,
        _user_orders_nonce: u8,
    ) -> Result<()> {
        let orders = &mut ctx.accounts.user_orders.load_init()?;
        orders.user = ctx.accounts.user.key();
        Ok(())
    }

    pub fn initialize_user_orders_with_explicit_payer(
        ctx: Context<InitializeUserOrdersWithExplicitPayer>,
        _user_orders_nonce: u8,
    ) -> Result<()> {
        let orders = &mut ctx.accounts.user_orders.load_init()?;
        orders.user = ctx.accounts.user.key();
        Ok(())
    }

    #[access_control(
        exchange_not_paused(&ctx.accounts.state)
    )]
    pub fn settle_funding_payment(ctx: Context<SettleFunding>) -> Result<()> {
        let clock = Clock::get()?;
        let now = clock.unix_timestamp;
        controller::funding::settle_funding_payment(
            &mut ctx.accounts.user,
            &mut ctx.accounts.user_positions.load_mut()?,
            &ctx.accounts.markets.load()?,
            &mut ctx.accounts.funding_payment_history.load_mut()?,
            now,
        )?;
        Ok(())
    }

    #[allow(unused_must_use)]
    #[access_control(
        market_initialized(&ctx.accounts.markets, market_index) &&
        exchange_not_paused(&ctx.accounts.state) &&
        valid_oracle_for_market(&ctx.accounts.oracle, &ctx.accounts.markets, market_index)
    )]
    pub fn update_funding_rate(ctx: Context<UpdateFundingRate>, market_index: u64) -> Result<()> {
        let market =
            &mut ctx.accounts.markets.load_mut()?.markets[Markets::index_from_u64(market_index)];
        let price_oracle = &ctx.accounts.oracle;
        let clock = Clock::get()?;
        let now = clock.unix_timestamp;
        let clock_slot = clock.slot;

        let funding_rate_history = &mut ctx.accounts.funding_rate_history.load_mut()?;
        controller::funding::update_funding_rate(
            market_index,
            market,
            price_oracle,
            now,
            clock_slot,
            funding_rate_history,
            &ctx.accounts.state.oracle_guard_rails,
            ctx.accounts.state.funding_paused,
            None,
        )?;

        Ok(())
    }

    #[allow(unused_must_use)]
    #[access_control(
        market_initialized(&ctx.accounts.markets, market_index) &&
        valid_oracle_for_market(&ctx.accounts.oracle, &ctx.accounts.markets, market_index) &&
        exchange_not_paused(&ctx.accounts.state)
    )]
    pub fn update_k(ctx: Context<AdminUpdateK>, sqrt_k: u128, market_index: u64) -> Result<()> {
        let clock = Clock::get()?;
        let now = clock.unix_timestamp;

        let markets = &mut ctx.accounts.markets.load_mut()?;
        let market = &mut markets.markets[Markets::index_from_u64(market_index)];

        let base_asset_amount_long = market.base_asset_amount_long.unsigned_abs();
        let base_asset_amount_short = market.base_asset_amount_short.unsigned_abs();
        let base_asset_amount = market.base_asset_amount;
        let open_interest = market.open_interest;

        let price_before = math::amm::calculate_price(
            market.amm.quote_asset_reserve,
            market.amm.base_asset_reserve,
            market.amm.peg_multiplier,
        )?;

        let peg_multiplier_before = market.amm.peg_multiplier;
        let base_asset_reserve_before = market.amm.base_asset_reserve;
        let quote_asset_reserve_before = market.amm.quote_asset_reserve;
        let sqrt_k_before = market.amm.sqrt_k;

        let adjustment_cost = math::amm::adjust_k_cost(market, bn::U256::from(sqrt_k))?;

        if adjustment_cost > 0 {
            let max_cost = market
                .amm
                .total_fee_minus_distributions
                .checked_sub(market.amm.total_fee_withdrawn)
                .ok_or_else(math_error!())?;
            if adjustment_cost.unsigned_abs() > max_cost {
                return Err(ErrorCode::InvalidUpdateK.into());
            } else {
                market.amm.total_fee_minus_distributions = market
                    .amm
                    .total_fee_minus_distributions
                    .checked_sub(adjustment_cost.unsigned_abs())
                    .ok_or_else(math_error!())?;
            }
        } else {
            market.amm.total_fee_minus_distributions = market
                .amm
                .total_fee_minus_distributions
                .checked_add(adjustment_cost.unsigned_abs())
                .ok_or_else(math_error!())?;
        }

        let amm = &market.amm;

        let price_after = math::amm::calculate_price(
            amm.quote_asset_reserve,
            amm.base_asset_reserve,
            amm.peg_multiplier,
        )?;

        let price_change_too_large = cast_to_i128(price_before)?
            .checked_sub(cast_to_i128(price_after)?)
            .ok_or_else(math_error!())?
            .unsigned_abs()
            .gt(&UPDATE_K_ALLOWED_PRICE_CHANGE);

        if price_change_too_large {
            return Err(ErrorCode::InvalidUpdateK.into());
        }

        let k_sqrt_check = bn::U192::from(amm.base_asset_reserve)
            .checked_mul(bn::U192::from(amm.quote_asset_reserve))
            .ok_or_else(math_error!())?
            .integer_sqrt()
            .try_to_u128()?;

        let k_err = cast_to_i128(k_sqrt_check)?
            .checked_sub(cast_to_i128(amm.sqrt_k)?)
            .ok_or_else(math_error!())?;

        if k_err.unsigned_abs() > 100 {
            let sqrt_k = amm.sqrt_k;
            msg!("k_err={:?}, {:?} != {:?}", k_err, k_sqrt_check, sqrt_k);
            return Err(ErrorCode::InvalidUpdateK.into());
        }

        let peg_multiplier_after = amm.peg_multiplier;
        let base_asset_reserve_after = amm.base_asset_reserve;
        let quote_asset_reserve_after = amm.quote_asset_reserve;
        let sqrt_k_after = amm.sqrt_k;

        let total_fee = amm.total_fee;
        let total_fee_minus_distributions = amm.total_fee_minus_distributions;

        let OraclePriceData {
            price: oracle_price,
            ..
        } = amm.get_oracle_price(&ctx.accounts.oracle, 0)?;

        let curve_history = &mut ctx.accounts.curve_history.load_mut()?;
        let record_id = curve_history.next_record_id();
        curve_history.append(ExtendedCurveRecord {
            ts: now,
            record_id,
            market_index,
            peg_multiplier_before,
            base_asset_reserve_before,
            quote_asset_reserve_before,
            sqrt_k_before,
            peg_multiplier_after,
            base_asset_reserve_after,
            quote_asset_reserve_after,
            sqrt_k_after,
            base_asset_amount_long,
            base_asset_amount_short,
            base_asset_amount,
            open_interest,
            adjustment_cost,
            total_fee,
            total_fee_minus_distributions,
            oracle_price,
            trade_record: 0,
            padding: [0; 5],
        });

        Ok(())
    }

    pub fn update_curve_history(ctx: Context<UpdateCurveHistory>) -> Result<()> {
        let curve_history = &ctx.accounts.curve_history.load()?;
        let extended_curve_history = &mut ctx.accounts.extended_curve_history.load_init()?;

        for old_record in curve_history.curve_records.iter() {
            if old_record.record_id != 0 {
                let new_record = ExtendedCurveRecord {
                    ts: old_record.ts,
                    record_id: old_record.record_id,
                    market_index: old_record.market_index,
                    peg_multiplier_before: old_record.peg_multiplier_before,
                    base_asset_reserve_before: old_record.base_asset_reserve_before,
                    quote_asset_reserve_before: old_record.quote_asset_reserve_before,
                    sqrt_k_before: old_record.sqrt_k_before,
                    peg_multiplier_after: old_record.peg_multiplier_after,
                    base_asset_reserve_after: old_record.base_asset_reserve_after,
                    quote_asset_reserve_after: old_record.quote_asset_reserve_after,
                    sqrt_k_after: old_record.sqrt_k_after,
                    base_asset_amount_long: old_record.base_asset_amount_long,
                    base_asset_amount_short: old_record.base_asset_amount_short,
                    base_asset_amount: old_record.base_asset_amount,
                    open_interest: old_record.open_interest,
                    total_fee: old_record.total_fee,
                    total_fee_minus_distributions: old_record.total_fee_minus_distributions,
                    adjustment_cost: old_record.adjustment_cost,
                    oracle_price: 0,
                    trade_record: 0,
                    padding: [0; 5],
                };
                extended_curve_history.append(new_record);
            }
        }

        let state = &mut ctx.accounts.state;
        state.extended_curve_history = ctx.accounts.extended_curve_history.key();
        Ok(())
    }

    #[access_control(
        market_initialized(&ctx.accounts.markets, market_index)
    )]
    pub fn update_margin_ratio(
        ctx: Context<AdminUpdateMarket>,
        market_index: u64,
        margin_ratio_initial: u32,
        margin_ratio_partial: u32,
        margin_ratio_maintenance: u32,
    ) -> Result<()> {
        validate_margin(
            margin_ratio_initial,
            margin_ratio_partial,
            margin_ratio_maintenance,
        )?;

        let market =
            &mut ctx.accounts.markets.load_mut()?.markets[Markets::index_from_u64(market_index)];
        market.margin_ratio_initial = margin_ratio_initial;
        market.margin_ratio_partial = margin_ratio_partial;
        market.margin_ratio_maintenance = margin_ratio_maintenance;
        Ok(())
    }

    pub fn update_partial_liquidation_close_percentage(
        ctx: Context<AdminUpdateState>,
        numerator: u128,
        denominator: u128,
    ) -> Result<()> {
        ctx.accounts
            .state
            .partial_liquidation_close_percentage_numerator = numerator;
        ctx.accounts
            .state
            .partial_liquidation_close_percentage_denominator = denominator;
        Ok(())
    }

    pub fn update_partial_liquidation_penalty_percentage(
        ctx: Context<AdminUpdateState>,
        numerator: u128,
        denominator: u128,
    ) -> Result<()> {
        ctx.accounts
            .state
            .partial_liquidation_penalty_percentage_numerator = numerator;
        ctx.accounts
            .state
            .partial_liquidation_penalty_percentage_denominator = denominator;
        Ok(())
    }

    pub fn update_full_liquidation_penalty_percentage(
        ctx: Context<AdminUpdateState>,
        numerator: u128,
        denominator: u128,
    ) -> Result<()> {
        ctx.accounts
            .state
            .full_liquidation_penalty_percentage_numerator = numerator;
        ctx.accounts
            .state
            .full_liquidation_penalty_percentage_denominator = denominator;
        Ok(())
    }

    pub fn update_partial_liquidation_liquidator_share_denominator(
        ctx: Context<AdminUpdateState>,
        denominator: u64,
    ) -> Result<()> {
        ctx.accounts
            .state
            .partial_liquidation_liquidator_share_denominator = denominator;
        Ok(())
    }

    pub fn update_full_liquidation_liquidator_share_denominator(
        ctx: Context<AdminUpdateState>,
        denominator: u64,
    ) -> Result<()> {
        ctx.accounts
            .state
            .full_liquidation_liquidator_share_denominator = denominator;
        Ok(())
    }

    pub fn update_fee(ctx: Context<AdminUpdateState>, fees: FeeStructure) -> Result<()> {
        ctx.accounts.state.fee_structure = fees;
        Ok(())
    }

    pub fn update_order_filler_reward_structure(
        ctx: Context<AdminUpdateOrderState>,
        order_filler_reward_structure: OrderFillerRewardStructure,
    ) -> Result<()> {
        ctx.accounts.order_state.order_filler_reward_structure = order_filler_reward_structure;
        Ok(())
    }

    pub fn update_oracle_guard_rails(
        ctx: Context<AdminUpdateState>,
        oracle_guard_rails: OracleGuardRails,
    ) -> Result<()> {
        ctx.accounts.state.oracle_guard_rails = oracle_guard_rails;
        Ok(())
    }

    #[access_control(
        market_initialized(&ctx.accounts.markets, market_index)
    )]
    pub fn update_market_oracle(
        ctx: Context<AdminUpdateMarket>,
        market_index: u64,
        oracle: Pubkey,
        oracle_source: OracleSource,
    ) -> Result<()> {
        let market =
            &mut ctx.accounts.markets.load_mut()?.markets[Markets::index_from_u64(market_index)];
        market.amm.oracle = oracle;
        market.amm.oracle_source = oracle_source;
        Ok(())
    }

    #[access_control(
        market_initialized(&ctx.accounts.markets, market_index)
    )]
    pub fn update_market_minimum_quote_asset_trade_size(
        ctx: Context<AdminUpdateMarket>,
        market_index: u64,
        minimum_trade_size: u128,
    ) -> Result<()> {
        let market =
            &mut ctx.accounts.markets.load_mut()?.markets[Markets::index_from_u64(market_index)];
        market.amm.minimum_quote_asset_trade_size = minimum_trade_size;
        Ok(())
    }

    #[access_control(
        market_initialized(&ctx.accounts.markets, market_index)
    )]
    pub fn update_market_base_spread(
        ctx: Context<AdminUpdateMarket>,
        market_index: u64,
        base_spread: u16,
    ) -> Result<()> {
        let market =
            &mut ctx.accounts.markets.load_mut()?.markets[Markets::index_from_u64(market_index)];
        market.amm.base_spread = base_spread;
        Ok(())
    }

    #[access_control(
        market_initialized(&ctx.accounts.markets, market_index)
    )]
    pub fn update_market_minimum_base_asset_trade_size(
        ctx: Context<AdminUpdateMarket>,
        market_index: u64,
        minimum_trade_size: u128,
    ) -> Result<()> {
        let market =
            &mut ctx.accounts.markets.load_mut()?.markets[Markets::index_from_u64(market_index)];
        market.amm.minimum_base_asset_trade_size = minimum_trade_size;
        Ok(())
    }

    pub fn update_admin(ctx: Context<AdminUpdateState>, admin: Pubkey) -> Result<()> {
        ctx.accounts.state.admin = admin;
        Ok(())
    }

    pub fn update_whitelist_mint(
        ctx: Context<AdminUpdateState>,
        whitelist_mint: Pubkey,
    ) -> Result<()> {
        ctx.accounts.state.whitelist_mint = whitelist_mint;
        Ok(())
    }

    pub fn update_discount_mint(
        ctx: Context<AdminUpdateState>,
        discount_mint: Pubkey,
    ) -> Result<()> {
        ctx.accounts.state.discount_mint = discount_mint;
        Ok(())
    }

    pub fn update_max_deposit(ctx: Context<AdminUpdateState>, max_deposit: u128) -> Result<()> {
        ctx.accounts.state.max_deposit = max_deposit;
        Ok(())
    }

    pub fn update_exchange_paused(
        ctx: Context<AdminUpdateState>,
        exchange_paused: bool,
    ) -> Result<()> {
        ctx.accounts.state.exchange_paused = exchange_paused;
        Ok(())
    }

    pub fn disable_admin_controls_prices(ctx: Context<AdminUpdateState>) -> Result<()> {
        ctx.accounts.state.admin_controls_prices = false;
        Ok(())
    }

    pub fn update_funding_paused(
        ctx: Context<AdminUpdateState>,
        funding_paused: bool,
    ) -> Result<()> {
        ctx.accounts.state.funding_paused = funding_paused;
        Ok(())
    }
}

fn market_initialized(markets: &AccountLoader<Markets>, market_index: u64) -> Result<()> {
    if !markets.load()?.markets[Markets::index_from_u64(market_index)].initialized {
        return Err(ErrorCode::MarketIndexNotInitialized.into());
    }
    Ok(())
}

fn valid_oracle_for_market(
    oracle: &AccountInfo,
    markets: &AccountLoader<Markets>,
    market_index: u64,
) -> Result<()> {
    if !markets.load()?.markets[Markets::index_from_u64(market_index)]
        .amm
        .oracle
        .eq(oracle.key)
    {
        return Err(ErrorCode::InvalidOracle.into());
    }
    Ok(())
}

fn exchange_not_paused(state: &Account<State>) -> Result<()> {
    if state.exchange_paused {
        return Err(ErrorCode::ExchangePaused.into());
    }
    Ok(())
}

fn admin_controls_prices(state: &Account<State>) -> Result<()> {
    if !state.admin_controls_prices {
        return Err(ErrorCode::AdminControlsPricesDisabled.into());
    }
    Ok(())
}<|MERGE_RESOLUTION|>--- conflicted
+++ resolved
@@ -1072,11 +1072,7 @@
         Ok(())
     }
 
-<<<<<<< HEAD
-    pub fn cancel_all_orders(ctx: Context<CancelOrder>, best_effort: bool) -> ProgramResult {
-=======
-    pub fn cancel_all_orders(ctx: Context<CancelOrder>) -> Result<()> {
->>>>>>> 593fb507
+    pub fn cancel_all_orders(ctx: Context<CancelOrder>, best_effort: bool) -> Result<()> {
         controller::orders::cancel_all_orders(
             &ctx.accounts.state,
             &mut ctx.accounts.user,
@@ -1100,7 +1096,7 @@
         best_effort: bool,
         market_index_only: u64,
         direction_only: PositionDirection,
-    ) -> ProgramResult {
+    ) -> Result<()> {
         controller::orders::cancel_all_orders(
             &ctx.accounts.state,
             &mut ctx.accounts.user,
