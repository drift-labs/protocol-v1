--- conflicted
+++ resolved
@@ -545,11 +545,7 @@
         {
             let markets = &mut ctx.accounts.markets.load_mut()?;
             let market = markets.get_market_mut(market_index);
-<<<<<<< HEAD
-            let (_potentially_risk_increasing, _base_asset_amount, _quote_asset_amount) =
-=======
             let (_potentially_risk_increasing, _, _base_asset_amount, _quote_asset_amount) =
->>>>>>> c75ffa26
                 controller::position::update_position_with_quote_asset_amount(
                     quote_asset_amount,
                     direction,
