use anchor_lang::prelude::*;
use borsh::{BorshDeserialize, BorshSerialize};

use context::*;
use controller::position::{add_new_position, get_position_index, PositionDirection};
use error::*;
use math::{amm, bn, constants::*, fees, margin::*, orders::*, position::*, withdrawal::*};

use crate::state::{
    history::trade::TradeRecord,
    market::{Market, Markets, OracleSource, AMM},
    order_state::*,
    state::*,
    user::{MarketPosition, User, UserPositions},
    user_orders::*,
};
use std::cell::RefMut;

pub mod context;
pub mod controller;
pub mod error;
pub mod math;
pub mod optional_accounts;
pub mod order_validation;
pub mod state;
mod user_initialization;

#[cfg(feature = "mainnet-beta")]
declare_id!("dammHkt7jmytvbS3nHTxQNEcP59aE57nxwV21YdqEDN");
#[cfg(not(feature = "mainnet-beta"))]
declare_id!("HiZ8CnfEE9LrBZTfc8hBneWrPg1Cbsn8Wdy6SPLfae9V");

#[program]
pub mod clearing_house {
    use crate::math;
<<<<<<< HEAD
    use crate::optional_accounts::{get_discount_token, get_referrer, get_referrer_for_fill_order};
    use crate::state::history::curve::CurveRecord;
=======
    use crate::state::history::curve::ExtendedCurveRecord;
>>>>>>> f837f97a
    use crate::state::history::deposit::{DepositDirection, DepositRecord};
    use crate::state::history::liquidation::LiquidationRecord;

    use super::*;
    use crate::math::casting::{cast, cast_to_i128, cast_to_u128};
    use crate::state::history::order_history::{OrderAction, OrderRecord};
    use crate::state::order_state::{OrderFillerRewardStructure, OrderState};

    pub fn initialize(
        ctx: Context<Initialize>,
        _clearing_house_nonce: u8,
        _collateral_vault_nonce: u8,
        _insurance_vault_nonce: u8,
        admin_controls_prices: bool,
    ) -> ProgramResult {
        let collateral_account_key = ctx.accounts.collateral_vault.to_account_info().key;
        let (collateral_account_authority, collateral_account_nonce) =
            Pubkey::find_program_address(&[collateral_account_key.as_ref()], ctx.program_id);

        // clearing house must be authority of collateral vault
        if ctx.accounts.collateral_vault.owner != collateral_account_authority {
            return Err(ErrorCode::InvalidCollateralAccountAuthority.into());
        }

        let insurance_account_key = ctx.accounts.insurance_vault.to_account_info().key;
        let (insurance_account_authority, insurance_account_nonce) =
            Pubkey::find_program_address(&[insurance_account_key.as_ref()], ctx.program_id);

        // clearing house must be authority of insurance vault
        if ctx.accounts.insurance_vault.owner != insurance_account_authority {
            return Err(ErrorCode::InvalidInsuranceAccountAuthority.into());
        }

        ctx.accounts.markets.load_init()?;

        **ctx.accounts.state = State {
            admin: *ctx.accounts.admin.key,
            funding_paused: false,
            exchange_paused: false,
            admin_controls_prices,
            collateral_mint: *ctx.accounts.collateral_mint.to_account_info().key,
            collateral_vault: *collateral_account_key,
            collateral_vault_authority: collateral_account_authority,
            collateral_vault_nonce: collateral_account_nonce,
            deposit_history: Pubkey::default(),
            trade_history: Pubkey::default(),
            funding_rate_history: Pubkey::default(),
            funding_payment_history: Pubkey::default(),
            liquidation_history: Pubkey::default(),
            curve_history: Pubkey::default(),
            insurance_vault: *insurance_account_key,
            insurance_vault_authority: insurance_account_authority,
            insurance_vault_nonce: insurance_account_nonce,
            markets: *ctx.accounts.markets.to_account_info().key,
            margin_ratio_initial: 2000, // unit is 20% (+2 decimal places)
            margin_ratio_partial: 625,
            margin_ratio_maintenance: 500,
            partial_liquidation_close_percentage_numerator: 25,
            partial_liquidation_close_percentage_denominator: 100,
            partial_liquidation_penalty_percentage_numerator: 25,
            partial_liquidation_penalty_percentage_denominator: 1000,
            full_liquidation_penalty_percentage_numerator: 1,
            full_liquidation_penalty_percentage_denominator: 1,
            partial_liquidation_liquidator_share_denominator: 2,
            full_liquidation_liquidator_share_denominator: 20,
            fee_structure: FeeStructure {
                fee_numerator: DEFAULT_FEE_NUMERATOR,
                fee_denominator: DEFAULT_FEE_DENOMINATOR,
                discount_token_tiers: DiscountTokenTiers {
                    first_tier: DiscountTokenTier {
                        minimum_balance: DEFAULT_DISCOUNT_TOKEN_FIRST_TIER_MINIMUM_BALANCE,
                        discount_numerator: DEFAULT_DISCOUNT_TOKEN_FIRST_TIER_DISCOUNT_NUMERATOR,
                        discount_denominator:
                            DEFAULT_DISCOUNT_TOKEN_FIRST_TIER_DISCOUNT_DENOMINATOR,
                    },
                    second_tier: DiscountTokenTier {
                        minimum_balance: DEFAULT_DISCOUNT_TOKEN_SECOND_TIER_MINIMUM_BALANCE,
                        discount_numerator: DEFAULT_DISCOUNT_TOKEN_SECOND_TIER_DISCOUNT_NUMERATOR,
                        discount_denominator:
                            DEFAULT_DISCOUNT_TOKEN_SECOND_TIER_DISCOUNT_DENOMINATOR,
                    },
                    third_tier: DiscountTokenTier {
                        minimum_balance: DEFAULT_DISCOUNT_TOKEN_THIRD_TIER_MINIMUM_BALANCE,
                        discount_numerator: DEFAULT_DISCOUNT_TOKEN_THIRD_TIER_DISCOUNT_NUMERATOR,
                        discount_denominator:
                            DEFAULT_DISCOUNT_TOKEN_THIRD_TIER_DISCOUNT_DENOMINATOR,
                    },
                    fourth_tier: DiscountTokenTier {
                        minimum_balance: DEFAULT_DISCOUNT_TOKEN_FOURTH_TIER_MINIMUM_BALANCE,
                        discount_numerator: DEFAULT_DISCOUNT_TOKEN_FOURTH_TIER_DISCOUNT_NUMERATOR,
                        discount_denominator:
                            DEFAULT_DISCOUNT_TOKEN_FOURTH_TIER_DISCOUNT_DENOMINATOR,
                    },
                },
                referral_discount: ReferralDiscount {
                    referrer_reward_numerator: DEFAULT_REFERRER_REWARD_NUMERATOR,
                    referrer_reward_denominator: DEFAULT_REFERRER_REWARD_DENOMINATOR,
                    referee_discount_numerator: DEFAULT_REFEREE_DISCOUNT_NUMERATOR,
                    referee_discount_denominator: DEFAULT_REFEREE_DISCOUNT_DENOMINATOR,
                },
            },
            whitelist_mint: Pubkey::default(),
            discount_mint: Pubkey::default(),
            max_deposit: 0,
            oracle_guard_rails: OracleGuardRails {
                price_divergence: PriceDivergenceGuardRails {
                    mark_oracle_divergence_numerator: 1,
                    mark_oracle_divergence_denominator: 10,
                },
                validity: ValidityGuardRails {
                    slots_before_stale: 1000,
                    confidence_interval_max_size: 4,
                    too_volatile_ratio: 5,
                },
                use_for_liquidations: true,
            },
<<<<<<< HEAD
            order_state: Pubkey::default(),
=======
            extended_curve_history: Pubkey::default(),
>>>>>>> f837f97a
            padding0: 0,
            padding1: 0,
            padding2: 0,
            padding3: 0,
            padding4: 0,
            padding5: 0,
        };

        return Ok(());
    }

    pub fn initialize_history(ctx: Context<InitializeHistory>) -> ProgramResult {
        let state = &mut ctx.accounts.state;

        // If all of the history account keys are set to the default, assume they haven't been initialized tet
        if !state.deposit_history.eq(&Pubkey::default())
            && !state.trade_history.eq(&Pubkey::default())
            && !state.liquidation_history.eq(&Pubkey::default())
            && !state.funding_payment_history.eq(&Pubkey::default())
            && !state.funding_rate_history.eq(&Pubkey::default())
            && !state.curve_history.eq(&Pubkey::default())
        {
            return Err(ErrorCode::HistoryAlreadyInitialized.into());
        }

        ctx.accounts.deposit_history.load_init()?;
        ctx.accounts.trade_history.load_init()?;
        ctx.accounts.funding_payment_history.load_init()?;
        ctx.accounts.funding_rate_history.load_init()?;
        ctx.accounts.liquidation_history.load_init()?;
        ctx.accounts.curve_history.load_init()?;

        let deposit_history = ctx.accounts.deposit_history.to_account_info().key;
        let trade_history = ctx.accounts.trade_history.to_account_info().key;
        let funding_payment_history = ctx.accounts.funding_payment_history.to_account_info().key;
        let funding_rate_history = ctx.accounts.funding_rate_history.to_account_info().key;
        let liquidation_history = ctx.accounts.liquidation_history.to_account_info().key;
        let extended_curve_history = ctx.accounts.curve_history.to_account_info().key;

        state.deposit_history = *deposit_history;
        state.trade_history = *trade_history;
        state.funding_rate_history = *funding_rate_history;
        state.funding_payment_history = *funding_payment_history;
        state.liquidation_history = *liquidation_history;
        state.extended_curve_history = *extended_curve_history;

        Ok(())
    }

    pub fn initialize_order_state(
        ctx: Context<InitializeOrderState>,
        _order_house_nonce: u8,
    ) -> ProgramResult {
        let state = &mut ctx.accounts.state;

        if !state.order_state.eq(&Pubkey::default()) {
            return Err(ErrorCode::OrderStateAlreadyInitialized.into());
        }

        state.order_state = ctx.accounts.order_state.key();
        ctx.accounts.order_history.load_init()?;

        **ctx.accounts.order_state = OrderState {
            order_history: ctx.accounts.order_history.key(),
            order_filler_reward_structure: OrderFillerRewardStructure {
                reward_numerator: 1,
                reward_denominator: 10,
                time_based_reward_lower_bound: 10_000, // 1 cent
            },
            min_order_quote_asset_amount: 500_000, // 50 cents
        };

        Ok(())
    }

    pub fn initialize_market(
        ctx: Context<InitializeMarket>,
        market_index: u64,
        amm_base_asset_reserve: u128,
        amm_quote_asset_reserve: u128,
        amm_periodicity: i64,
        amm_peg_multiplier: u128,
    ) -> ProgramResult {
        let markets = &mut ctx.accounts.markets.load_mut()?;
        let market = &markets.markets[Markets::index_from_u64(market_index)];
        let clock = Clock::get()?;
        let now = clock.unix_timestamp;
        let clock_slot = clock.slot;

        if market.initialized {
            return Err(ErrorCode::MarketIndexAlreadyInitialized.into());
        }

        if amm_base_asset_reserve != amm_quote_asset_reserve {
            return Err(ErrorCode::InvalidInitialPeg.into());
        }

        let init_mark_price = amm::calculate_price(
            amm_quote_asset_reserve,
            amm_base_asset_reserve,
            amm_peg_multiplier,
        )?;

        // Verify there's no overflow
        let _k = bn::U192::from(amm_base_asset_reserve)
            .checked_mul(bn::U192::from(amm_quote_asset_reserve))
            .ok_or_else(math_error!())?;

        // Verify oracle is readable
        let (_, oracle_price_twap, _, _, _) = market
            .amm
            .get_oracle_price(&ctx.accounts.oracle, clock_slot)
            .unwrap();

        let market = Market {
            initialized: true,
            base_asset_amount_long: 0,
            base_asset_amount_short: 0,
            base_asset_amount: 0,
            open_interest: 0,
            padding0: 0,
            padding1: 0,
            padding2: 0,
            padding3: 0,
            padding4: 0,
            amm: AMM {
                oracle: *ctx.accounts.oracle.key,
                oracle_source: OracleSource::Pyth,
                base_asset_reserve: amm_base_asset_reserve,
                quote_asset_reserve: amm_quote_asset_reserve,
                cumulative_repeg_rebate_long: 0,
                cumulative_repeg_rebate_short: 0,
                cumulative_funding_rate_long: 0,
                cumulative_funding_rate_short: 0,
                last_funding_rate: 0,
                last_funding_rate_ts: now,
                funding_period: amm_periodicity,
                last_oracle_price_twap: oracle_price_twap,
                last_mark_price_twap: init_mark_price,
                last_mark_price_twap_ts: now,
                sqrt_k: amm_base_asset_reserve,
                peg_multiplier: amm_peg_multiplier,
                total_fee: 0,
                total_fee_withdrawn: 0,
                total_fee_minus_distributions: 0,
                minimum_quote_asset_trade_size: 10000000,
                last_oracle_price_twap_ts: now,
                minimum_base_asset_trade_size: 10000000,
                padding0: 0,
                padding1: 0,
                padding2: 0,
                padding3: 0,
            },
        };

        markets.markets[Markets::index_from_u64(market_index)] = market;

        Ok(())
    }

    pub fn deposit_collateral(ctx: Context<DepositCollateral>, amount: u64) -> ProgramResult {
        let user = &mut ctx.accounts.user;
        let clock = Clock::get()?;
        let now = clock.unix_timestamp;

        if amount == 0 {
            return Err(ErrorCode::InsufficientDeposit.into());
        }

        let collateral_before = user.collateral;
        let cumulative_deposits_before = user.cumulative_deposits;

        user.collateral = user
            .collateral
            .checked_add(cast(amount)?)
            .ok_or_else(math_error!())?;
        user.cumulative_deposits = user
            .cumulative_deposits
            .checked_add(cast(amount)?)
            .ok_or_else(math_error!())?;

        let markets = &ctx.accounts.markets.load()?;
        let user_positions = &mut ctx.accounts.user_positions.load_mut()?;
        let funding_payment_history = &mut ctx.accounts.funding_payment_history.load_mut()?;
        controller::funding::settle_funding_payment(
            user,
            user_positions,
            markets,
            funding_payment_history,
            now,
        )?;

        controller::token::receive(
            &ctx.accounts.token_program,
            &ctx.accounts.user_collateral_account,
            &ctx.accounts.collateral_vault,
            &ctx.accounts.authority,
            amount,
        )?;

        let deposit_history = &mut ctx.accounts.deposit_history.load_mut()?;
        let record_id = deposit_history.next_record_id();
        deposit_history.append(DepositRecord {
            ts: now,
            record_id,
            user_authority: user.authority,
            user: user.to_account_info().key(),
            direction: DepositDirection::DEPOSIT,
            collateral_before,
            cumulative_deposits_before,
            amount,
        });

        if ctx.accounts.state.max_deposit > 0
            && user.cumulative_deposits > cast(ctx.accounts.state.max_deposit)?
        {
            return Err(ErrorCode::UserMaxDeposit.into());
        }

        Ok(())
    }

    #[access_control(
        exchange_not_paused(&ctx.accounts.state)
    )]
    pub fn withdraw_collateral(ctx: Context<WithdrawCollateral>, amount: u64) -> ProgramResult {
        let user = &mut ctx.accounts.user;
        let clock = Clock::get()?;
        let now = clock.unix_timestamp;

        let collateral_before = user.collateral;
        let cumulative_deposits_before = user.cumulative_deposits;

        let markets = &ctx.accounts.markets.load()?;
        let user_positions = &mut ctx.accounts.user_positions.load_mut()?;
        let funding_payment_history = &mut ctx.accounts.funding_payment_history.load_mut()?;
        controller::funding::settle_funding_payment(
            user,
            user_positions,
            markets,
            funding_payment_history,
            now,
        )?;

        if cast_to_u128(amount)? > user.collateral {
            return Err(ErrorCode::InsufficientCollateral.into());
        }

        let (collateral_account_withdrawal, insurance_account_withdrawal) =
            calculate_withdrawal_amounts(
                amount,
                &ctx.accounts.collateral_vault,
                &ctx.accounts.insurance_vault,
            )?;

        // amount_withdrawn can be less than amount if there is an insufficient balance in collateral and insurance vault
        let amount_withdraw = collateral_account_withdrawal
            .checked_add(insurance_account_withdrawal)
            .ok_or_else(math_error!())?;

        user.cumulative_deposits = user
            .cumulative_deposits
            .checked_sub(cast(amount_withdraw)?)
            .ok_or_else(math_error!())?;

        user.collateral = user
            .collateral
            .checked_sub(cast(collateral_account_withdrawal)?)
            .ok_or_else(math_error!())?
            .checked_sub(cast(insurance_account_withdrawal)?)
            .ok_or_else(math_error!())?;

        // Verify that the user doesn't enter liquidation territory if they withdraw
        let (_total_collateral, _unrealized_pnl, _base_asset_value, margin_ratio) =
            calculate_margin_ratio(user, user_positions, markets)?;
        if margin_ratio < ctx.accounts.state.margin_ratio_initial {
            return Err(ErrorCode::InsufficientCollateral.into());
        }

        controller::token::send(
            &ctx.accounts.token_program,
            &ctx.accounts.collateral_vault,
            &ctx.accounts.user_collateral_account,
            &ctx.accounts.collateral_vault_authority,
            ctx.accounts.state.collateral_vault_nonce,
            collateral_account_withdrawal,
        )?;

        if insurance_account_withdrawal > 0 {
            controller::token::send(
                &ctx.accounts.token_program,
                &ctx.accounts.insurance_vault,
                &ctx.accounts.user_collateral_account,
                &ctx.accounts.insurance_vault_authority,
                ctx.accounts.state.insurance_vault_nonce,
                insurance_account_withdrawal,
            )?;
        }

        let deposit_history = &mut ctx.accounts.deposit_history.load_mut()?;
        let record_id = deposit_history.next_record_id();
        deposit_history.append(DepositRecord {
            ts: now,
            record_id,
            user_authority: user.authority,
            user: user.to_account_info().key(),
            direction: DepositDirection::WITHDRAW,
            collateral_before,
            cumulative_deposits_before,
            amount: amount_withdraw,
        });

        Ok(())
    }

    #[allow(unused_must_use)]
    #[access_control(
        market_initialized(&ctx.accounts.markets, market_index) &&
        exchange_not_paused(&ctx.accounts.state) &&
        valid_oracle_for_market(&ctx.accounts.oracle, &ctx.accounts.markets, market_index)
    )]
    pub fn open_position<'info>(
        ctx: Context<OpenPosition>,
        direction: PositionDirection,
        quote_asset_amount: u128,
        market_index: u64,
        limit_price: u128,
        optional_accounts: ManagePositionOptionalAccounts,
    ) -> ProgramResult {
        let user = &mut ctx.accounts.user;
        let clock = Clock::get()?;
        let now = clock.unix_timestamp;
        let clock_slot = clock.slot;

        if quote_asset_amount == 0 {
            return Err(ErrorCode::TradeSizeTooSmall.into());
        }

        // Settle user's funding payments so that collateral is up to date
        let user_positions = &mut ctx.accounts.user_positions.load_mut()?;
        let funding_payment_history = &mut ctx.accounts.funding_payment_history.load_mut()?;
        controller::funding::settle_funding_payment(
            user,
            user_positions,
            &ctx.accounts.markets.load()?,
            funding_payment_history,
            now,
        )?;

        // Get existing position or add a new position for market
        let position_index = get_position_index(user_positions, market_index)
            .or_else(|_| add_new_position(user_positions, market_index))?;
        let market_position = &mut user_positions.positions[position_index];

        // A trade is risk increasing if it increases the users leverage
        // If a trade is risk increasing and brings the user's margin ratio below initial requirement
        // the trade fails
        // If a trade is risk increasing and it pushes the mark price too far away from the oracle price
        // the trade fails
        let mut potentially_risk_increasing = true;

        // Collect data about position/market before trade is executed so that it can be stored in trade history
        let mark_price_before: u128;
        let oracle_mark_spread_pct_before: i128;
        let is_oracle_valid: bool;
        {
            let market = &mut ctx.accounts.markets.load_mut()?.markets
                [Markets::index_from_u64(market_index)];
            mark_price_before = market.amm.mark_price()?;
            let (oracle_price, _, _oracle_mark_spread_pct_before) =
                amm::calculate_oracle_mark_spread_pct(
                    &market.amm,
                    &ctx.accounts.oracle,
                    0,
                    clock_slot,
                    None,
                )?;
            oracle_mark_spread_pct_before = _oracle_mark_spread_pct_before;
            is_oracle_valid = amm::is_oracle_valid(
                &market.amm,
                &ctx.accounts.oracle,
                clock_slot,
                &ctx.accounts.state.oracle_guard_rails.validity,
            )?;

            if is_oracle_valid {
                amm::update_oracle_price_twap(&mut market.amm, now, oracle_price)?;
            }
        }

        let potentially_risk_increasing;
        let base_asset_amount;
        let mut quote_asset_amount = quote_asset_amount;
        {
            let markets = &mut ctx.accounts.markets.load_mut()?;
            let market = markets.get_market_mut(market_index);
            let (_potentially_risk_increasing, _base_asset_amount, _quote_asset_amount) =
                controller::position::update_position_with_quote_asset_amount(
                    quote_asset_amount,
                    direction,
                    market,
                    user,
                    market_position,
                    mark_price_before,
                    now,
                )?;

            potentially_risk_increasing = _potentially_risk_increasing;
            base_asset_amount = _base_asset_amount;
            quote_asset_amount = _quote_asset_amount;
        }

        // Collect data about position/market after trade is executed so that it can be stored in trade history
        let mark_price_after: u128;
        let oracle_price_after: i128;
        let oracle_mark_spread_pct_after: i128;
        {
            let market = &mut ctx.accounts.markets.load_mut()?.markets
                [Markets::index_from_u64(market_index)];
            mark_price_after = market.amm.mark_price()?;
            let (_oracle_price_after, _oracle_mark_spread_after, _oracle_mark_spread_pct_after) =
                amm::calculate_oracle_mark_spread_pct(
                    &market.amm,
                    &ctx.accounts.oracle,
                    0,
                    clock_slot,
                    Some(mark_price_after),
                )?;
            oracle_price_after = _oracle_price_after;
            oracle_mark_spread_pct_after = _oracle_mark_spread_pct_after;
        }

        // Trade fails if it's risk increasing and it brings the user below the initial margin ratio level
        let (
            _total_collateral_after,
            _unrealized_pnl_after,
            _base_asset_value_after,
            margin_ratio_after,
        ) = calculate_margin_ratio(user, user_positions, &ctx.accounts.markets.load()?)?;
        if margin_ratio_after < ctx.accounts.state.margin_ratio_initial
            && potentially_risk_increasing
        {
            return Err(ErrorCode::InsufficientCollateral.into());
        }

        // Calculate the fee to charge the user
        let (discount_token, referrer) = optional_accounts::get_discount_token_and_referrer(
            optional_accounts,
            ctx.remaining_accounts,
            &ctx.accounts.state.discount_mint,
            &user.key(),
            &ctx.accounts.authority.key(),
        )?;
        let (user_fee, fee_to_market, token_discount, referrer_reward, referee_discount) =
            fees::calculate_fee_for_market_order(
                quote_asset_amount,
                &ctx.accounts.state.fee_structure,
                discount_token,
                &referrer,
            )?;

        // Increment the clearing house's total fee variables
        {
            let market = &mut ctx.accounts.markets.load_mut()?.markets
                [Markets::index_from_u64(market_index)];
            market.amm.total_fee = market
                .amm
                .total_fee
                .checked_add(fee_to_market)
                .ok_or_else(math_error!())?;
            market.amm.total_fee_minus_distributions = market
                .amm
                .total_fee_minus_distributions
                .checked_add(fee_to_market)
                .ok_or_else(math_error!())?;
        }

        // Subtract the fee from user's collateral
        user.collateral = user.collateral.checked_sub(user_fee).or(Some(0)).unwrap();

        // Increment the user's total fee variables
        user.total_fee_paid = user
            .total_fee_paid
            .checked_add(user_fee)
            .ok_or_else(math_error!())?;
        user.total_token_discount = user
            .total_token_discount
            .checked_add(token_discount)
            .ok_or_else(math_error!())?;
        user.total_referee_discount = user
            .total_referee_discount
            .checked_add(referee_discount)
            .ok_or_else(math_error!())?;

        // Update the referrer's collateral with their reward
        if referrer.is_some() {
            let mut referrer = referrer.unwrap();
            referrer.total_referral_reward = referrer
                .total_referral_reward
                .checked_add(referrer_reward)
                .ok_or_else(math_error!())?;
            referrer.exit(ctx.program_id)?;
        }

        // Trade fails if the trade is risk increasing and it pushes to mark price too far
        // away from the oracle price
        let is_oracle_mark_too_divergent_before = amm::is_oracle_mark_too_divergent(
            oracle_mark_spread_pct_before,
            &ctx.accounts.state.oracle_guard_rails.price_divergence,
        )?;
        let is_oracle_mark_too_divergent_after = amm::is_oracle_mark_too_divergent(
            oracle_mark_spread_pct_after,
            &ctx.accounts.state.oracle_guard_rails.price_divergence,
        )?;

        // if oracle-mark divergence pushed outside limit, block trade
        if is_oracle_mark_too_divergent_after
            && !is_oracle_mark_too_divergent_before
            && is_oracle_valid
        {
            return Err(ErrorCode::OracleMarkSpreadLimit.into());
        }

        // if oracle-mark divergence outside limit and risk-increasing, block trade
        if is_oracle_mark_too_divergent_after
            && oracle_mark_spread_pct_after.unsigned_abs()
                >= oracle_mark_spread_pct_before.unsigned_abs()
            && is_oracle_valid
            && potentially_risk_increasing
        {
            return Err(ErrorCode::OracleMarkSpreadLimit.into());
        }

        // Add to the trade history account
        let trade_history_account = &mut ctx.accounts.trade_history.load_mut()?;
        let record_id = trade_history_account.next_record_id();
        trade_history_account.append(TradeRecord {
            ts: now,
            record_id,
            user_authority: *ctx.accounts.authority.to_account_info().key,
            user: *user.to_account_info().key,
            direction,
            base_asset_amount,
            quote_asset_amount,
            mark_price_before,
            mark_price_after,
            fee: user_fee,
            token_discount,
            referrer_reward,
            referee_discount,
            liquidation: false,
            market_index,
            oracle_price: oracle_price_after,
        });

        // If the user adds a limit price to their trade, check that their entry price is better than the limit price
        if limit_price != 0 {
            if !limit_price_satisfied(
                limit_price,
                quote_asset_amount,
                base_asset_amount,
                direction,
            )? {
                return Err(ErrorCode::SlippageOutsideLimit.into());
            }
        }

        // Try to update the funding rate at the end of every trade
        {
            let market = &mut ctx.accounts.markets.load_mut()?.markets
                [Markets::index_from_u64(market_index)];
            let price_oracle = &ctx.accounts.oracle;
            let funding_rate_history = &mut ctx.accounts.funding_rate_history.load_mut()?;
            controller::funding::update_funding_rate(
                market_index,
                market,
                &price_oracle,
                now,
                clock_slot,
                funding_rate_history,
                &ctx.accounts.state.oracle_guard_rails,
                ctx.accounts.state.funding_paused,
            )?;
        }

        Ok(())
    }

    #[allow(unused_must_use)]
    #[access_control(
        market_initialized(&ctx.accounts.markets, market_index) &&
        exchange_not_paused(&ctx.accounts.state) &&
        valid_oracle_for_market(&ctx.accounts.oracle, &ctx.accounts.markets, market_index)
    )]
    pub fn close_position(
        ctx: Context<ClosePosition>,
        market_index: u64,
        optional_accounts: ManagePositionOptionalAccounts,
    ) -> ProgramResult {
        let user = &mut ctx.accounts.user;
        let clock = Clock::get()?;
        let now = clock.unix_timestamp;
        let clock_slot = clock.slot;

        // Settle user's funding payments so that collateral is up to date
        let user_positions = &mut ctx.accounts.user_positions.load_mut()?;
        let funding_payment_history = &mut ctx.accounts.funding_payment_history.load_mut()?;
        controller::funding::settle_funding_payment(
            user,
            user_positions,
            &ctx.accounts.markets.load()?,
            funding_payment_history,
            now,
        )?;

        let position_index = get_position_index(user_positions, market_index)?;
        let market_position = &mut user_positions.positions[position_index];

        let market =
            &mut ctx.accounts.markets.load_mut()?.markets[Markets::index_from_u64(market_index)];

        // Collect data about market before trade is executed so that it can be stored in trade history
        let mark_price_before = market.amm.mark_price()?;
        let (oracle_price, _, oracle_mark_spread_pct_before) =
            amm::calculate_oracle_mark_spread_pct(
                &market.amm,
                &ctx.accounts.oracle,
                0,
                clock_slot,
                Some(mark_price_before),
            )?;
        let direction_to_close =
            math::position::direction_to_close_position(market_position.base_asset_amount);
        let (quote_asset_amount, base_asset_amount) =
            controller::position::close(user, market, market_position, now)?;
        let base_asset_amount = base_asset_amount.unsigned_abs();

        // Calculate the fee to charge the user
        let (discount_token, referrer) = optional_accounts::get_discount_token_and_referrer(
            optional_accounts,
            ctx.remaining_accounts,
            &ctx.accounts.state.discount_mint,
            &user.key(),
            &ctx.accounts.authority.key(),
        )?;
        let (user_fee, fee_to_market, token_discount, referrer_reward, referee_discount) =
            fees::calculate_fee_for_market_order(
                quote_asset_amount,
                &ctx.accounts.state.fee_structure,
                discount_token,
                &referrer,
            )?;

        // Increment the clearing house's total fee variables
        market.amm.total_fee = market
            .amm
            .total_fee
            .checked_add(fee_to_market)
            .ok_or_else(math_error!())?;
        market.amm.total_fee_minus_distributions = market
            .amm
            .total_fee_minus_distributions
            .checked_add(fee_to_market)
            .ok_or_else(math_error!())?;

        // Subtract the fee from user's collateral
        user.collateral = user.collateral.checked_sub(user_fee).or(Some(0)).unwrap();

        // Increment the user's total fee variables
        user.total_fee_paid = user
            .total_fee_paid
            .checked_add(user_fee)
            .ok_or_else(math_error!())?;
        user.total_token_discount = user
            .total_token_discount
            .checked_add(token_discount)
            .ok_or_else(math_error!())?;
        user.total_referee_discount = user
            .total_referee_discount
            .checked_add(referee_discount)
            .ok_or_else(math_error!())?;

        // Update the referrer's collateral with their reward
        if referrer.is_some() {
            let mut referrer = referrer.unwrap();
            referrer.total_referral_reward = referrer
                .total_referral_reward
                .checked_add(referrer_reward)
                .ok_or_else(math_error!())?;
            referrer.exit(ctx.program_id)?;
        }

        // Collect data about market after trade is executed so that it can be stored in trade history
        let mark_price_after = market.amm.mark_price()?;
        let price_oracle = &ctx.accounts.oracle;

        let (oracle_price_after, _oracle_mark_spread_after, oracle_mark_spread_pct_after) =
            amm::calculate_oracle_mark_spread_pct(
                &market.amm,
                &ctx.accounts.oracle,
                0,
                clock_slot,
                Some(mark_price_after),
            )?;

        let is_oracle_valid = amm::is_oracle_valid(
            &market.amm,
            &ctx.accounts.oracle,
            clock_slot,
            &ctx.accounts.state.oracle_guard_rails.validity,
        )?;
        if is_oracle_valid {
            amm::update_oracle_price_twap(&mut market.amm, now, oracle_price_after)?;
        }

        // Trade fails if the trade is risk increasing and it pushes to mark price too far
        // away from the oracle price
        let is_oracle_mark_too_divergent_before = amm::is_oracle_mark_too_divergent(
            oracle_mark_spread_pct_after,
            &ctx.accounts.state.oracle_guard_rails.price_divergence,
        )?;
        let is_oracle_mark_too_divergent_after = amm::is_oracle_mark_too_divergent(
            oracle_mark_spread_pct_after,
            &ctx.accounts.state.oracle_guard_rails.price_divergence,
        )?;

        // if closing position pushes outside of oracle-mark divergence limit, block trade
        if (is_oracle_mark_too_divergent_after && !is_oracle_mark_too_divergent_before)
            && is_oracle_valid
        {
            return Err(ErrorCode::OracleMarkSpreadLimit.into());
        }

        // Add to the trade history account
        let trade_history_account = &mut ctx.accounts.trade_history.load_mut()?;
        let record_id = trade_history_account.next_record_id();
        trade_history_account.append(TradeRecord {
            ts: now,
            record_id,
            user_authority: *ctx.accounts.authority.to_account_info().key,
            user: *user.to_account_info().key,
            direction: direction_to_close,
            base_asset_amount,
            quote_asset_amount,
            mark_price_before,
            mark_price_after,
            liquidation: false,
            fee: user_fee,
            token_discount,
            referrer_reward,
            referee_discount,
            market_index,
            oracle_price: oracle_price_after,
        });

        // Try to update the funding rate at the end of every trade
        let funding_rate_history = &mut ctx.accounts.funding_rate_history.load_mut()?;
        controller::funding::update_funding_rate(
            market_index,
            market,
            &price_oracle,
            now,
            clock_slot,
            funding_rate_history,
            &ctx.accounts.state.oracle_guard_rails,
            ctx.accounts.state.funding_paused,
        )?;

        Ok(())
    }

    #[allow(unused_must_use)]
    #[access_control(
        market_initialized(&ctx.accounts.markets, params.market_index)
    )]
    pub fn place_order<'info>(ctx: Context<PlaceOrder>, params: OrderParams) -> ProgramResult {
        let account_info_iter = &mut ctx.remaining_accounts.iter();
        let discount_token = get_discount_token(
            params.optional_accounts.discount_token,
            account_info_iter,
            &ctx.accounts.state.discount_mint,
            &ctx.accounts.authority.key,
        )?;
        let referrer = get_referrer(
            params.optional_accounts.referrer,
            account_info_iter,
            &ctx.accounts.user.key(),
            None,
        )?;

        if params.order_type == OrderType::Market {
            return Err(ErrorCode::MarketOrderMustBeInPlaceAndFill.into());
        }

        controller::orders::place_order(
            &ctx.accounts.state,
            &ctx.accounts.order_state,
            &mut ctx.accounts.user,
            &ctx.accounts.user_positions,
            &ctx.accounts.markets,
            &ctx.accounts.user_orders,
            &ctx.accounts.funding_payment_history,
            &ctx.accounts.order_history,
            discount_token,
            &referrer,
            &Clock::get()?,
            params,
        )?;

        Ok(())
    }

    pub fn cancel_order<'info>(ctx: Context<CancelOrder>, order_id: u128) -> ProgramResult {
        controller::orders::cancel_order(
            order_id,
            &mut ctx.accounts.user,
            &ctx.accounts.user_positions,
            &ctx.accounts.markets,
            &ctx.accounts.user_orders,
            &ctx.accounts.funding_payment_history,
            &ctx.accounts.order_history,
            &Clock::get()?,
        )?;

        Ok(())
    }

    #[access_control(
        exchange_not_paused(&ctx.accounts.state)
    )]
    pub fn fill_order<'info>(ctx: Context<FillOrder>, order_id: u128) -> ProgramResult {
        let account_info_iter = &mut ctx.remaining_accounts.iter();
        let referrer = get_referrer_for_fill_order(
            account_info_iter,
            &ctx.accounts.user.key(),
            order_id,
            &ctx.accounts.user_orders,
        )?;

        let base_asset_amount = controller::orders::fill_order(
            order_id,
            &ctx.accounts.state,
            &ctx.accounts.order_state,
            &mut ctx.accounts.user,
            &ctx.accounts.user_positions,
            &ctx.accounts.markets,
            &ctx.accounts.oracle,
            &ctx.accounts.user_orders,
            &mut ctx.accounts.filler,
            &ctx.accounts.funding_payment_history,
            &ctx.accounts.trade_history,
            &ctx.accounts.order_history,
            &ctx.accounts.funding_rate_history,
            referrer,
            &Clock::get()?,
        )?;

        if base_asset_amount == 0 {
            return Err(ErrorCode::CouldNotFillOrder.into());
        }

        Ok(())
    }

    #[access_control(
        market_initialized(&ctx.accounts.markets, params.market_index) &&
        valid_oracle_for_market(&ctx.accounts.oracle, &ctx.accounts.markets, params.market_index)
    )]
    pub fn place_and_fill_order<'info>(
        ctx: Context<PlaceAndFillOrder>,
        params: OrderParams,
    ) -> ProgramResult {
        let account_info_iter = &mut ctx.remaining_accounts.iter();
        let discount_token = get_discount_token(
            params.optional_accounts.discount_token,
            account_info_iter,
            &ctx.accounts.state.discount_mint,
            &ctx.accounts.authority.key,
        )?;
        let referrer = get_referrer(
            params.optional_accounts.referrer,
            account_info_iter,
            &ctx.accounts.user.key(),
            None,
        )?;

        controller::orders::place_order(
            &ctx.accounts.state,
            &ctx.accounts.order_state,
            &mut ctx.accounts.user,
            &ctx.accounts.user_positions,
            &ctx.accounts.markets,
            &ctx.accounts.user_orders,
            &ctx.accounts.funding_payment_history,
            &ctx.accounts.order_history,
            discount_token,
            &referrer,
            &Clock::get()?,
            params,
        )?;

        let order_id;
        {
            let order_history = &ctx.accounts.order_history.load()?;
            order_id = order_history.last_order_id;
        }

        let user = &mut ctx.accounts.user;
        controller::orders::fill_order(
            order_id,
            &ctx.accounts.state,
            &ctx.accounts.order_state,
            user,
            &ctx.accounts.user_positions,
            &ctx.accounts.markets,
            &ctx.accounts.oracle,
            &ctx.accounts.user_orders,
            &mut user.clone(),
            &ctx.accounts.funding_payment_history,
            &ctx.accounts.trade_history,
            &ctx.accounts.order_history,
            &ctx.accounts.funding_rate_history,
            referrer,
            &Clock::get()?,
        )?;

        Ok(())
    }

    #[access_control(
        exchange_not_paused(&ctx.accounts.state)
    )]
    pub fn liquidate(ctx: Context<Liquidate>) -> ProgramResult {
        let state = &ctx.accounts.state;
        let user = &mut ctx.accounts.user;
        let trade_history = &mut ctx.accounts.trade_history.load_mut()?;
        let clock = Clock::get()?;
        let now = clock.unix_timestamp;
        let clock_slot = clock.slot;

        // Settle user's funding payments so that collateral is up to date
        let user_positions = &mut ctx.accounts.user_positions.load_mut()?;
        let funding_payment_history = &mut ctx.accounts.funding_payment_history.load_mut()?;
        controller::funding::settle_funding_payment(
            user,
            user_positions,
            &ctx.accounts.markets.load()?,
            funding_payment_history,
            now,
        )?;

        // Verify that the user is in liquidation territory
        let collateral = user.collateral;
        let (total_collateral, unrealized_pnl, base_asset_value, margin_ratio) =
            calculate_margin_ratio(user, user_positions, &ctx.accounts.markets.load()?)?;
        if margin_ratio > ctx.accounts.state.margin_ratio_partial {
            msg!("total_collateral {}", total_collateral);
            msg!("unrealized_pnl {}", unrealized_pnl);
            msg!("base_asset_value {}", base_asset_value);
            msg!("margin ratio {}", margin_ratio);
            return Err(ErrorCode::SufficientCollateral.into());
        }

        // Keep track to the value of positions closed. For full liquidation this is the user's entire position,
        // for partial it is less (it's based on the clearing house state)
        let mut base_asset_value_closed: u128 = 0;
        let is_full_liquidation = margin_ratio <= ctx.accounts.state.margin_ratio_maintenance;
        if is_full_liquidation {
            let markets = &mut ctx.accounts.markets.load_mut()?;
            for market_position in user_positions.positions.iter_mut() {
                if market_position.base_asset_amount == 0 {
                    continue;
                }

                let market =
                    &mut markets.markets[Markets::index_from_u64(market_position.market_index)];

                // Block the liquidation if the oracle is invalid or the oracle and mark are too divergent
                let oracle_account_info = ctx
                    .remaining_accounts
                    .iter()
                    .find(|account_info| account_info.key.eq(&market.amm.oracle))
                    .ok_or(ErrorCode::OracleNotFound)?;
                let (liquidations_blocked, oracle_price) = math::oracle::block_operation(
                    &market.amm,
                    &oracle_account_info,
                    clock_slot,
                    &state.oracle_guard_rails,
                    None,
                )?;
                if liquidations_blocked {
                    return Err(ErrorCode::LiquidationsBlockedByOracle.into());
                }

                let direction_to_close =
                    math::position::direction_to_close_position(market_position.base_asset_amount);

                let mark_price_before = market.amm.mark_price()?;
                let (base_asset_value, base_asset_amount) =
                    controller::position::close(user, market, market_position, now)?;
                let base_asset_amount = base_asset_amount.unsigned_abs();
                base_asset_value_closed += base_asset_value;
                let mark_price_after = market.amm.mark_price()?;

                let record_id = trade_history.next_record_id();
                trade_history.append(TradeRecord {
                    ts: now,
                    record_id,
                    user_authority: user.authority,
                    user: *user.to_account_info().key,
                    direction: direction_to_close,
                    base_asset_amount,
                    quote_asset_amount: base_asset_value,
                    mark_price_before,
                    mark_price_after,
                    fee: 0,
                    token_discount: 0,
                    referrer_reward: 0,
                    referee_discount: 0,
                    liquidation: true,
                    market_index: market_position.market_index,
                    oracle_price,
                });
            }
        } else {
            let markets = &mut ctx.accounts.markets.load_mut()?;
            for market_position in user_positions.positions.iter_mut() {
                if market_position.base_asset_amount == 0 {
                    continue;
                }

                let market =
                    &mut markets.markets[Markets::index_from_u64(market_position.market_index)];

                let mark_price_before = market.amm.mark_price()?;

                let oracle_account_info = ctx
                    .remaining_accounts
                    .iter()
                    .find(|account_info| account_info.key.eq(&market.amm.oracle))
                    .ok_or(ErrorCode::OracleNotFound)?;
                let (liquidations_blocked, oracle_price) = math::oracle::block_operation(
                    &market.amm,
                    &oracle_account_info,
                    clock_slot,
                    &state.oracle_guard_rails,
                    Some(mark_price_before),
                )?;
                if liquidations_blocked {
                    return Err(ErrorCode::LiquidationsBlockedByOracle.into());
                }

                let (base_asset_value, _pnl) =
                    calculate_base_asset_value_and_pnl(market_position, &market.amm)?;

                let base_asset_value_to_close = base_asset_value
                    .checked_mul(state.partial_liquidation_close_percentage_numerator.into())
                    .ok_or_else(math_error!())?
                    .checked_div(
                        state
                            .partial_liquidation_close_percentage_denominator
                            .into(),
                    )
                    .ok_or_else(math_error!())?;
                base_asset_value_closed += base_asset_value_to_close;

                let direction_to_reduce =
                    math::position::direction_to_close_position(market_position.base_asset_amount);

                let base_asset_amount_change = controller::position::reduce(
                    direction_to_reduce,
                    base_asset_value_to_close,
                    user,
                    market,
                    market_position,
                    now,
                    Some(mark_price_before),
                )?
                .unsigned_abs();

                let mark_price_after = market.amm.mark_price()?;
                let record_id = trade_history.next_record_id();
                trade_history.append(TradeRecord {
                    ts: now,
                    record_id,
                    user_authority: user.authority,
                    user: *user.to_account_info().key,
                    direction: direction_to_reduce,
                    base_asset_amount: base_asset_amount_change,
                    quote_asset_amount: base_asset_value_to_close,
                    mark_price_before,
                    mark_price_after,
                    fee: 0,
                    token_discount: 0,
                    referrer_reward: 0,
                    referee_discount: 0,
                    liquidation: true,
                    market_index: market_position.market_index,
                    oracle_price,
                });
            }
        }

        let liquidation_fee = if is_full_liquidation {
            user.collateral
                .checked_mul(state.full_liquidation_penalty_percentage_numerator.into())
                .ok_or_else(math_error!())?
                .checked_div(state.full_liquidation_penalty_percentage_denominator.into())
                .ok_or_else(math_error!())?
        } else {
            total_collateral
                .checked_mul(
                    state
                        .partial_liquidation_penalty_percentage_numerator
                        .into(),
                )
                .ok_or_else(math_error!())?
                .checked_div(
                    state
                        .partial_liquidation_penalty_percentage_denominator
                        .into(),
                )
                .ok_or_else(math_error!())?
        };

        let (withdrawal_amount, _) = calculate_withdrawal_amounts(
            cast(liquidation_fee)?,
            &ctx.accounts.collateral_vault,
            &ctx.accounts.insurance_vault,
        )?;

        user.collateral = user
            .collateral
            .checked_sub(liquidation_fee)
            .ok_or_else(math_error!())?;

        let fee_to_liquidator = if is_full_liquidation {
            withdrawal_amount
                .checked_div(state.full_liquidation_liquidator_share_denominator)
                .ok_or_else(math_error!())?
        } else {
            withdrawal_amount
                .checked_div(state.partial_liquidation_liquidator_share_denominator)
                .ok_or_else(math_error!())?
        };

        let fee_to_insurance_fund = withdrawal_amount
            .checked_sub(fee_to_liquidator)
            .ok_or_else(math_error!())?;

        if fee_to_liquidator > 0 {
            let liquidator = &mut ctx.accounts.liquidator;
            liquidator.collateral = liquidator
                .collateral
                .checked_add(cast(fee_to_liquidator)?)
                .ok_or_else(math_error!())?;
        }

        if fee_to_insurance_fund > 0 {
            controller::token::send(
                &ctx.accounts.token_program,
                &ctx.accounts.collateral_vault,
                &ctx.accounts.insurance_vault,
                &ctx.accounts.collateral_vault_authority,
                ctx.accounts.state.collateral_vault_nonce,
                fee_to_insurance_fund,
            )?;
        }

        let liquidation_history = &mut ctx.accounts.liquidation_history.load_mut()?;
        let record_id = liquidation_history.next_record_id();

        liquidation_history.append(LiquidationRecord {
            ts: now,
            record_id,
            user: user.to_account_info().key(),
            user_authority: user.authority,
            partial: !is_full_liquidation,
            base_asset_value,
            base_asset_value_closed,
            liquidation_fee,
            fee_to_liquidator,
            fee_to_insurance_fund,
            liquidator: ctx.accounts.liquidator.to_account_info().key(),
            total_collateral,
            collateral,
            unrealized_pnl,
            margin_ratio,
        });

        Ok(())
    }

    #[allow(unused_must_use)]
    #[access_control(
        market_initialized(&ctx.accounts.markets, market_index) &&
        exchange_not_paused(&ctx.accounts.state) &&
        admin_controls_prices(&ctx.accounts.state)
    )]
    pub fn move_amm_price(
        ctx: Context<MoveAMMPrice>,
        base_asset_reserve: u128,
        quote_asset_reserve: u128,
        market_index: u64,
    ) -> ProgramResult {
        let markets = &mut ctx.accounts.markets.load_mut()?;
        let market = &mut markets.markets[Markets::index_from_u64(market_index)];
        controller::amm::move_price(&mut market.amm, base_asset_reserve, quote_asset_reserve)?;
        Ok(())
    }

    #[access_control(
        market_initialized(&ctx.accounts.markets, market_index)
    )]
    pub fn withdraw_fees(
        ctx: Context<WithdrawFees>,
        market_index: u64,
        amount: u64,
    ) -> ProgramResult {
        let state = &mut ctx.accounts.state;
        let markets = &mut ctx.accounts.markets.load_mut()?;
        let market = &mut markets.markets[Markets::index_from_u64(market_index)];

        // A portion of fees must always remain in protocol to be used to keep markets optimal
        let max_withdraw = market
            .amm
            .total_fee
            .checked_mul(SHARE_OF_FEES_ALLOCATED_TO_CLEARING_HOUSE_NUMERATOR)
            .ok_or_else(math_error!())?
            .checked_div(SHARE_OF_FEES_ALLOCATED_TO_CLEARING_HOUSE_DENOMINATOR)
            .ok_or_else(math_error!())?
            .checked_sub(market.amm.total_fee_withdrawn)
            .ok_or_else(math_error!())?;

        if cast_to_u128(amount)? > max_withdraw {
            return Err(ErrorCode::AdminWithdrawTooLarge.into());
        }

        controller::token::send(
            &ctx.accounts.token_program,
            &ctx.accounts.collateral_vault,
            &ctx.accounts.recipient,
            &ctx.accounts.collateral_vault_authority,
            state.collateral_vault_nonce,
            amount,
        )?;

        market.amm.total_fee_withdrawn = market
            .amm
            .total_fee_withdrawn
            .checked_add(cast(amount)?)
            .ok_or_else(math_error!())?;

        Ok(())
    }

    pub fn withdraw_from_insurance_vault(
        ctx: Context<WithdrawFromInsuranceVault>,
        amount: u64,
    ) -> ProgramResult {
        controller::token::send(
            &ctx.accounts.token_program,
            &ctx.accounts.insurance_vault,
            &ctx.accounts.recipient,
            &ctx.accounts.insurance_vault_authority,
            ctx.accounts.state.insurance_vault_nonce,
            amount,
        )?;
        Ok(())
    }

    #[access_control(
        market_initialized(&ctx.accounts.markets, market_index)
    )]
    pub fn withdraw_from_insurance_vault_to_market(
        ctx: Context<WithdrawFromInsuranceVaultToMarket>,
        market_index: u64,
        amount: u64,
    ) -> ProgramResult {
        let markets = &mut ctx.accounts.markets.load_mut()?;
        let market = &mut markets.markets[Markets::index_from_u64(market_index)];

        // The admin can move fees from the insurance fund back to the protocol so that money in
        // the insurance fund can be used to make market more optimal
        // 100% goes to user fee pool (symmetric funding, repeg, and k adjustments)
        market.amm.total_fee_minus_distributions = market
            .amm
            .total_fee_minus_distributions
            .checked_add(cast(amount)?)
            .ok_or_else(math_error!())?;

        controller::token::send(
            &ctx.accounts.token_program,
            &ctx.accounts.insurance_vault,
            &ctx.accounts.collateral_vault,
            &ctx.accounts.insurance_vault_authority,
            ctx.accounts.state.insurance_vault_nonce,
            amount,
        )?;
        Ok(())
    }

    #[allow(unused_must_use)]
    #[access_control(
        market_initialized(&ctx.accounts.markets, market_index) &&
        exchange_not_paused(&ctx.accounts.state) &&
        valid_oracle_for_market(&ctx.accounts.oracle, &ctx.accounts.markets, market_index)
    )]
    pub fn repeg_amm_curve(
        ctx: Context<RepegCurve>,
        new_peg_candidate: u128,
        market_index: u64,
    ) -> ProgramResult {
        let clock = Clock::get()?;
        let now = clock.unix_timestamp;
        let clock_slot = clock.slot;

        let market =
            &mut ctx.accounts.markets.load_mut()?.markets[Markets::index_from_u64(market_index)];
        let price_oracle = &ctx.accounts.oracle;
        let (oracle_price, _, _, _, _) = market.amm.get_oracle_price(price_oracle, 0)?;

        let peg_multiplier_before = market.amm.peg_multiplier;
        let base_asset_reserve_before = market.amm.base_asset_reserve;
        let quote_asset_reserve_before = market.amm.quote_asset_reserve;
        let sqrt_k_before = market.amm.sqrt_k;

        let oracle_validity_rails = &ctx.accounts.state.oracle_guard_rails;

        let adjustment_cost = controller::repeg::repeg(
            market,
            price_oracle,
            new_peg_candidate,
            clock_slot,
            oracle_validity_rails,
        )?;

        let peg_multiplier_after = market.amm.peg_multiplier;
        let base_asset_reserve_after = market.amm.base_asset_reserve;
        let quote_asset_reserve_after = market.amm.quote_asset_reserve;
        let sqrt_k_after = market.amm.sqrt_k;

        let curve_history = &mut ctx.accounts.curve_history.load_mut()?;
        let record_id = curve_history.next_record_id();
        curve_history.append(ExtendedCurveRecord {
            ts: now,
            record_id,
            market_index,
            peg_multiplier_before,
            base_asset_reserve_before,
            quote_asset_reserve_before,
            sqrt_k_before,
            peg_multiplier_after,
            base_asset_reserve_after,
            quote_asset_reserve_after,
            sqrt_k_after,
            base_asset_amount_long: market.base_asset_amount_long.unsigned_abs(),
            base_asset_amount_short: market.base_asset_amount_short.unsigned_abs(),
            base_asset_amount: market.base_asset_amount,
            open_interest: market.open_interest,
            total_fee: market.amm.total_fee,
            total_fee_minus_distributions: market.amm.total_fee_minus_distributions,
            adjustment_cost: adjustment_cost,
            oracle_price,
        });

        Ok(())
    }

    pub fn initialize_user(
        ctx: Context<InitializeUser>,
        _user_nonce: u8,
        optional_accounts: InitializeUserOptionalAccounts,
    ) -> ProgramResult {
        user_initialization::initialize(
            &ctx.accounts.state,
            &mut ctx.accounts.user,
            &ctx.accounts.user_positions,
            &ctx.accounts.authority,
            ctx.remaining_accounts,
            optional_accounts,
        )
    }

    pub fn initialize_user_with_explicit_payer(
        ctx: Context<InitializeUserWithExplicitPayer>,
        _user_nonce: u8,
        optional_accounts: InitializeUserOptionalAccounts,
    ) -> ProgramResult {
        user_initialization::initialize(
            &ctx.accounts.state,
            &mut ctx.accounts.user,
            &ctx.accounts.user_positions,
            &ctx.accounts.authority,
            ctx.remaining_accounts,
            optional_accounts,
        )
    }

    pub fn initialize_user_orders(
        ctx: Context<InitializeUserOrders>,
        _user_orders_nonce: u8,
    ) -> ProgramResult {
        let orders = &mut ctx.accounts.user_orders.load_init()?;
        orders.user = ctx.accounts.user.key();
        Ok(())
    }

    pub fn delete_user(ctx: Context<DeleteUser>) -> ProgramResult {
        let user = &ctx.accounts.user;

        // Block the delete if the user still has collateral
        if user.collateral > 0 {
            return Err(ErrorCode::CantDeleteUserWithCollateral.into());
        }

        Ok(())
    }

    #[access_control(
        exchange_not_paused(&ctx.accounts.state)
    )]
    pub fn settle_funding_payment(ctx: Context<SettleFunding>) -> ProgramResult {
        let clock = Clock::get()?;
        let now = clock.unix_timestamp;
        controller::funding::settle_funding_payment(
            &mut ctx.accounts.user,
            &mut ctx.accounts.user_positions.load_mut()?,
            &ctx.accounts.markets.load()?,
            &mut ctx.accounts.funding_payment_history.load_mut()?,
            now,
        )?;
        Ok(())
    }

    #[allow(unused_must_use)]
    #[access_control(
        market_initialized(&ctx.accounts.markets, market_index) &&
        exchange_not_paused(&ctx.accounts.state) &&
        valid_oracle_for_market(&ctx.accounts.oracle, &ctx.accounts.markets, market_index)
    )]
    pub fn update_funding_rate(
        ctx: Context<UpdateFundingRate>,
        market_index: u64,
    ) -> ProgramResult {
        let market =
            &mut ctx.accounts.markets.load_mut()?.markets[Markets::index_from_u64(market_index)];
        let price_oracle = &ctx.accounts.oracle;
        let clock = Clock::get()?;
        let now = clock.unix_timestamp;
        let clock_slot = clock.slot;

        let funding_rate_history = &mut ctx.accounts.funding_rate_history.load_mut()?;
        controller::funding::update_funding_rate(
            market_index,
            market,
            price_oracle,
            now,
            clock_slot,
            funding_rate_history,
            &ctx.accounts.state.oracle_guard_rails,
            ctx.accounts.state.funding_paused,
        )?;

        Ok(())
    }

    #[allow(unused_must_use)]
    #[access_control(
        market_initialized(&ctx.accounts.markets, market_index) &&
        valid_oracle_for_market(&ctx.accounts.oracle, &ctx.accounts.markets, market_index) &&
        exchange_not_paused(&ctx.accounts.state)
    )]
    pub fn update_k(ctx: Context<AdminUpdateK>, sqrt_k: u128, market_index: u64) -> ProgramResult {
        let clock = Clock::get()?;
        let now = clock.unix_timestamp;

        let markets = &mut ctx.accounts.markets.load_mut()?;
        let market = &mut markets.markets[Markets::index_from_u64(market_index)];

        let base_asset_amount_long = market.base_asset_amount_long.unsigned_abs();
        let base_asset_amount_short = market.base_asset_amount_short.unsigned_abs();
        let base_asset_amount = market.base_asset_amount;
        let open_interest = market.open_interest;

        let price_before = math::amm::calculate_price(
            market.amm.quote_asset_reserve,
            market.amm.base_asset_reserve,
            market.amm.peg_multiplier,
        )?;

        let peg_multiplier_before = market.amm.peg_multiplier;
        let base_asset_reserve_before = market.amm.base_asset_reserve;
        let quote_asset_reserve_before = market.amm.quote_asset_reserve;
        let sqrt_k_before = market.amm.sqrt_k;

        let adjustment_cost = math::amm::adjust_k_cost(market, bn::U256::from(sqrt_k))?;

        if adjustment_cost > 0 {
            let max_cost = market
                .amm
                .total_fee_minus_distributions
                .checked_sub(market.amm.total_fee_withdrawn)
                .ok_or_else(math_error!())?;
            if adjustment_cost.unsigned_abs() > max_cost {
                return Err(ErrorCode::InvalidUpdateK.into());
            } else {
                market.amm.total_fee_minus_distributions = market
                    .amm
                    .total_fee_minus_distributions
                    .checked_sub(adjustment_cost.unsigned_abs())
                    .ok_or_else(math_error!())?;
            }
        } else {
            market.amm.total_fee_minus_distributions = market
                .amm
                .total_fee_minus_distributions
                .checked_add(adjustment_cost.unsigned_abs())
                .ok_or_else(math_error!())?;
        }

        let amm = &market.amm;

        let price_after = math::amm::calculate_price(
            amm.quote_asset_reserve,
            amm.base_asset_reserve,
            amm.peg_multiplier,
        )?;

        let price_change_too_large = cast_to_i128(price_before)?
            .checked_sub(cast_to_i128(price_after)?)
            .ok_or_else(math_error!())?
            .unsigned_abs()
            .gt(&UPDATE_K_ALLOWED_PRICE_CHANGE);

        if price_change_too_large {
            return Err(ErrorCode::InvalidUpdateK.into());
        }

        let peg_multiplier_after = amm.peg_multiplier;
        let base_asset_reserve_after = amm.base_asset_reserve;
        let quote_asset_reserve_after = amm.quote_asset_reserve;
        let sqrt_k_after = amm.sqrt_k;

        let total_fee = amm.total_fee;
        let total_fee_minus_distributions = amm.total_fee_minus_distributions;

        let (oracle_price, _, _, _, _) = amm.get_oracle_price(&ctx.accounts.oracle, 0)?;

        let curve_history = &mut ctx.accounts.curve_history.load_mut()?;
        let record_id = curve_history.next_record_id();
        curve_history.append(ExtendedCurveRecord {
            ts: now,
            record_id,
            market_index,
            peg_multiplier_before,
            base_asset_reserve_before,
            quote_asset_reserve_before,
            sqrt_k_before,
            peg_multiplier_after,
            base_asset_reserve_after,
            quote_asset_reserve_after,
            sqrt_k_after,
            base_asset_amount_long,
            base_asset_amount_short,
            base_asset_amount,
            open_interest,
            adjustment_cost,
            total_fee,
            total_fee_minus_distributions,
            oracle_price,
        });

        Ok(())
    }

    pub fn update_curve_history(ctx: Context<UpdateCurveHistory>) -> ProgramResult {
        let curve_history = &ctx.accounts.curve_history.load()?;
        let extended_curve_history = &mut ctx.accounts.extended_curve_history.load_init()?;

        for old_record in curve_history.curve_records.iter() {
            if old_record.record_id != 0 {
                let new_record = ExtendedCurveRecord {
                    ts: old_record.ts,
                    record_id: old_record.record_id,
                    market_index: old_record.market_index,
                    peg_multiplier_before: old_record.peg_multiplier_before,
                    base_asset_reserve_before: old_record.base_asset_reserve_before,
                    quote_asset_reserve_before: old_record.quote_asset_reserve_before,
                    sqrt_k_before: old_record.sqrt_k_before,
                    peg_multiplier_after: old_record.peg_multiplier_after,
                    base_asset_reserve_after: old_record.base_asset_reserve_after,
                    quote_asset_reserve_after: old_record.quote_asset_reserve_after,
                    sqrt_k_after: old_record.sqrt_k_after,
                    base_asset_amount_long: old_record.base_asset_amount_long,
                    base_asset_amount_short: old_record.base_asset_amount_short,
                    base_asset_amount: old_record.base_asset_amount,
                    open_interest: old_record.open_interest,
                    total_fee: old_record.total_fee,
                    total_fee_minus_distributions: old_record.total_fee_minus_distributions,
                    adjustment_cost: old_record.adjustment_cost,
                    oracle_price: 0,
                };
                extended_curve_history.append(new_record);
            }
        }

        let state = &mut ctx.accounts.state;
        state.extended_curve_history = ctx.accounts.extended_curve_history.key();
        Ok(())
    }

    pub fn update_margin_ratio(
        ctx: Context<AdminUpdateState>,
        margin_ratio_initial: u128,
        margin_ratio_partial: u128,
        margin_ratio_maintenance: u128,
    ) -> ProgramResult {
        ctx.accounts.state.margin_ratio_initial = margin_ratio_initial;
        ctx.accounts.state.margin_ratio_partial = margin_ratio_partial;
        ctx.accounts.state.margin_ratio_maintenance = margin_ratio_maintenance;
        Ok(())
    }

    pub fn update_partial_liquidation_close_percentage(
        ctx: Context<AdminUpdateState>,
        numerator: u128,
        denominator: u128,
    ) -> ProgramResult {
        ctx.accounts
            .state
            .partial_liquidation_close_percentage_numerator = numerator;
        ctx.accounts
            .state
            .partial_liquidation_close_percentage_denominator = denominator;
        Ok(())
    }

    pub fn update_partial_liquidation_penalty_percentage(
        ctx: Context<AdminUpdateState>,
        numerator: u128,
        denominator: u128,
    ) -> ProgramResult {
        ctx.accounts
            .state
            .partial_liquidation_penalty_percentage_numerator = numerator;
        ctx.accounts
            .state
            .partial_liquidation_penalty_percentage_denominator = denominator;
        Ok(())
    }

    pub fn update_full_liquidation_penalty_percentage(
        ctx: Context<AdminUpdateState>,
        numerator: u128,
        denominator: u128,
    ) -> ProgramResult {
        ctx.accounts
            .state
            .full_liquidation_penalty_percentage_numerator = numerator;
        ctx.accounts
            .state
            .full_liquidation_penalty_percentage_denominator = denominator;
        Ok(())
    }

    pub fn update_partial_liquidation_liquidator_share_denominator(
        ctx: Context<AdminUpdateState>,
        denominator: u64,
    ) -> ProgramResult {
        ctx.accounts
            .state
            .partial_liquidation_liquidator_share_denominator = denominator;
        Ok(())
    }

    pub fn update_full_liquidation_liquidator_share_denominator(
        ctx: Context<AdminUpdateState>,
        denominator: u64,
    ) -> ProgramResult {
        ctx.accounts
            .state
            .full_liquidation_liquidator_share_denominator = denominator;
        Ok(())
    }

    pub fn update_fee(ctx: Context<AdminUpdateState>, fees: FeeStructure) -> ProgramResult {
        ctx.accounts.state.fee_structure = fees;
        Ok(())
    }

    pub fn update_order_filler_reward_structure(
        ctx: Context<AdminUpdateOrderState>,
        order_filler_reward_structure: OrderFillerRewardStructure,
    ) -> ProgramResult {
        ctx.accounts.order_state.order_filler_reward_structure = order_filler_reward_structure;
        Ok(())
    }

    pub fn update_oracle_guard_rails(
        ctx: Context<AdminUpdateState>,
        oracle_guard_rails: OracleGuardRails,
    ) -> ProgramResult {
        ctx.accounts.state.oracle_guard_rails = oracle_guard_rails;
        Ok(())
    }

    #[access_control(
        market_initialized(&ctx.accounts.markets, market_index)
    )]
    pub fn update_market_oracle(
        ctx: Context<AdminUpdateMarket>,
        market_index: u64,
        oracle: Pubkey,
        oracle_source: OracleSource,
    ) -> ProgramResult {
        let market =
            &mut ctx.accounts.markets.load_mut()?.markets[Markets::index_from_u64(market_index)];
        market.amm.oracle = oracle;
        market.amm.oracle_source = oracle_source;
        Ok(())
    }

    #[access_control(
        market_initialized(&ctx.accounts.markets, market_index)
    )]
    pub fn update_market_minimum_quote_asset_trade_size(
        ctx: Context<AdminUpdateMarket>,
        market_index: u64,
        minimum_trade_size: u128,
    ) -> ProgramResult {
        let market =
            &mut ctx.accounts.markets.load_mut()?.markets[Markets::index_from_u64(market_index)];
        market.amm.minimum_quote_asset_trade_size = minimum_trade_size;
        Ok(())
    }

    #[access_control(
        market_initialized(&ctx.accounts.markets, market_index)
    )]
    pub fn update_market_minimum_base_asset_trade_size(
        ctx: Context<AdminUpdateMarket>,
        market_index: u64,
        minimum_trade_size: u128,
    ) -> ProgramResult {
        let market =
            &mut ctx.accounts.markets.load_mut()?.markets[Markets::index_from_u64(market_index)];
        market.amm.minimum_base_asset_trade_size = minimum_trade_size;
        Ok(())
    }

    pub fn update_admin(ctx: Context<AdminUpdateState>, admin: Pubkey) -> ProgramResult {
        ctx.accounts.state.admin = admin;
        Ok(())
    }

    pub fn update_whitelist_mint(
        ctx: Context<AdminUpdateState>,
        whitelist_mint: Pubkey,
    ) -> ProgramResult {
        ctx.accounts.state.whitelist_mint = whitelist_mint;
        Ok(())
    }

    pub fn update_discount_mint(
        ctx: Context<AdminUpdateState>,
        discount_mint: Pubkey,
    ) -> ProgramResult {
        ctx.accounts.state.discount_mint = discount_mint;
        Ok(())
    }

    pub fn update_max_deposit(ctx: Context<AdminUpdateState>, max_deposit: u128) -> ProgramResult {
        ctx.accounts.state.max_deposit = max_deposit;
        Ok(())
    }

    pub fn update_exchange_paused(
        ctx: Context<AdminUpdateState>,
        exchange_paused: bool,
    ) -> ProgramResult {
        ctx.accounts.state.exchange_paused = exchange_paused;
        Ok(())
    }

    pub fn disable_admin_controls_prices(ctx: Context<AdminUpdateState>) -> ProgramResult {
        ctx.accounts.state.admin_controls_prices = false;
        Ok(())
    }

    pub fn update_funding_paused(
        ctx: Context<AdminUpdateState>,
        funding_paused: bool,
    ) -> ProgramResult {
        ctx.accounts.state.funding_paused = funding_paused;
        Ok(())
    }
}

fn market_initialized(markets: &AccountLoader<Markets>, market_index: u64) -> Result<()> {
    if !markets.load()?.markets[Markets::index_from_u64(market_index)].initialized {
        return Err(ErrorCode::MarketIndexNotInitialized.into());
    }
    Ok(())
}

fn valid_oracle_for_market(
    oracle: &AccountInfo,
    markets: &AccountLoader<Markets>,
    market_index: u64,
) -> Result<()> {
    if !markets.load()?.markets[Markets::index_from_u64(market_index)]
        .amm
        .oracle
        .eq(oracle.key)
    {
        return Err(ErrorCode::InvalidOracle.into());
    }
    Ok(())
}

fn exchange_not_paused(state: &Box<Account<State>>) -> Result<()> {
    if state.exchange_paused {
        return Err(ErrorCode::ExchangePaused.into());
    }
    Ok(())
}

fn admin_controls_prices(state: &Box<Account<State>>) -> Result<()> {
    if !state.admin_controls_prices {
        return Err(ErrorCode::AdminControlsPricesDisabled.into());
    }
    Ok(())
}<|MERGE_RESOLUTION|>--- conflicted
+++ resolved
@@ -33,12 +33,8 @@
 #[program]
 pub mod clearing_house {
     use crate::math;
-<<<<<<< HEAD
     use crate::optional_accounts::{get_discount_token, get_referrer, get_referrer_for_fill_order};
-    use crate::state::history::curve::CurveRecord;
-=======
     use crate::state::history::curve::ExtendedCurveRecord;
->>>>>>> f837f97a
     use crate::state::history::deposit::{DepositDirection, DepositRecord};
     use crate::state::history::liquidation::LiquidationRecord;
 
@@ -155,17 +151,12 @@
                 },
                 use_for_liquidations: true,
             },
-<<<<<<< HEAD
             order_state: Pubkey::default(),
-=======
             extended_curve_history: Pubkey::default(),
->>>>>>> f837f97a
             padding0: 0,
             padding1: 0,
             padding2: 0,
             padding3: 0,
-            padding4: 0,
-            padding5: 0,
         };
 
         return Ok(());
