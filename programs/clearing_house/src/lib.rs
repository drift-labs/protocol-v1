--- conflicted
+++ resolved
@@ -298,12 +298,10 @@
                 minimum_quote_asset_trade_size: 10000000,
                 last_oracle_price_twap_ts: now,
                 last_oracle_price: oracle_price,
-<<<<<<< HEAD
                 minimum_base_asset_trade_size: 10000000,
-                padding0: 0,
-=======
->>>>>>> 9b7b9671
                 padding1: 0,
+                padding2: 0,
+                padding3: 0,
             },
         };
 
