use anchor_lang::prelude::*;

pub type ClearingHouseResult<T = ()> = std::result::Result<T, ErrorCode>;

#[error]
pub enum ErrorCode {
    #[msg("Clearing house not collateral account owner")]
    InvalidCollateralAccountAuthority,
    #[msg("Clearing house not insurance account owner")]
    InvalidInsuranceAccountAuthority,
    #[msg("Insufficient deposit")]
    InsufficientDeposit,
    #[msg("Insufficient collateral")]
    InsufficientCollateral,
    #[msg("Sufficient collateral")]
    SufficientCollateral,
    #[msg("Max number of positions taken")]
    MaxNumberOfPositions,
    #[msg("Admin Controls Prices Disabled")]
    AdminControlsPricesDisabled,
    #[msg("Market Index Not Initialized")]
    MarketIndexNotInitialized,
    #[msg("Market Index Already Initialized")]
    MarketIndexAlreadyInitialized,
    #[msg("User Account And User Positions Account Mismatch")]
    UserAccountAndUserPositionsAccountMismatch,
    #[msg("User Has No Position In Market")]
    UserHasNoPositionInMarket,
    #[msg("Invalid Initial Peg")]
    InvalidInitialPeg,
    #[msg("AMM repeg already configured with amt given")]
    InvalidRepegRedundant,
    #[msg("AMM repeg incorrect repeg direction")]
    InvalidRepegDirection,
    #[msg("AMM repeg out of bounds pnl")]
    InvalidRepegProfitability,
    #[msg("Slippage Outside Limit Price")]
    SlippageOutsideLimit,
    #[msg("Trade Size Too Small")]
    TradeSizeTooSmall,
    #[msg("Price change too large when updating K")]
    InvalidUpdateK,
    #[msg("Admin tried to withdraw amount larger than fees collected")]
    AdminWithdrawTooLarge,
    #[msg("Math Error")]
    MathError,
    #[msg("Conversion to u128/u64 failed with an overflow or underflow")]
    BnConversionError,
    #[msg("Clock unavailable")]
    ClockUnavailable,
    #[msg("Unable To Load Oracles")]
    UnableToLoadOracle,
    #[msg("Oracle/Mark Spread Too Large")]
    OracleMarkSpreadLimit,
    #[msg("Clearing House history already initialized")]
    HistoryAlreadyInitialized,
    #[msg("Exchange is paused")]
    ExchangePaused,
    #[msg("Invalid whitelist token")]
    InvalidWhitelistToken,
    #[msg("Whitelist token not found")]
    WhitelistTokenNotFound,
    #[msg("Invalid discount token")]
    InvalidDiscountToken,
    #[msg("Discount token not found")]
    DiscountTokenNotFound,
    #[msg("Invalid referrer")]
    InvalidReferrer,
    #[msg("Referrer not found")]
    ReferrerNotFound,
    #[msg("InvalidOracle")]
    InvalidOracle,
    #[msg("OracleNotFound")]
    OracleNotFound,
    #[msg("Liquidations Blocked By Oracle")]
    LiquidationsBlockedByOracle,
    #[msg("Can not deposit more than max deposit")]
    UserMaxDeposit,
    #[msg("Can not delete user that still has collateral")]
    CantDeleteUserWithCollateral,
    #[msg("AMM funding out of bounds pnl")]
    InvalidFundingProfitability,
    #[msg("Casting Failure")]
    CastingFailure,
    #[msg("Invalid Order")]
    InvalidOrder,
    #[msg("User has no order")]
    UserHasNoOrder,
    #[msg("Order Amount Too Small")]
    OrderAmountTooSmall,
    #[msg("Max number of orders taken")]
    MaxNumberOfOrders,
    #[msg("Order does not exist")]
    OrderDoesNotExist,
    #[msg("Order not open")]
    OrderNotOpen,
    #[msg("CouldNotFillOrder")]
    CouldNotFillOrder,
    #[msg("Reduce only order increased risk")]
    ReduceOnlyOrderIncreasedRisk,
    #[msg("Order state already initialized")]
    OrderStateAlreadyInitialized,
    #[msg("Unable to load AccountLoader")]
    UnableToLoadAccountLoader,
    #[msg("Trade Size Too Large")]
    TradeSizeTooLarge,
    #[msg("Unable to write to remaining account")]
    UnableToWriteToRemainingAccount,
    #[msg("User cant refer themselves")]
    UserCantReferThemselves,
    #[msg("Did not receive expected referrer")]
    DidNotReceiveExpectedReferrer,
    #[msg("Could not deserialize referrer")]
    CouldNotDeserializeReferrer,
    #[msg("Market order must be in place and fill")]
    MarketOrderMustBeInPlaceAndFill,
    #[msg("User Order Id Already In Use")]
    UserOrderIdAlreadyInUse,
    #[msg("No positions liquidatable")]
    NoPositionsLiquidatable,
    #[msg("Invalid Margin Ratio")]
    InvalidMarginRatio,
    #[msg("Cant Cancel Post Only Order")]
    CantCancelPostOnlyOrder,
<<<<<<< HEAD
=======
    #[msg("InvalidOracleOffset")]
    InvalidOracleOffset,
    #[msg("CantExpireOrders")]
    CantExpireOrders,
>>>>>>> e88f9b77
    #[msg("AMM repeg mark price impact vs oracle too large")]
    InvalidRepegPriceImpact,
}

#[macro_export]
macro_rules! print_error {
    ($err:expr) => {{
        || {
            let error_code: ErrorCode = $err;
            msg!("{:?} thrown at {}:{}", error_code, file!(), line!());
            $err
        }
    }};
}

#[macro_export]
macro_rules! math_error {
    () => {{
        || {
            let error_code = ErrorCode::MathError;
            msg!("Error {} thrown at {}:{}", error_code, file!(), line!());
            error_code
        }
    }};
}<|MERGE_RESOLUTION|>--- conflicted
+++ resolved
@@ -122,13 +122,10 @@
     InvalidMarginRatio,
     #[msg("Cant Cancel Post Only Order")]
     CantCancelPostOnlyOrder,
-<<<<<<< HEAD
-=======
     #[msg("InvalidOracleOffset")]
     InvalidOracleOffset,
     #[msg("CantExpireOrders")]
     CantExpireOrders,
->>>>>>> e88f9b77
     #[msg("AMM repeg mark price impact vs oracle too large")]
     InvalidRepegPriceImpact,
 }
