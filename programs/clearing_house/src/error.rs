--- conflicted
+++ resolved
@@ -122,15 +122,12 @@
     InvalidMarginRatio,
     #[msg("Cant Cancel Post Only Order")]
     CantCancelPostOnlyOrder,
-<<<<<<< HEAD
-    #[msg("AMM repeg mark price impact vs oracle too large")]
-    InvalidRepegPriceImpact,
-=======
     #[msg("InvalidOracleOffset")]
     InvalidOracleOffset,
     #[msg("CantExpireOrders")]
     CantExpireOrders,
->>>>>>> 414aaa3c
+    #[msg("AMM repeg mark price impact vs oracle too large")]
+    InvalidRepegPriceImpact,
 }
 
 #[macro_export]
