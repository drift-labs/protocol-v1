--- conflicted
+++ resolved
@@ -6,12 +6,7 @@
 use crate::error::*;
 use crate::math::casting::{cast, cast_to_i128};
 use crate::math::collateral::calculate_updated_collateral;
-<<<<<<< HEAD
-use crate::math::position::calculate_base_asset_value_and_pnl;
-use crate::math::quote_asset::{peg_quote_asset_amount, scale_from_amm_precision};
-=======
 use crate::math::pnl::calculate_pnl;
->>>>>>> d91443a3
 use crate::math_error;
 use crate::{Market, MarketPosition, User};
 use solana_program::msg;
@@ -125,25 +120,8 @@
         PositionDirection::Short => SwapDirection::Add,
     };
 
-    let quote_asset_reserve_before = market.amm.quote_asset_reserve;
-    controller::amm::swap_base_asset(&mut market.amm, base_asset_amount, swap_direction, now)?;
-
-    let quote_asset_swapped_amm_precision = match swap_direction {
-        SwapDirection::Remove => market
-            .amm
-            .quote_asset_reserve
-            .checked_sub(quote_asset_reserve_before)
-            .ok_or_else(math_error!())?,
-        SwapDirection::Add => quote_asset_reserve_before
-            .checked_sub(market.amm.quote_asset_reserve)
-            .ok_or_else(math_error!())?,
-    };
-
-    let round_up = direction == PositionDirection::Long;
-    let quote_asset_swapped = peg_quote_asset_amount(
-        scale_from_amm_precision(quote_asset_swapped_amm_precision, round_up)?,
-        market.amm.peg_multiplier,
-    )?;
+    let quote_asset_swapped =
+        controller::amm::swap_base_asset(&mut market.amm, base_asset_amount, swap_direction, now)?;
 
     market_position.quote_asset_amount = market_position
         .quote_asset_amount
@@ -273,25 +251,8 @@
         PositionDirection::Short => SwapDirection::Add,
     };
 
-    let quote_asset_reserve_before = market.amm.quote_asset_reserve;
-    controller::amm::swap_base_asset(&mut market.amm, base_asset_amount, swap_direction, now)?;
-
-    let quote_asset_swapper_amm_precision = match swap_direction {
-        SwapDirection::Remove => market
-            .amm
-            .quote_asset_reserve
-            .checked_sub(quote_asset_reserve_before)
-            .ok_or_else(math_error!())?,
-        SwapDirection::Add => quote_asset_reserve_before
-            .checked_sub(market.amm.quote_asset_reserve)
-            .ok_or_else(math_error!())?,
-    };
-
-    let round_up = direction == PositionDirection::Long;
-    let quote_asset_swapped = peg_quote_asset_amount(
-        scale_from_amm_precision(quote_asset_swapper_amm_precision, round_up)?,
-        market.amm.peg_multiplier,
-    )?;
+    let quote_asset_swapped =
+        controller::amm::swap_base_asset(&mut market.amm, base_asset_amount, swap_direction, now)?;
 
     let base_asset_amount = match direction {
         PositionDirection::Long => cast_to_i128(base_asset_amount)?,
