--- conflicted
+++ resolved
@@ -13,11 +13,7 @@
 use crate::math::{amm, fees, margin::*, orders::*};
 use crate::state::market::OraclePriceData;
 use crate::state::{
-<<<<<<< HEAD
-    history::curve::{ExtendedCurveHistory, ExtendedCurveRecord},
-=======
     history::curve::ExtendedCurveHistory,
->>>>>>> e88f9b77
     history::order_history::{OrderHistory, OrderRecord},
     history::trade::{TradeHistory, TradeRecord},
     market::Markets,
@@ -816,26 +812,6 @@
             Some(mark_price_before),
         )?;
 
-<<<<<<< HEAD
-        if market_index >= 12 {
-            // todo for soft launch
-            let extended_curve_history = &mut extended_curve_history
-                .load_mut()
-                .or(Err(ErrorCode::UnableToLoadAccountLoader))?;
-
-            controller::repeg::formulaic_repeg(
-                market,
-                mark_price_after,
-                &oracle_price_data,
-                is_oracle_valid,
-                fee_to_market,
-                extended_curve_history,
-                now,
-                market_index,
-                trade_record_id,
-            )?;
-        }
-=======
         // if market_index >= 12 {
         // todo for soft launch
         let extended_curve_history = &mut extended_curve_history
@@ -854,7 +830,6 @@
             trade_record_id,
         )?;
         // }
->>>>>>> e88f9b77
     }
 
     Ok(base_asset_amount)
