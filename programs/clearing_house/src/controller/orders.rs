--- conflicted
+++ resolved
@@ -365,28 +365,15 @@
         oracle_price_data = market.amm.get_oracle_price(oracle, clock_slot)?;
         oracle_mark_spread_pct_before = amm::calculate_oracle_mark_spread_pct(
             &market.amm,
-<<<<<<< HEAD
             &oracle_price_data,
             0,
-=======
-            oracle_price_data,
->>>>>>> 85bf02ac
             Some(mark_price_before),
         )?;
         oracle_price = oracle_price_data.price;
         let normalised_price =
-<<<<<<< HEAD
             normalise_oracle_price(&market.amm, &oracle_price_data, Some(mark_price_before))?;
         is_oracle_valid =
             amm::is_oracle_valid(&oracle_price_data, &state.oracle_guard_rails.validity)?;
-=======
-            normalise_oracle_price(&market.amm, oracle_price_data, Some(mark_price_before))?;
-        is_oracle_valid = amm::is_oracle_valid(
-            &market.amm,
-            oracle_price_data,
-            &state.oracle_guard_rails.validity,
-        )?;
->>>>>>> 85bf02ac
         if is_oracle_valid {
             amm::update_oracle_price_twap(&mut market.amm, now, normalised_price)?;
         }
