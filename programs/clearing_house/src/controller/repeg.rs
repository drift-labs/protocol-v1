--- conflicted
+++ resolved
@@ -1,28 +1,15 @@
 use crate::error::*;
-<<<<<<< HEAD
-use crate::math::casting::{cast_to_i128, cast_to_u128};
-use std::cell::{Ref, RefMut};
-=======
 use crate::math::casting::cast_to_u128;
 use std::cell::RefMut;
->>>>>>> e88f9b77
 
 use crate::math::repeg;
 
 use crate::math::amm;
 use crate::math_error;
-<<<<<<< HEAD
-use crate::state::market::{Market, OraclePriceData, AMM};
-use crate::state::state::OracleGuardRails;
-use std::cmp::{max, min};
-
-use crate::math::constants::{AMM_RESERVE_PRECISION, MARK_PRICE_PRECISION, QUOTE_PRECISION};
-=======
 use crate::state::market::{Market, OraclePriceData};
 use crate::state::state::OracleGuardRails;
 use std::cmp::min;
 
->>>>>>> e88f9b77
 use crate::state::history::curve::{ExtendedCurveHistory, ExtendedCurveRecord};
 use anchor_lang::prelude::AccountInfo;
 use solana_program::msg;
@@ -51,11 +38,7 @@
         price_impact_valid,
         _oracle_terminal_divergence,
     ) = repeg::calculate_repeg_validity_from_oracle_account(
-<<<<<<< HEAD
-        repegged_market,
-=======
         &repegged_market,
->>>>>>> e88f9b77
         price_oracle,
         terminal_price_before,
         clock_slot,
@@ -64,27 +47,22 @@
 
     // cannot repeg if oracle is invalid
     if !oracle_is_valid {
-<<<<<<< HEAD
-        return Err(ErrorCode::InvalidOracle.into());
-=======
         return Err(ErrorCode::InvalidOracle);
->>>>>>> e88f9b77
     }
 
     // only push terminal in direction of oracle
     if !direction_valid {
-<<<<<<< HEAD
-        return Err(ErrorCode::InvalidRepegDirection.into());
+        return Err(ErrorCode::InvalidRepegDirection);
     }
 
     // only push terminal up to closer edge of oracle confidence band
     if !profitability_valid {
-        return Err(ErrorCode::InvalidRepegProfitability.into());
+        return Err(ErrorCode::InvalidRepegProfitability);
     }
 
     // only push mark up to further edge of oracle confidence band
     if !price_impact_valid {
-        return Err(ErrorCode::InvalidRepegPriceImpact.into());
+        return Err(ErrorCode::InvalidRepegPriceImpact);
     }
 
     // modify market's total fee change and peg change
@@ -92,7 +70,7 @@
     if cost_applied {
         market.amm.peg_multiplier = new_peg_candidate;
     } else {
-        return Err(ErrorCode::InvalidRepegProfitability.into());
+        return Err(ErrorCode::InvalidRepegProfitability);
     }
 
     Ok(adjustment_cost)
@@ -111,51 +89,11 @@
 ) -> ClearingHouseResult<i128> {
     // backrun market swaps to do automatic on-chain repeg
 
-    if !is_oracle_valid {
-=======
-        return Err(ErrorCode::InvalidRepegDirection);
-    }
-
-    // only push terminal up to closer edge of oracle confidence band
-    if !profitability_valid {
-        return Err(ErrorCode::InvalidRepegProfitability);
-    }
-
-    // only push mark up to further edge of oracle confidence band
-    if !price_impact_valid {
-        return Err(ErrorCode::InvalidRepegPriceImpact);
-    }
-
-    // modify market's total fee change and peg change
-    let cost_applied = apply_cost_to_market(market, adjustment_cost)?;
-    if cost_applied {
-        market.amm.peg_multiplier = new_peg_candidate;
-    } else {
-        return Err(ErrorCode::InvalidRepegProfitability);
-    }
-
-    Ok(adjustment_cost)
-}
-
-pub fn formulaic_repeg(
-    market: &mut Market,
-    mark_price: u128,
-    oracle_price_data: &OraclePriceData,
-    is_oracle_valid: bool,
-    fee_budget: u128,
-    curve_history: &mut RefMut<ExtendedCurveHistory>,
-    now: i64,
-    market_index: u64,
-    trade_record: u128,
-) -> ClearingHouseResult<i128> {
-    // backrun market swaps to do automatic on-chain repeg
-
     if !is_oracle_valid || oracle_price_data.delay > 5 {
         msg!(
             "invalid oracle (oracle delay = {:?})",
             oracle_price_data.delay
         );
->>>>>>> e88f9b77
         return Ok(0);
     }
 
@@ -166,61 +104,35 @@
 
     let (terminal_price_before, terminal_quote_reserves, _terminal_base_reserves) =
         amm::calculate_terminal_price_and_reserves(market)?;
-<<<<<<< HEAD
-    // let oracle_terminal_spread_before = oracle_price
-    //     .checked_sub(cast_to_i128(terminal_price_before)?)
-    //     .ok_or_else(math_error!())?;
-
-    // max budget for single repeg what larger of pool budget and user fee budget
-    let pool_budget = repeg::calculate_pool_budget(market, mark_price, oracle_price_data)?;
-    let budget = min(fee_budget, pool_budget);
-=======
 
     // max budget for single repeg what larger of pool budget and user fee budget
     let repeg_pool_budget =
         repeg::calculate_repeg_pool_budget(market, mark_price, oracle_price_data)?;
     let repeg_budget = min(fee_budget, repeg_pool_budget);
->>>>>>> e88f9b77
 
     let (new_peg_candidate, adjustment_cost, repegged_market) = repeg::calculate_budgeted_peg(
         market,
         terminal_quote_reserves,
-<<<<<<< HEAD
-        budget,
-=======
         repeg_budget,
->>>>>>> e88f9b77
         mark_price,
         cast_to_u128(oracle_price_data.price)?,
     )?;
 
     let (
         oracle_valid,
-<<<<<<< HEAD
-        direction_valid,
-=======
         _direction_valid,
->>>>>>> e88f9b77
         profitability_valid,
         price_impact_valid,
         _oracle_terminal_divergence_pct_after,
     ) = repeg::calculate_repeg_validity(
-<<<<<<< HEAD
-        repegged_market,
-=======
         &repegged_market,
->>>>>>> e88f9b77
         oracle_price_data,
         is_oracle_valid,
         terminal_price_before,
     )?;
 
-<<<<<<< HEAD
-    if oracle_valid && direction_valid && profitability_valid && price_impact_valid {
-=======
     // any budgeted direction valid for formulaic
     if oracle_valid && profitability_valid && price_impact_valid {
->>>>>>> e88f9b77
         let cost_applied = apply_cost_to_market(market, adjustment_cost)?;
         if cost_applied {
             market.amm.peg_multiplier = new_peg_candidate;
@@ -272,11 +184,7 @@
 
         // Only a portion of the protocol fees are allocated to repegging
         // This checks that the total_fee_minus_distributions does not decrease too much after repeg
-<<<<<<< HEAD
-        if new_total_fee_minus_distributions > repeg::total_fee_lower_bound(&market)? {
-=======
         if new_total_fee_minus_distributions > repeg::total_fee_lower_bound(market)? {
->>>>>>> e88f9b77
             market.amm.total_fee_minus_distributions = new_total_fee_minus_distributions;
         } else {
             return Ok(false);
