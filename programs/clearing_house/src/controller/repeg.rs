use crate::error::*;
use crate::math::casting::{cast_to_i128, cast_to_u128};
use crate::math::repeg;

use crate::math::amm;
use crate::math_error;
use crate::state::market::Market;
use crate::state::state::OracleGuardRails;

use anchor_lang::prelude::AccountInfo;
use solana_program::msg;

pub fn repeg(
    market: &mut Market,
    price_oracle: &AccountInfo,
    new_peg_candidate: u128,
    clock_slot: u64,
    oracle_guard_rails: &OracleGuardRails,
) -> ClearingHouseResult<i128> {
    if new_peg_candidate == market.amm.peg_multiplier {
        return Err(ErrorCode::InvalidRepegRedundant);
    }
    let terminal_price_before = amm::calculate_terminal_price(market)?;

    let (repegged_market, adjustment_cost) = repeg::adjust_peg_cost(market, new_peg_candidate)?;

    let (
        oracle_is_valid,
        direction_valid,
        profitability_valid,
        price_impact_valid,
        oracle_terminal_divergence,
    ) = repeg::calculate_repeg_validity_full(
        repegged_market,
        price_oracle,
        terminal_price_before,
        clock_slot,
        oracle_guard_rails,
    )?;

<<<<<<< HEAD
    // only push terminal in direction of oracle
    if !direction_valid {
        return Err(ErrorCode::InvalidRepegDirection.into());
    }

    // only push terminal up to closer edge of oracle confidence band
    if !profitability_valid {
        return Err(ErrorCode::InvalidRepegProfitability.into());
    }

    // only push mark up to further edge of oracle confidence band
    if !price_impact_valid {
        return Err(ErrorCode::InvalidRepegPriceImpact.into());
=======
    // if oracle is valid: check on size/direction of repeg
    if oracle_is_valid {
        let terminal_price_after = amm::calculate_terminal_price(market)?;

        let mark_price_after = amm::calculate_price(
            market.amm.quote_asset_reserve,
            market.amm.base_asset_reserve,
            market.amm.peg_multiplier,
        )?;

        let oracle_conf_band_top = cast_to_u128(oracle_price)?
            .checked_add(oracle_conf)
            .ok_or_else(math_error!())?;

        let oracle_conf_band_bottom = cast_to_u128(oracle_price)?
            .checked_sub(oracle_conf)
            .ok_or_else(math_error!())?;

        if cast_to_u128(oracle_price)? > terminal_price_after {
            // only allow terminal up when oracle is higher
            if terminal_price_after < terminal_price_before {
                return Err(ErrorCode::InvalidRepegDirection);
            }

            // only push terminal up to top of oracle confidence band
            if oracle_conf_band_bottom < terminal_price_after {
                return Err(ErrorCode::InvalidRepegProfitability);
            }

            // only push mark up to top of oracle confidence band
            if mark_price_after > oracle_conf_band_top {
                return Err(ErrorCode::InvalidRepegProfitability);
            }
        }

        if cast_to_u128(oracle_price)? < terminal_price_after {
            // only allow terminal down when oracle is lower
            if terminal_price_after > terminal_price_before {
                return Err(ErrorCode::InvalidRepegDirection);
            }

            // only push terminal down to top of oracle confidence band
            if oracle_conf_band_top > terminal_price_after {
                return Err(ErrorCode::InvalidRepegProfitability);
            }

            // only push mark down to bottom of oracle confidence band
            if mark_price_after < oracle_conf_band_bottom {
                return Err(ErrorCode::InvalidRepegProfitability);
            }
        }
>>>>>>> 48302c72
    }

    // modify market's total fee change and peg change

    // Reduce pnl to quote asset precision and take the absolute value
    if adjustment_cost > 0 {
        market.amm.total_fee_minus_distributions = market
            .amm
            .total_fee_minus_distributions
            .checked_sub(adjustment_cost.unsigned_abs())
            .or(Some(0))
            .ok_or_else(math_error!())?;

        // Only a portion of the protocol fees are allocated to repegging
        // This checks that the total_fee_minus_distributions does not decrease too much after repeg
<<<<<<< HEAD
        if market.amm.total_fee_minus_distributions < repeg::total_fee_lower_bound(&market)? {
            return Err(ErrorCode::InvalidRepegProfitability.into());
=======
        if market.amm.total_fee_minus_distributions
            < market
                .amm
                .total_fee
                .checked_mul(SHARE_OF_FEES_ALLOCATED_TO_CLEARING_HOUSE_NUMERATOR)
                .ok_or_else(math_error!())?
                .checked_div(SHARE_OF_FEES_ALLOCATED_TO_CLEARING_HOUSE_DENOMINATOR)
                .ok_or_else(math_error!())?
        {
            return Err(ErrorCode::InvalidRepegProfitability);
>>>>>>> 48302c72
        }
    } else {
        market.amm.total_fee_minus_distributions = market
            .amm
            .total_fee_minus_distributions
            .checked_add(adjustment_cost.unsigned_abs())
            .ok_or_else(math_error!())?;
    }

    market.amm.peg_multiplier = new_peg_candidate;

    Ok(adjustment_cost)
}

pub fn formulaic_repeg(
    market: &mut Market,
    precomputed_mark_price: u128,
    oracle_price: i128,
    oracle_conf: u128,
    oracle_is_valid: bool,
) -> ClearingHouseResult<i128> {
    let terminal_price_before = amm::calculate_terminal_price(market)?;
    let oracle_terminal_spread_before = oracle_price
        .checked_sub(cast_to_i128(terminal_price_before)?)
        .ok_or_else(math_error!())?;
    // let oracle_terminal_divergence_pct_before = oracle_terminal_spread_before
    //     .checked_shl(10)
    //     .ok_or_else(math_error!())?
    //     .checked_div(oracle_price)
    //     .ok_or_else(math_error!())?;

    let (new_peg_candidate, adjustment_cost, repegged_market) =
        repeg::calculate_optimal_peg_and_cost(
            market,
            oracle_price,
            precomputed_mark_price,
            terminal_price_before,
        )?;

    let (
        oracle_is_valid,
        direction_valid,
        profitability_valid,
        price_impact_valid,
        _oracle_terminal_divergence_pct_after,
    ) = repeg::calculate_repeg_validity(
        repegged_market,
        oracle_price,
        oracle_conf,
        oracle_is_valid,
        terminal_price_before,
    )?;

    if oracle_is_valid && direction_valid && profitability_valid && price_impact_valid {
        if adjustment_cost > 0 {
            let new_total_fee_minus_distributions = market
                .amm
                .total_fee_minus_distributions
                .checked_sub(adjustment_cost.unsigned_abs())
                .or(Some(0))
                .ok_or_else(math_error!())?;

            if new_total_fee_minus_distributions >= repeg::total_fee_lower_bound(&market)? {
                market.amm.total_fee_minus_distributions = new_total_fee_minus_distributions;
                market.amm.peg_multiplier = new_peg_candidate;
            }
        } else {
            market.amm.total_fee_minus_distributions = market
                .amm
                .total_fee_minus_distributions
                .checked_add(adjustment_cost.unsigned_abs())
                .ok_or_else(math_error!())?;

            market.amm.peg_multiplier = new_peg_candidate;
        }
    }

    Ok(adjustment_cost)
}<|MERGE_RESOLUTION|>--- conflicted
+++ resolved
@@ -38,7 +38,6 @@
         oracle_guard_rails,
     )?;
 
-<<<<<<< HEAD
     // only push terminal in direction of oracle
     if !direction_valid {
         return Err(ErrorCode::InvalidRepegDirection.into());
@@ -52,59 +51,6 @@
     // only push mark up to further edge of oracle confidence band
     if !price_impact_valid {
         return Err(ErrorCode::InvalidRepegPriceImpact.into());
-=======
-    // if oracle is valid: check on size/direction of repeg
-    if oracle_is_valid {
-        let terminal_price_after = amm::calculate_terminal_price(market)?;
-
-        let mark_price_after = amm::calculate_price(
-            market.amm.quote_asset_reserve,
-            market.amm.base_asset_reserve,
-            market.amm.peg_multiplier,
-        )?;
-
-        let oracle_conf_band_top = cast_to_u128(oracle_price)?
-            .checked_add(oracle_conf)
-            .ok_or_else(math_error!())?;
-
-        let oracle_conf_band_bottom = cast_to_u128(oracle_price)?
-            .checked_sub(oracle_conf)
-            .ok_or_else(math_error!())?;
-
-        if cast_to_u128(oracle_price)? > terminal_price_after {
-            // only allow terminal up when oracle is higher
-            if terminal_price_after < terminal_price_before {
-                return Err(ErrorCode::InvalidRepegDirection);
-            }
-
-            // only push terminal up to top of oracle confidence band
-            if oracle_conf_band_bottom < terminal_price_after {
-                return Err(ErrorCode::InvalidRepegProfitability);
-            }
-
-            // only push mark up to top of oracle confidence band
-            if mark_price_after > oracle_conf_band_top {
-                return Err(ErrorCode::InvalidRepegProfitability);
-            }
-        }
-
-        if cast_to_u128(oracle_price)? < terminal_price_after {
-            // only allow terminal down when oracle is lower
-            if terminal_price_after > terminal_price_before {
-                return Err(ErrorCode::InvalidRepegDirection);
-            }
-
-            // only push terminal down to top of oracle confidence band
-            if oracle_conf_band_top > terminal_price_after {
-                return Err(ErrorCode::InvalidRepegProfitability);
-            }
-
-            // only push mark down to bottom of oracle confidence band
-            if mark_price_after < oracle_conf_band_bottom {
-                return Err(ErrorCode::InvalidRepegProfitability);
-            }
-        }
->>>>>>> 48302c72
     }
 
     // modify market's total fee change and peg change
@@ -120,21 +66,8 @@
 
         // Only a portion of the protocol fees are allocated to repegging
         // This checks that the total_fee_minus_distributions does not decrease too much after repeg
-<<<<<<< HEAD
         if market.amm.total_fee_minus_distributions < repeg::total_fee_lower_bound(&market)? {
             return Err(ErrorCode::InvalidRepegProfitability.into());
-=======
-        if market.amm.total_fee_minus_distributions
-            < market
-                .amm
-                .total_fee
-                .checked_mul(SHARE_OF_FEES_ALLOCATED_TO_CLEARING_HOUSE_NUMERATOR)
-                .ok_or_else(math_error!())?
-                .checked_div(SHARE_OF_FEES_ALLOCATED_TO_CLEARING_HOUSE_DENOMINATOR)
-                .ok_or_else(math_error!())?
-        {
-            return Err(ErrorCode::InvalidRepegProfitability);
->>>>>>> 48302c72
         }
     } else {
         market.amm.total_fee_minus_distributions = market
