import { PublicKey, Transaction } from '@solana/web3.js';
import BN from 'bn.js';

// # Utility Types / Enums / Constants
export class SwapDirection {
	static readonly ADD = { add: {} };
	static readonly REMOVE = { remove: {} };
}

export class PositionDirection {
	static readonly LONG = { long: {} };
	static readonly SHORT = { short: {} };
}

export class OracleSource {
	static readonly PYTH = { pyth: {} };
	static readonly SWITCHBOARD = { switchboard: {} };
}

export class OrderType {
	static readonly LIMIT = { limit: {} };
	static readonly STOP = { stop: {} };
	static readonly STOP_LIMIT = { stopLimit: {} };
	static readonly MARKET = { market: {} };
}

export class OrderStatus {
	static readonly INIT = { init: {} };
	static readonly OPEN = { open: {} };
}

export class OrderDiscountTier {
	static readonly NONE = { none: {} };
	static readonly FIRST = { first: {} };
	static readonly SECOND = { second: {} };
	static readonly THIRD = { third: {} };
	static readonly FOURTH = { fourth: {} };
}

export class OrderAction {
	static readonly PLACE = { place: {} };
	static readonly CANCEL = { cancel: {} };
	static readonly FILL = { fill: {} };
}

export class OrderTriggerCondition {
	static readonly ABOVE = { above: {} };
	static readonly BELOW = { below: {} };
}

export function isVariant(object: unknown, type: string) {
	return object.hasOwnProperty(type);
}

export enum TradeSide {
	None = 0,
	Buy = 1,
	Sell = 2,
}

export type CandleResolution =
	| '1'
	| '5'
	| '15'
	| '60'
	| '240'
	| 'D'
	| 'W'
	| 'M';

// # ClearingHouse Account Types
export type TradeHistoryAccount = {
	head: BN;
	tradeRecords: TradeRecord[];
};

export type DepositHistoryAccount = {
	head: BN;
	depositRecords: DepositRecord[];
};

export type ExtendedCurveHistoryAccount = {
	head: BN;
	curveRecords: ExtendedCurveRecord[];
};

export type FundingRateHistoryAccount = {
	head: BN;
	fundingRateRecords: FundingRateRecord[];
};

export type FundingPaymentHistoryAccount = {
	head: BN;
	fundingPaymentRecords: FundingPaymentRecord[];
};

export type LiquidationHistoryAccount = {
	head: BN;
	liquidationRecords: LiquidationRecord[];
};

export type OrderHistoryAccount = {
	head: BN;
	lastOrderId: BN;
	orderRecords: OrderRecord[];
};

export type DepositRecord = {
	ts: BN;
	recordId: BN;
	userAuthority: PublicKey;
	user: PublicKey;
	direction: {
		deposit?: any;
		withdraw?: any;
	};
	collateralBefore: BN;
	cumulativeDepositsBefore: BN;
	amount: BN;
};

export type ExtendedCurveRecord = {
	ts: BN;
	recordId: BN;
	marketIndex: BN;
	pegMultiplierBefore: BN;
	baseAssetReserveBefore: BN;
	quoteAssetReserveBefore: BN;
	sqrtKBefore: BN;
	pegMultiplierAfter: BN;
	baseAssetReserveAfter: BN;
	quoteAssetReserveAfter: BN;
	sqrtKAfter: BN;
	baseAssetAmountLong: BN;
	baseAssetAmountShort: BN;
	baseAssetAmount: BN;
	openInterest: BN;
	oraclePrice: BN;
	tradeId: BN;
};

export type TradeRecord = {
	ts: BN;
	recordId: BN;
	userAuthority: PublicKey;
	user: PublicKey;
	direction: {
		long?: any;
		short?: any;
	};
	baseAssetAmount: BN;
	quoteAssetAmount: BN;
	markPriceBefore: BN;
	markPriceAfter: BN;
	fee: BN;
	referrerReward: BN;
	refereeDiscount: BN;
	tokenDiscount: BN;
	marketIndex: BN;
	liquidation: boolean;
	oraclePrice: BN;
};

export type FundingRateRecord = {
	ts: BN;
	recordId: BN;
	marketIndex: BN;
	fundingRate: BN;
	cumulativeFundingRateLong: BN;
	cumulativeFundingRateShort: BN;
	oraclePriceTwap: BN;
	markPriceTwap: BN;
};

export type FundingPaymentRecord = {
	ts: BN;
	recordId: BN;
	userAuthority: PublicKey;
	user: PublicKey;
	marketIndex: BN;
	fundingPayment: BN;
	baseAssetAmount: BN;
	userLastCumulativeFunding: BN;
	userLastFundingRateTs: BN;
	ammCumulativeFundingLong: BN;
	ammCumulativeFundingShort: BN;
};

export type LiquidationRecord = {
	ts: BN;
	recordId: BN;
	userAuthority: PublicKey;
	user: PublicKey;
	partial: boolean;
	baseAssetValue: BN;
	baseAssetValueClosed: BN;
	liquidationFee: BN;
	feeToLiquidator: BN;
	feeToInsuranceFund: BN;
	liquidator: PublicKey;
	totalCollateral: BN;
	collateral: BN;
	unrealizedPnl: BN;
	marginRatio: BN;
};

export type OrderRecord = {
	ts: BN;
	recordId: BN;
	order: Order;
	user: PublicKey;
	authority: PublicKey;
	action: OrderAction;
	filler: PublicKey;
	baseAssetAmountFilled: BN;
	quoteAssetAmountFilled: BN;
	fee: BN;
	fillerReward: BN;
	tradeRecordId: BN;
};

export type StateAccount = {
	admin: PublicKey;
	fundingPaused: boolean;
	exchangePaused: boolean;
	adminControlsPrices: boolean;
	collateralMint: PublicKey;
	collateralVault: PublicKey;
	collateralVaultAuthority: PublicKey;
	collateralVaultNonce: number;
	insuranceVault: PublicKey;
	insuranceVaultAuthority: PublicKey;
	insuranceVaultNonce: number;
	marginRatioInitial: BN;
	marginRatioMaintenance: BN;
	marginRatioPartial: BN;
	markets: PublicKey;
	curveHistory: PublicKey;
	depositHistory: PublicKey;
	fundingRateHistory: PublicKey;
	fundingPaymentHistory: PublicKey;
	tradeHistory: PublicKey;
	liquidationHistory: PublicKey;
	partialLiquidationClosePercentageNumerator: BN;
	partialLiquidationClosePercentageDenominator: BN;
	partialLiquidationPenaltyPercentageNumerator: BN;
	partialLiquidationPenaltyPercentageDenominator: BN;
	fullLiquidationPenaltyPercentageNumerator: BN;
	fullLiquidationPenaltyPercentageDenominator: BN;
	partialLiquidationLiquidatorShareDenominator: BN;
	fullLiquidationLiquidatorShareDenominator: BN;
	feeStructure: FeeStructure;
	totalFee: BN;
	totalFeeWithdrawn: BN;
	whitelistMint: PublicKey;
	discountMint: PublicKey;
	oracleGuardRails: OracleGuardRails;
	maxDeposit: BN;
	orderState: PublicKey;
	extendedCurveHistory: PublicKey;
};

export type OrderStateAccount = {
	orderHistory: PublicKey;
	orderFillerRewardStructure: OrderFillerRewardStructure;
	minOrderQuoteAssetAmount: BN;
};

export type MarketsAccount = {
	accountIndex: BN;
	markets: Market[];
};

export type Market = {
	amm: AMM;
	baseAssetAmount: BN;
	baseAssetAmountLong: BN;
	baseAssetAmountShort: BN;
	initialized: boolean;
	openInterest: BN;
};

export type AMM = {
	baseAssetReserve: BN;
	sqrtK: BN;
	cumulativeFundingRate: BN;
	lastFundingRate: BN;
	lastFundingRateTs: BN;
	lastMarkPriceTwap: BN;
	lastMarkPriceTwapTs: BN;
	lastOraclePriceTwap: BN;
	lastOraclePriceTwapTs: BN;
	oracle: PublicKey;
	oracleSource: OracleSource;
	fundingPeriod: BN;
	quoteAssetReserve: BN;
	pegMultiplier: BN;
	cumulativeFundingRateLong: BN;
	cumulativeFundingRateShort: BN;
	cumulativeRepegRebateLong: BN;
	cumulativeRepegRebateShort: BN;
	totalFeeMinusDistributions: BN;
	totalFeeWithdrawn: BN;
	totalFee: BN;
<<<<<<< HEAD
	minimumQuoteAssetTradeSize: BN;
	minimumBaseAssetTradeSize: BN;
=======
	minimumTradeSize: BN;
	lastOraclePrice: BN;
>>>>>>> 6039f803
};

// # User Account Types
export type UserPosition = {
	baseAssetAmount: BN;
	lastCumulativeFundingRate: BN;
	marketIndex: BN;
	quoteAssetAmount: BN;
	openOrders: BN;
};

export type UserPositionsAccount = {
	positions: UserPosition[];
	user: PublicKey;
};

export type UserAccount = {
	authority: PublicKey;
	collateral: BN;
	cumulativeDeposits: BN;
	positions: PublicKey;
	totalFeePaid: BN;
	totalTokenDiscount: BN;
	totalReferralReward: BN;
	totalRefereeDiscount: BN;
};

export type UserOrdersAccount = {
	orders: Order[];
	user: PublicKey;
};

export type Order = {
	status: OrderStatus;
	orderType: OrderType;
	ts: BN;
	orderId: BN;
	userOrderId: number;
	marketIndex: BN;
	price: BN;
	baseAssetAmount: BN;
	baseAssetAmountFilled: BN;
	quoteAssetAmount: BN;
	quoteAssetAmountFilled: BN;
	fee: BN;
	direction: PositionDirection;
	reduceOnly: boolean;
	triggerPrice: BN;
	triggerCondition: OrderTriggerCondition;
	discountTier: OrderDiscountTier;
	referrer: PublicKey;
	postOnly: boolean;
	immediateOrCancel: boolean;
};

export type OrderParams = {
	orderType: OrderType;
	userOrderId: number;
	direction: PositionDirection;
	quoteAssetAmount: BN;
	baseAssetAmount: BN;
	price: BN;
	marketIndex: BN;
	reduceOnly: boolean;
	postOnly: boolean;
	immediateOrCancel: boolean;
	triggerPrice: BN;
	triggerCondition: OrderTriggerCondition;
	positionLimit: BN;
	oraclePriceOffset: BN;
	padding0: boolean;
	padding1: BN;
	optionalAccounts: {
		discountToken: boolean;
		referrer: boolean;
	};
};

// # Misc Types
export interface IWallet {
	signTransaction(tx: Transaction): Promise<Transaction>;
	signAllTransactions(txs: Transaction[]): Promise<Transaction[]>;
	publicKey: PublicKey;
}

export type FeeStructure = {
	feeNumerator: BN;
	feeDenominator: BN;
	discountTokenTiers: {
		firstTier: {
			minimumBalance: BN;
			discountNumerator: BN;
			discountDenominator: BN;
		};
		secondTier: {
			minimumBalance: BN;
			discountNumerator: BN;
			discountDenominator: BN;
		};
		thirdTier: {
			minimumBalance: BN;
			discountNumerator: BN;
			discountDenominator: BN;
		};
		fourthTier: {
			minimumBalance: BN;
			discountNumerator: BN;
			discountDenominator: BN;
		};
	};
	referralDiscount: {
		referrerRewardNumerator: BN;
		referrerRewardDenominator: BN;
		refereeDiscountNumerator: BN;
		refereeDiscountDenominator: BN;
	};
};

export type OracleGuardRails = {
	priceDivergence: {
		markOracleDivergenceNumerator: BN;
		markOracleDivergenceDenominator: BN;
	};
	validity: {
		slotsBeforeStale: BN;
		confidenceIntervalMaxSize: BN;
		tooVolatileRatio: BN;
	};
	useForLiquidations: boolean;
};

export type OrderFillerRewardStructure = {
	rewardNumerator: BN;
	rewardDenominator: BN;
	timeBasedRewardLowerBound: BN;
};<|MERGE_RESOLUTION|>--- conflicted
+++ resolved
@@ -302,13 +302,9 @@
 	totalFeeMinusDistributions: BN;
 	totalFeeWithdrawn: BN;
 	totalFee: BN;
-<<<<<<< HEAD
 	minimumQuoteAssetTradeSize: BN;
 	minimumBaseAssetTradeSize: BN;
-=======
-	minimumTradeSize: BN;
 	lastOraclePrice: BN;
->>>>>>> 6039f803
 };
 
 // # User Account Types
