import { BN, Idl, Program, Provider } from '@project-serum/anchor';
import {
	ASSOCIATED_TOKEN_PROGRAM_ID,
	Token,
	TOKEN_PROGRAM_ID,
} from '@solana/spl-token';
import {
	MarketsAccount,
	StateAccount,
	DepositHistoryAccount,
	FundingPaymentHistoryAccount,
	FundingRateHistoryAccount,
	IWallet,
	LiquidationHistoryAccount,
	PositionDirection,
	TradeHistoryAccount,
	UserAccount,
	Market,
	OrderHistoryAccount,
	OrderStateAccount,
	OrderParams,
	Order,
	ExtendedCurveHistoryAccount,
} from './types';
import * as anchor from '@project-serum/anchor';
import clearingHouseIDL from './idl/clearing_house.json';

import {
	Connection,
	PublicKey,
	TransactionSignature,
	Keypair,
	ConfirmOptions,
	Transaction,
	TransactionInstruction,
} from '@solana/web3.js';

import { MockUSDCFaucet } from './mockUSDCFaucet';
import { EventEmitter } from 'events';
import StrictEventEmitter from 'strict-event-emitter-types';
import {
	getClearingHouseStateAccountPublicKey,
	getOrderStateAccountPublicKey,
	getUserAccountPublicKey,
	getUserAccountPublicKeyAndNonce,
	getUserOrdersAccountPublicKey,
	getUserOrdersAccountPublicKeyAndNonce,
} from './addresses';
import {
	ClearingHouseAccountSubscriber,
	ClearingHouseAccountEvents,
	ClearingHouseAccountTypes,
} from './accounts/types';
import { TxSender } from './tx/types';
import { wrapInTx } from './tx/utils';
import {
	getClearingHouse,
	getWebSocketClearingHouseConfig,
} from './factory/clearingHouse';
import { ZERO } from './constants/numericConstants';

/**
 * # ClearingHouse
 * This class is the main way to interact with Drift Protocol. It allows you to subscribe to the various accounts where the Market's state is stored, as well as: opening positions, liquidating, settling funding, depositing & withdrawing, and more.
 *
 * The default way to construct a ClearingHouse instance is using the {@link from} method. This will create an instance using the static {@link WebSocketClearingHouseAccountSubscriber}, which will use a websocket for each state account subscription.
 * Alternatively, if you want to implement your own method of subscribing to the state accounts on the blockchain, you can implement a {@link ClearingHouseAccountSubscriber} and use it in the {@link ClearingHouse.constructor}
 */
export class ClearingHouse {
	connection: Connection;
	wallet: IWallet;
	public program: Program;
	provider: Provider;
	opts?: ConfirmOptions;
	accountSubscriber: ClearingHouseAccountSubscriber;
	eventEmitter: StrictEventEmitter<EventEmitter, ClearingHouseAccountEvents>;
	_isSubscribed = false;
	txSender: TxSender;

	public get isSubscribed() {
		return this._isSubscribed && this.accountSubscriber.isSubscribed;
	}

	public set isSubscribed(val: boolean) {
		this._isSubscribed = val;
	}

	/**
	 * @deprecated You should use the getClearingHouse factory method instead
	 * @param connection
	 * @param wallet
	 * @param clearingHouseProgramId
	 * @param opts
	 * @returns
	 */
	public static from(
		connection: Connection,
		wallet: IWallet,
		clearingHouseProgramId: PublicKey,
		opts: ConfirmOptions = Provider.defaultOptions()
	): ClearingHouse {
		const config = getWebSocketClearingHouseConfig(
			connection,
			wallet,
			clearingHouseProgramId,
			opts
		);
		return getClearingHouse(config);
	}

	public constructor(
		connection: Connection,
		wallet: IWallet,
		program: Program,
		accountSubscriber: ClearingHouseAccountSubscriber,
		txSender: TxSender,
		opts: ConfirmOptions
	) {
		this.connection = connection;
		this.wallet = wallet;
		this.opts = opts;
		this.program = program;
		this.accountSubscriber = accountSubscriber;
		this.eventEmitter = this.accountSubscriber.eventEmitter;
		this.txSender = txSender;
	}

	/**
	 *
	 * @param optionalSubscriptions - Optional extra accounts to subcribe to. Always subscribes to base clearing house state and market account state by default. You should only subscribe to optional extra accounts if required, to avoid overloading your RPC.
	 * @returns Promise<boolean> : SubscriptionSuccess
	 */
	public async subscribe(
		optionalSubscriptions?: ClearingHouseAccountTypes[]
	): Promise<boolean> {
		this.isSubscribed = await this.accountSubscriber.subscribe(
			optionalSubscriptions
		);
		return this.isSubscribed;
	}

	/**
	 * Shorthand function to subscribe to all available Clearing House State Accounts
	 * @returns Promise<boolean> : SubscriptionSuccess
	 */
	public async subscribeToAll(): Promise<boolean> {
		return this.subscribe([
			'curveHistoryAccount',
			'depositHistoryAccount',
			'fundingPaymentHistoryAccount',
			'fundingRateHistoryAccount',
			'liquidationHistoryAccount',
			'tradeHistoryAccount',
			'orderHistoryAccount',
		]);
	}

	/**
	 *	Forces the accountSubscriber to fetch account updates from rpc
	 */
	public async fetchAccounts(): Promise<void> {
		await this.accountSubscriber.fetch();
	}

	/**
	 * Unsubscribe from all currently subscribed state accounts
	 */
	public async unsubscribe(): Promise<void> {
		await this.accountSubscriber.unsubscribe();
		this.isSubscribed = false;
	}

	statePublicKey?: PublicKey;
	public async getStatePublicKey(): Promise<PublicKey> {
		if (this.statePublicKey) {
			return this.statePublicKey;
		}
		this.statePublicKey = await getClearingHouseStateAccountPublicKey(
			this.program.programId
		);
		return this.statePublicKey;
	}

	public getStateAccount(): StateAccount {
		return this.accountSubscriber.getStateAccount();
	}

	public getMarketsAccount(): MarketsAccount {
		return this.accountSubscriber.getMarketsAccount();
	}

	public getMarket(marketIndex: BN | number): Market {
		if (marketIndex instanceof BN) {
			marketIndex = marketIndex.toNumber();
		}
		return this.getMarketsAccount().markets[marketIndex];
	}

	public getFundingPaymentHistoryAccount(): FundingPaymentHistoryAccount {
		return this.accountSubscriber.getFundingPaymentHistoryAccount();
	}

	public getFundingRateHistoryAccount(): FundingRateHistoryAccount {
		return this.accountSubscriber.getFundingRateHistoryAccount();
	}

	public getTradeHistoryAccount(): TradeHistoryAccount {
		return this.accountSubscriber.getTradeHistoryAccount();
	}

	public getLiquidationHistoryAccount(): LiquidationHistoryAccount {
		return this.accountSubscriber.getLiquidationHistoryAccount();
	}

	public getDepositHistoryAccount(): DepositHistoryAccount {
		return this.accountSubscriber.getDepositHistoryAccount();
	}

	public getCurveHistoryAccount(): ExtendedCurveHistoryAccount {
		return this.accountSubscriber.getCurveHistoryAccount();
	}

	public getOrderHistoryAccount(): OrderHistoryAccount {
		return this.accountSubscriber.getOrderHistoryAccount();
	}

	orderStatePublicKey?: PublicKey;
	public async getOrderStatePublicKey(): Promise<PublicKey> {
		if (this.orderStatePublicKey) {
			return this.orderStatePublicKey;
		}
		this.orderStatePublicKey = await getOrderStateAccountPublicKey(
			this.program.programId
		);
		return this.orderStatePublicKey;
	}

	public getOrderStateAccount(): OrderStateAccount {
		return this.accountSubscriber.getOrderStateAccount();
	}

	/**
	 * Update the wallet to use for clearing house transactions and linked user account
	 * @param newWallet
	 */
	public updateWallet(newWallet: IWallet): void {
		const newProvider = new Provider(this.connection, newWallet, this.opts);
		const newProgram = new Program(
			clearingHouseIDL as Idl,
			this.program.programId,
			newProvider
		);

		// Update provider for txSender with new wallet details
		this.txSender.provider = newProvider;

		this.wallet = newWallet;
		this.provider = newProvider;
		this.program = newProgram;
		this.userAccountPublicKey = undefined;
		this.userAccount = undefined;
		this.userOrdersAccountPublicKey = undefined;
		this.userOrdersExist = undefined;
	}

	public async initializeUserAccount(): Promise<
		[TransactionSignature, PublicKey]
	> {
		const [
			userPositionsAccount,
			userAccountPublicKey,
			initializeUserAccountIx,
			initializeUserOrdersAccountIx,
		] = await this.getInitializeUserInstructions();

		const tx = new Transaction()
			.add(initializeUserAccountIx)
			.add(initializeUserOrdersAccountIx);
		const txSig = await this.txSender.send(
			tx,
			[userPositionsAccount],
			this.opts
		);
		return [txSig, userAccountPublicKey];
	}

	async getInitializeUserInstructions(): Promise<
		[Keypair, PublicKey, TransactionInstruction, TransactionInstruction]
	> {
		const [userAccountPublicKey, userAccountNonce] =
			await getUserAccountPublicKeyAndNonce(
				this.program.programId,
				this.wallet.publicKey
			);

		const remainingAccounts = [];
		const optionalAccounts = {
			whitelistToken: false,
		};

		const state = this.getStateAccount();
		if (state.whitelistMint) {
			optionalAccounts.whitelistToken = true;
			const associatedTokenPublicKey = await Token.getAssociatedTokenAddress(
				ASSOCIATED_TOKEN_PROGRAM_ID,
				TOKEN_PROGRAM_ID,
				state.whitelistMint,
				this.wallet.publicKey
			);
			remainingAccounts.push({
				pubkey: associatedTokenPublicKey,
				isWritable: false,
				isSigner: false,
			});
		}

		const userPositions = new Keypair();
		const initializeUserAccountIx =
			await this.program.instruction.initializeUser(
				userAccountNonce,
				optionalAccounts,
				{
					accounts: {
						user: userAccountPublicKey,
						authority: this.wallet.publicKey,
						rent: anchor.web3.SYSVAR_RENT_PUBKEY,
						systemProgram: anchor.web3.SystemProgram.programId,
						userPositions: userPositions.publicKey,
						state: await this.getStatePublicKey(),
					},
					remainingAccounts: remainingAccounts,
				}
			);

		const initializeUserOrdersAccountIx =
			await this.getInitializeUserOrdersInstruction(userAccountPublicKey);

		return [
			userPositions,
			userAccountPublicKey,
			initializeUserAccountIx,
			initializeUserOrdersAccountIx,
		];
	}

	async getInitializeUserOrdersInstruction(
		userAccountPublicKey?: PublicKey
	): Promise<TransactionInstruction> {
		if (!userAccountPublicKey) {
			userAccountPublicKey = await this.getUserAccountPublicKey();
		}

		const [userOrdersAccountPublicKey, userOrdersAccountNonce] =
			await getUserOrdersAccountPublicKeyAndNonce(
				this.program.programId,
				userAccountPublicKey
			);

		return await this.program.instruction.initializeUserOrders(
			userOrdersAccountNonce,
			{
				accounts: {
					user: userAccountPublicKey,
					authority: this.wallet.publicKey,
					rent: anchor.web3.SYSVAR_RENT_PUBKEY,
					systemProgram: anchor.web3.SystemProgram.programId,
					userOrders: userOrdersAccountPublicKey,
					state: await this.getStatePublicKey(),
				},
			}
		);
	}

	userAccountPublicKey?: PublicKey;
	/**
	 * Get the address for the Clearing House User's account. NOT the user's wallet address.
	 * @returns
	 */
	public async getUserAccountPublicKey(): Promise<PublicKey> {
		if (this.userAccountPublicKey) {
			return this.userAccountPublicKey;
		}

		this.userAccountPublicKey = await getUserAccountPublicKey(
			this.program.programId,
			this.wallet.publicKey
		);
		return this.userAccountPublicKey;
	}

	userAccount?: UserAccount;
	public async getUserAccount(): Promise<UserAccount> {
		if (this.userAccount) {
			return this.userAccount;
		}

		this.userAccount = (await this.program.account.user.fetch(
			await this.getUserAccountPublicKey()
		)) as UserAccount;
		return this.userAccount;
	}

	userOrdersAccountPublicKey?: PublicKey;
	/**
	 * Get the address for the Clearing House User Order's account. NOT the user's wallet address.
	 * @returns
	 */
	public async getUserOrdersAccountPublicKey(): Promise<PublicKey> {
		if (this.userOrdersAccountPublicKey) {
			return this.userOrdersAccountPublicKey;
		}

		this.userOrdersAccountPublicKey = await getUserOrdersAccountPublicKey(
			this.program.programId,
			await this.getUserAccountPublicKey()
		);
		return this.userOrdersAccountPublicKey;
	}

	userOrdersExist?: boolean;
	async userOrdersAccountExists(): Promise<boolean> {
		if (this.userOrdersExist) {
			return this.userOrdersExist;
		}
		const userOrdersAccountRPCResponse =
			await this.connection.getParsedAccountInfo(
				await this.getUserOrdersAccountPublicKey()
			);

		this.userOrdersExist = userOrdersAccountRPCResponse.value !== null;
		return this.userOrdersExist;
	}

	public async depositCollateral(
		amount: BN,
		collateralAccountPublicKey: PublicKey,
		userPositionsAccountPublicKey?: PublicKey
	): Promise<TransactionSignature> {
		const depositCollateralIx = await this.getDepositCollateralInstruction(
			amount,
			collateralAccountPublicKey,
			userPositionsAccountPublicKey
		);

		const tx = new Transaction().add(depositCollateralIx);

		return await this.txSender.send(tx);
	}

	async getDepositCollateralInstruction(
		amount: BN,
		collateralAccountPublicKey: PublicKey,
		userPositionsAccountPublicKey?: PublicKey
	): Promise<TransactionInstruction> {
		const userAccountPublicKey = await this.getUserAccountPublicKey();
		if (!userPositionsAccountPublicKey) {
			userPositionsAccountPublicKey = (await this.getUserAccount()).positions;
		}

		const state = this.getStateAccount();
		return await this.program.instruction.depositCollateral(amount, {
			accounts: {
				state: await this.getStatePublicKey(),
				user: userAccountPublicKey,
				collateralVault: state.collateralVault,
				userCollateralAccount: collateralAccountPublicKey,
				authority: this.wallet.publicKey,
				tokenProgram: TOKEN_PROGRAM_ID,
				markets: state.markets,
				fundingPaymentHistory: state.fundingPaymentHistory,
				depositHistory: state.depositHistory,
				userPositions: userPositionsAccountPublicKey,
			},
		});
	}

	/**
	 * Creates the Clearing House User account for a user, and deposits some initial collateral
	 * @param amount
	 * @param collateralAccountPublicKey
	 * @returns
	 */
	public async initializeUserAccountAndDepositCollateral(
		amount: BN,
		collateralAccountPublicKey: PublicKey
	): Promise<[TransactionSignature, PublicKey]> {
		const [
			userPositionsAccount,
			userAccountPublicKey,
			initializeUserAccountIx,
			initializeUserOrdersAccountIx,
		] = await this.getInitializeUserInstructions();

		const depositCollateralIx = await this.getDepositCollateralInstruction(
			amount,
			collateralAccountPublicKey,
			userPositionsAccount.publicKey
		);

		const tx = new Transaction()
			.add(initializeUserAccountIx)
			.add(initializeUserOrdersAccountIx)
			.add(depositCollateralIx);

		const txSig = await this.program.provider.send(tx, [userPositionsAccount]);

		return [txSig, userAccountPublicKey];
	}

	public async initializeUserAccountForDevnet(
		mockUSDCFaucet: MockUSDCFaucet,
		amount: BN
	): Promise<[TransactionSignature, PublicKey]> {
		const [associateTokenPublicKey, createAssociatedAccountIx, mintToIx] =
			await mockUSDCFaucet.createAssociatedTokenAccountAndMintToInstructions(
				this.wallet.publicKey,
				amount
			);

		const [
			userPositionsAccount,
			userAccountPublicKey,
			initializeUserAccountIx,
			initializeUserOrdersAccountIx,
		] = await this.getInitializeUserInstructions();

		const depositCollateralIx = await this.getDepositCollateralInstruction(
			amount,
			associateTokenPublicKey,
			userPositionsAccount.publicKey
		);

		const tx = new Transaction()
			.add(createAssociatedAccountIx)
			.add(mintToIx)
			.add(initializeUserAccountIx)
			.add(initializeUserOrdersAccountIx)
			.add(depositCollateralIx);

		const txSig = await this.program.provider.send(tx, [userPositionsAccount]);

		return [txSig, userAccountPublicKey];
	}

	public async deleteUser(): Promise<TransactionSignature> {
		const userAccountPublicKey = await this.getUserAccountPublicKey();
		const user = await this.program.account.user.fetch(userAccountPublicKey);
		const deleteUserTx = await this.program.transaction.deleteUser({
			accounts: {
				user: userAccountPublicKey,
				userPositions: user.positions,
				authority: this.wallet.publicKey,
			},
		});
		return this.txSender.send(deleteUserTx, [], this.opts);
	}

	public async withdrawCollateral(
		amount: BN,
		collateralAccountPublicKey: PublicKey
	): Promise<TransactionSignature> {
		return this.txSender.send(
			wrapInTx(
				await this.getWithdrawCollateralIx(amount, collateralAccountPublicKey)
			),
			[],
			this.opts
		);
	}

	public async getWithdrawCollateralIx(
		amount: BN,
		collateralAccountPublicKey: PublicKey
	): Promise<TransactionInstruction> {
		const userAccountPublicKey = await this.getUserAccountPublicKey();
		const user: any = await this.program.account.user.fetch(
			userAccountPublicKey
		);

		const state = this.getStateAccount();
		return await this.program.instruction.withdrawCollateral(amount, {
			accounts: {
				state: await this.getStatePublicKey(),
				user: userAccountPublicKey,
				collateralVault: state.collateralVault,
				collateralVaultAuthority: state.collateralVaultAuthority,
				insuranceVault: state.insuranceVault,
				insuranceVaultAuthority: state.insuranceVaultAuthority,
				userCollateralAccount: collateralAccountPublicKey,
				authority: this.wallet.publicKey,
				tokenProgram: TOKEN_PROGRAM_ID,
				markets: state.markets,
				userPositions: user.positions,
				fundingPaymentHistory: state.fundingPaymentHistory,
				depositHistory: state.depositHistory,
			},
		});
	}

	public async openPosition(
		direction: PositionDirection,
		amount: BN,
		marketIndex: BN,
		limitPrice?: BN,
		discountToken?: PublicKey,
		referrer?: PublicKey
	): Promise<TransactionSignature> {
		return await this.txSender.send(
			wrapInTx(
				await this.getOpenPositionIx(
					direction,
					amount,
					marketIndex,
					limitPrice,
					discountToken,
					referrer
				)
			),
			[],
			this.opts
		);
	}

	public async getOpenPositionIx(
		direction: PositionDirection,
		amount: BN,
		marketIndex: BN,
		limitPrice?: BN,
		discountToken?: PublicKey,
		referrer?: PublicKey
	): Promise<TransactionInstruction> {
		const userAccountPublicKey = await this.getUserAccountPublicKey();
		const userAccount = await this.getUserAccount();

		if (limitPrice == undefined) {
			limitPrice = new BN(0); // no limit
		}

		const optionalAccounts = {
			discountToken: false,
			referrer: false,
		};
		const remainingAccounts = [];
		if (discountToken) {
			optionalAccounts.discountToken = true;
			remainingAccounts.push({
				pubkey: discountToken,
				isWritable: false,
				isSigner: false,
			});
		}
		if (referrer) {
			optionalAccounts.referrer = true;
			remainingAccounts.push({
				pubkey: referrer,
				isWritable: true,
				isSigner: false,
			});
		}

		const priceOracle =
			this.getMarketsAccount().markets[marketIndex.toNumber()].amm.oracle;

		const state = this.getStateAccount();
		return await this.program.instruction.openPosition(
			direction,
			amount,
			marketIndex,
			limitPrice,
			optionalAccounts,
			{
				accounts: {
					state: await this.getStatePublicKey(),
					user: userAccountPublicKey,
					authority: this.wallet.publicKey,
					markets: state.markets,
					userPositions: userAccount.positions,
					tradeHistory: state.tradeHistory,
					fundingPaymentHistory: state.fundingPaymentHistory,
					fundingRateHistory: state.fundingRateHistory,
					oracle: priceOracle,
				},
				remainingAccounts: remainingAccounts,
			}
		);
	}

	public async initializeUserOrdersThenPlaceOrder(
		orderParams: OrderParams,
		discountToken?: PublicKey,
		referrer?: PublicKey
	): Promise<TransactionSignature> {
		const instructions: anchor.web3.TransactionInstruction[] = [];
		const userOrdersAccountExists = await this.userOrdersAccountExists();
		if (!userOrdersAccountExists) {
			instructions.push(await this.getInitializeUserOrdersInstruction());
		}
		instructions.push(
			await this.getPlaceOrderIx(orderParams, discountToken, referrer)
		);
		const tx = new Transaction();
		for (const instruction of instructions) {
			tx.add(instruction);
		}

		return await this.txSender.send(tx, [], this.opts);
	}

	public async placeOrder(
		orderParams: OrderParams,
		discountToken?: PublicKey,
		referrer?: PublicKey
	): Promise<TransactionSignature> {
		return await this.txSender.send(
			wrapInTx(
				await this.getPlaceOrderIx(orderParams, discountToken, referrer)
			),
			[],
			this.opts
		);
	}

	public async getPlaceOrderIx(
		orderParams: OrderParams,
		discountToken?: PublicKey,
		referrer?: PublicKey
	): Promise<TransactionInstruction> {
		const userAccountPublicKey = await this.getUserAccountPublicKey();
		const userAccount = await this.getUserAccount();

		const priceOracle =
			this.getMarketsAccount().markets[orderParams.marketIndex.toNumber()].amm
				.oracle;

		const remainingAccounts = [];
		if (orderParams.optionalAccounts.discountToken) {
			if (!discountToken) {
				throw Error(
					'Optional accounts specified discount token but no discount token present'
				);
			}

			remainingAccounts.push({
				pubkey: discountToken,
				isWritable: false,
				isSigner: false,
			});
		}

		if (orderParams.optionalAccounts.referrer) {
			if (!referrer) {
				throw Error(
					'Optional accounts specified referrer but no referrer present'
				);
			}

			remainingAccounts.push({
				pubkey: referrer,
				isWritable: false,
				isSigner: false,
			});
		}

		if (!orderParams.oraclePriceOffset.eq(ZERO)) {
			remainingAccounts.push({
				pubkey: priceOracle,
				isWritable: false,
				isSigner: false,
			});
		}

		const state = this.getStateAccount();
		const orderState = this.getOrderStateAccount();
		return await this.program.instruction.placeOrder(orderParams, {
			accounts: {
				state: await this.getStatePublicKey(),
				user: userAccountPublicKey,
				authority: this.wallet.publicKey,
				markets: state.markets,
				userOrders: await this.getUserOrdersAccountPublicKey(),
				userPositions: userAccount.positions,
				fundingPaymentHistory: state.fundingPaymentHistory,
				fundingRateHistory: state.fundingRateHistory,
				orderState: await this.getOrderStatePublicKey(),
				orderHistory: orderState.orderHistory,
			},
			remainingAccounts,
		});
	}

<<<<<<< HEAD
	public async expireOrders(
		userAccountPublicKey: PublicKey,
		userOrdersAccountPublicKey: PublicKey
	): Promise<TransactionSignature> {
		return await this.txSender.send(
			wrapInTx(
				await this.getExpireOrdersIx(
					userAccountPublicKey,
					userOrdersAccountPublicKey
				)
			),
			[],
			this.opts
		);
	}

	public async getExpireOrdersIx(
		userAccountPublicKey: PublicKey,
		userOrdersAccountPublicKey: PublicKey
	): Promise<TransactionInstruction> {
		const fillerPublicKey = await this.getUserAccountPublicKey();
		const userAccount: any = await this.program.account.user.fetch(
			userAccountPublicKey
		);

		const orderState = this.getOrderStateAccount();
		return await this.program.instruction.expireOrders({
			accounts: {
				state: await this.getStatePublicKey(),
				filler: fillerPublicKey,
				user: userAccountPublicKey,
				authority: this.wallet.publicKey,
				userPositions: userAccount.positions,
				userOrders: userOrdersAccountPublicKey,
				orderState: await this.getOrderStatePublicKey(),
				orderHistory: orderState.orderHistory,
			},
		});
	}

	public async cancelOrder(orderId: BN): Promise<TransactionSignature> {
=======
	public async cancelOrder(
		orderId: BN,
		oracle?: PublicKey
	): Promise<TransactionSignature> {
>>>>>>> b93b10ac
		return await this.txSender.send(
			wrapInTx(await this.getCancelOrderIx(orderId, oracle)),
			[],
			this.opts
		);
	}

	public async getCancelOrderIx(
		orderId: BN,
		oracle?: PublicKey
	): Promise<TransactionInstruction> {
		const userAccountPublicKey = await this.getUserAccountPublicKey();
		const userAccount = await this.getUserAccount();

		const state = this.getStateAccount();
		const orderState = this.getOrderStateAccount();

		const remainingAccounts = [];
		if (oracle) {
			remainingAccounts.push({
				pubkey: oracle,
				isWritable: false,
				isSigner: false,
			});
		}

		return await this.program.instruction.cancelOrder(orderId, {
			accounts: {
				state: await this.getStatePublicKey(),
				user: userAccountPublicKey,
				authority: this.wallet.publicKey,
				markets: state.markets,
				userOrders: await this.getUserOrdersAccountPublicKey(),
				userPositions: userAccount.positions,
				fundingPaymentHistory: state.fundingPaymentHistory,
				fundingRateHistory: state.fundingRateHistory,
				orderState: await this.getOrderStatePublicKey(),
				orderHistory: orderState.orderHistory,
			},
			remainingAccounts,
		});
	}

	public async cancelOrderByUserId(
		userOrderId: number,
		oracle?: PublicKey
	): Promise<TransactionSignature> {
		return await this.txSender.send(
			wrapInTx(await this.getCancelOrderByUserIdIx(userOrderId, oracle)),
			[],
			this.opts
		);
	}

	public async getCancelOrderByUserIdIx(
		userOrderId: number,
		oracle?: PublicKey
	): Promise<TransactionInstruction> {
		const userAccountPublicKey = await this.getUserAccountPublicKey();
		const userAccount = await this.getUserAccount();

		const state = this.getStateAccount();
		const orderState = this.getOrderStateAccount();

		const remainingAccounts = [];
		if (oracle) {
			remainingAccounts.push({
				pubkey: oracle,
				isWritable: false,
				isSigner: false,
			});
		}

		return await this.program.instruction.cancelOrderByUserId(userOrderId, {
			accounts: {
				state: await this.getStatePublicKey(),
				user: userAccountPublicKey,
				authority: this.wallet.publicKey,
				markets: state.markets,
				userOrders: await this.getUserOrdersAccountPublicKey(),
				userPositions: userAccount.positions,
				fundingPaymentHistory: state.fundingPaymentHistory,
				fundingRateHistory: state.fundingRateHistory,
				orderState: await this.getOrderStatePublicKey(),
				orderHistory: orderState.orderHistory,
			},
			remainingAccounts,
		});
	}

	public async fillOrder(
		userAccountPublicKey: PublicKey,
		userOrdersAccountPublicKey: PublicKey,
		order: Order
	): Promise<TransactionSignature> {
		return await this.txSender.send(
			wrapInTx(
				await this.getFillOrderIx(
					userAccountPublicKey,
					userOrdersAccountPublicKey,
					order
				)
			),
			[],
			this.opts
		);
	}

	public async getFillOrderIx(
		userAccountPublicKey: PublicKey,
		userOrdersAccountPublicKey: PublicKey,
		order: Order
	): Promise<TransactionInstruction> {
		const fillerPublicKey = await this.getUserAccountPublicKey();
		const userAccount: any = await this.program.account.user.fetch(
			userAccountPublicKey
		);

		const marketIndex = order.marketIndex;
		const oracle = this.getMarket(marketIndex).amm.oracle;

		const state = this.getStateAccount();
		const orderState = this.getOrderStateAccount();

		const remainingAccounts = [];
		if (!order.referrer.equals(PublicKey.default)) {
			remainingAccounts.push({
				pubkey: order.referrer,
				isWritable: true,
				isSigner: false,
			});
		}

		const orderId = order.orderId;
		return await this.program.instruction.fillOrder(orderId, {
			accounts: {
				state: await this.getStatePublicKey(),
				filler: fillerPublicKey,
				user: userAccountPublicKey,
				authority: this.wallet.publicKey,
				markets: state.markets,
				userPositions: userAccount.positions,
				userOrders: userOrdersAccountPublicKey,
				tradeHistory: state.tradeHistory,
				fundingPaymentHistory: state.fundingPaymentHistory,
				fundingRateHistory: state.fundingRateHistory,
				orderState: await this.getOrderStatePublicKey(),
				orderHistory: orderState.orderHistory,
				extendedCurveHistory: state.extendedCurveHistory,
				oracle: oracle,
			},
			remainingAccounts,
		});
	}

	public async initializeUserOrdersThenPlaceAndFillOrder(
		orderParams: OrderParams,
		discountToken?: PublicKey,
		referrer?: PublicKey
	): Promise<TransactionSignature> {
		const instructions: anchor.web3.TransactionInstruction[] = [];
		const userOrdersAccountExists = await this.userOrdersAccountExists();
		if (!userOrdersAccountExists) {
			instructions.push(await this.getInitializeUserOrdersInstruction());
		}
		instructions.push(
			await this.getPlaceAndFillOrderIx(orderParams, discountToken, referrer)
		);
		const tx = new Transaction();
		for (const instruction of instructions) {
			tx.add(instruction);
		}

		return await this.txSender.send(tx, [], this.opts);
	}

	public async placeAndFillOrder(
		orderParams: OrderParams,
		discountToken?: PublicKey,
		referrer?: PublicKey
	): Promise<TransactionSignature> {
		return await this.txSender.send(
			wrapInTx(
				await this.getPlaceAndFillOrderIx(orderParams, discountToken, referrer)
			),
			[],
			this.opts
		);
	}

	public async getPlaceAndFillOrderIx(
		orderParams: OrderParams,
		discountToken?: PublicKey,
		referrer?: PublicKey
	): Promise<TransactionInstruction> {
		const userAccountPublicKey = await this.getUserAccountPublicKey();
		const userAccount = await this.getUserAccount();

		const priceOracle =
			this.getMarketsAccount().markets[orderParams.marketIndex.toNumber()].amm
				.oracle;

		const remainingAccounts = [];
		if (orderParams.optionalAccounts.discountToken) {
			if (!discountToken) {
				throw Error(
					'Optional accounts specified discount token but no discount token present'
				);
			}

			remainingAccounts.push({
				pubkey: discountToken,
				isWritable: false,
				isSigner: false,
			});
		}

		if (orderParams.optionalAccounts.referrer) {
			if (!referrer) {
				throw Error(
					'Optional accounts specified referrer but no referrer present'
				);
			}

			remainingAccounts.push({
				pubkey: referrer,
				isWritable: true,
				isSigner: false,
			});
		}

		const state = this.getStateAccount();
		const orderState = this.getOrderStateAccount();
		return await this.program.instruction.placeAndFillOrder(orderParams, {
			accounts: {
				state: await this.getStatePublicKey(),
				user: userAccountPublicKey,
				authority: this.wallet.publicKey,
				markets: state.markets,
				userOrders: await this.getUserOrdersAccountPublicKey(),
				userPositions: userAccount.positions,
				tradeHistory: state.tradeHistory,
				fundingPaymentHistory: state.fundingPaymentHistory,
				fundingRateHistory: state.fundingRateHistory,
				orderState: await this.getOrderStatePublicKey(),
				orderHistory: orderState.orderHistory,
				extendedCurveHistory: state.extendedCurveHistory,
				oracle: priceOracle,
			},
			remainingAccounts,
		});
	}

	/**
	 * Close an entire position. If you want to reduce a position, use the {@link openPosition} method in the opposite direction of the current position.
	 * @param marketIndex
	 * @param discountToken
	 * @param referrer
	 * @returns
	 */
	public async closePosition(
		marketIndex: BN,
		discountToken?: PublicKey,
		referrer?: PublicKey
	): Promise<TransactionSignature> {
		return await this.txSender.send(
			wrapInTx(
				await this.getClosePositionIx(marketIndex, discountToken, referrer)
			),
			[],
			this.opts
		);
	}

	public async getClosePositionIx(
		marketIndex: BN,
		discountToken?: PublicKey,
		referrer?: PublicKey
	): Promise<TransactionInstruction> {
		const userAccountPublicKey = await this.getUserAccountPublicKey();
		const userAccount = await this.getUserAccount();

		const priceOracle =
			this.getMarketsAccount().markets[marketIndex.toNumber()].amm.oracle;

		const optionalAccounts = {
			discountToken: false,
			referrer: false,
		};
		const remainingAccounts = [];
		if (discountToken) {
			optionalAccounts.discountToken = true;
			remainingAccounts.push({
				pubkey: discountToken,
				isWritable: false,
				isSigner: false,
			});
		}
		if (referrer) {
			optionalAccounts.referrer = true;
			remainingAccounts.push({
				pubkey: referrer,
				isWritable: true,
				isSigner: false,
			});
		}

		const state = this.getStateAccount();
		return await this.program.instruction.closePosition(
			marketIndex,
			optionalAccounts,
			{
				accounts: {
					state: await this.getStatePublicKey(),
					user: userAccountPublicKey,
					authority: this.wallet.publicKey,
					markets: state.markets,
					userPositions: userAccount.positions,
					tradeHistory: state.tradeHistory,
					fundingPaymentHistory: state.fundingPaymentHistory,
					fundingRateHistory: state.fundingRateHistory,
					oracle: priceOracle,
				},
				remainingAccounts: remainingAccounts,
			}
		);
	}

	public async liquidate(
		liquidateeUserAccountPublicKey: PublicKey
	): Promise<TransactionSignature> {
		return this.txSender.send(
			wrapInTx(await this.getLiquidateIx(liquidateeUserAccountPublicKey)),
			[],
			this.opts
		);
	}

	public async getLiquidateIx(
		liquidateeUserAccountPublicKey: PublicKey
	): Promise<TransactionInstruction> {
		const userAccountPublicKey = await this.getUserAccountPublicKey();

		const liquidateeUserAccount: any = await this.program.account.user.fetch(
			liquidateeUserAccountPublicKey
		);
		const liquidateePositions: any =
			await this.program.account.userPositions.fetch(
				liquidateeUserAccount.positions
			);
		const markets = this.getMarketsAccount();

		const remainingAccounts = [];
		for (const position of liquidateePositions.positions) {
			if (!position.baseAssetAmount.eq(new BN(0))) {
				const market = markets.markets[position.marketIndex.toNumber()];
				remainingAccounts.push({
					pubkey: market.amm.oracle,
					isWritable: false,
					isSigner: false,
				});
			}
		}

		const state = this.getStateAccount();
		return await this.program.instruction.liquidate({
			accounts: {
				state: await this.getStatePublicKey(),
				authority: this.wallet.publicKey,
				user: liquidateeUserAccountPublicKey,
				liquidator: userAccountPublicKey,
				collateralVault: state.collateralVault,
				collateralVaultAuthority: state.collateralVaultAuthority,
				insuranceVault: state.insuranceVault,
				insuranceVaultAuthority: state.insuranceVaultAuthority,
				tokenProgram: TOKEN_PROGRAM_ID,
				markets: state.markets,
				userPositions: liquidateeUserAccount.positions,
				tradeHistory: state.tradeHistory,
				liquidationHistory: state.liquidationHistory,
				fundingPaymentHistory: state.fundingPaymentHistory,
			},
			remainingAccounts: remainingAccounts,
		});
	}

	public async updateFundingRate(
		oracle: PublicKey,
		marketIndex: BN
	): Promise<TransactionSignature> {
		return this.txSender.send(
			wrapInTx(await this.getUpdateFundingRateIx(oracle, marketIndex)),
			[],
			this.opts
		);
	}

	public async getUpdateFundingRateIx(
		oracle: PublicKey,
		marketIndex: BN
	): Promise<TransactionInstruction> {
		const state = this.getStateAccount();
		return await this.program.instruction.updateFundingRate(marketIndex, {
			accounts: {
				state: await this.getStatePublicKey(),
				markets: state.markets,
				oracle: oracle,
				fundingRateHistory: state.fundingRateHistory,
			},
		});
	}

	public async settleFundingPayment(
		userAccount: PublicKey,
		userPositionsAccount: PublicKey
	): Promise<TransactionSignature> {
		return this.txSender.send(
			wrapInTx(
				await this.getSettleFundingPaymentIx(userAccount, userPositionsAccount)
			),
			[],
			this.opts
		);
	}

	public async getSettleFundingPaymentIx(
		userAccount: PublicKey,
		userPositionsAccount: PublicKey
	): Promise<TransactionInstruction> {
		const state = this.getStateAccount();
		return await this.program.instruction.settleFundingPayment({
			accounts: {
				state: await this.getStatePublicKey(),
				markets: state.markets,
				user: userAccount,
				userPositions: userPositionsAccount,
				fundingPaymentHistory: state.fundingPaymentHistory,
			},
		});
	}

	public triggerEvent(eventName: keyof ClearingHouseAccountEvents, data?: any) {
		this.eventEmitter.emit(eventName, data);
	}
}<|MERGE_RESOLUTION|>--- conflicted
+++ resolved
@@ -788,7 +788,6 @@
 		});
 	}
 
-<<<<<<< HEAD
 	public async expireOrders(
 		userAccountPublicKey: PublicKey,
 		userOrdersAccountPublicKey: PublicKey
@@ -829,13 +828,10 @@
 		});
 	}
 
-	public async cancelOrder(orderId: BN): Promise<TransactionSignature> {
-=======
 	public async cancelOrder(
 		orderId: BN,
 		oracle?: PublicKey
 	): Promise<TransactionSignature> {
->>>>>>> b93b10ac
 		return await this.txSender.send(
 			wrapInTx(await this.getCancelOrderIx(orderId, oracle)),
 			[],
