--- conflicted
+++ resolved
@@ -101,23 +101,9 @@
 	 * @param marketIndex
 	 * @returns userPosition
 	 */
-<<<<<<< HEAD
-	public getUserPosition(marketIndex: BN): UserPosition {
-		return (
-			this.getUserPositionsAccount().positions.find((position) =>
-				position.marketIndex.eq(marketIndex)
-			) ?? {
-				baseAssetAmount: ZERO,
-				lastCumulativeFundingRate: ZERO,
-				marketIndex,
-				quoteAssetAmount: ZERO,
-				openOrders: ZERO,
-			}
-=======
 	public getUserPosition(marketIndex: BN): UserPosition | undefined {
 		return this.getUserPositionsAccount().positions.find((position) =>
 			position.marketIndex.eq(marketIndex)
->>>>>>> d91443a3
 		);
 	}
 
@@ -127,6 +113,7 @@
 			lastCumulativeFundingRate: ZERO,
 			marketIndex,
 			quoteAssetAmount: ZERO,
+			openOrders: ZERO,
 		};
 	}
 
@@ -680,15 +667,9 @@
 		tradeSide: PositionDirection,
 		userMaxLeverageSetting: BN
 	): BN {
-<<<<<<< HEAD
 		// inline function which get's the current position size on the opposite side of the target trade
 		const getOppositePositionValueUSDC = () => {
 			if (!currentPosition) return ZERO;
-=======
-		const currentPosition =
-			this.getUserPosition(targetMarketIndex) ||
-			this.getEmptyPosition(targetMarketIndex);
->>>>>>> d91443a3
 
 			const side = tradeSide === PositionDirection.SHORT ? 'short' : 'long';
 
@@ -704,7 +685,9 @@
 			return ZERO;
 		};
 
-		const currentPosition = this.getUserPosition(targetMarketIndex);
+		const currentPosition =
+			this.getUserPosition(targetMarketIndex) ||
+			this.getEmptyPosition(targetMarketIndex);
 
 		// get current leverage
 		const currentLeverage = this.getLeverage();
@@ -750,16 +733,11 @@
 		tradeQuoteAmount: BN,
 		tradeSide: PositionDirection
 	): BN {
-<<<<<<< HEAD
-		const currentPosition = this.getUserPosition(targetMarketIndex);
-		let currentPositionQuoteAmount = currentPosition.quoteAssetAmount;
-=======
 		const currentPosition =
 			this.getUserPosition(targetMarketIndex) ||
 			this.getEmptyPosition(targetMarketIndex);
 
 		let currentPositionQuoteAmount = this.getPositionValue(targetMarketIndex);
->>>>>>> d91443a3
 
 		const currentSide =
 			currentPosition && currentPosition.baseAssetAmount.isNeg()
