import BN from 'bn.js';

type Market = {
	symbol: string;
	baseAssetSymbol: string;
	marketIndex: BN;
	devnetPythOracle: string;
	mainnetPythOracle: string;
	launchTs: number;
};

export const Markets: Market[] = [
	{
		symbol: 'SOL-PERP',
		baseAssetSymbol: 'SOL',
		marketIndex: new BN(0),
		devnetPythOracle: 'J83w4HKfqxwcq3BEMMkPFSppX3gqekLyLJBexebFVkix',
		mainnetPythOracle: 'H6ARHf6YXhGYeQfUzQNGk6rDNnLBQKrenN712K4AQJEG',
		launchTs: 1635209696886,
	},
	{
		symbol: 'BTC-PERP',
		baseAssetSymbol: 'BTC',
		marketIndex: new BN(1),
		devnetPythOracle: 'HovQMDrbAgAYPCmHVSrezcSmkMtXSSUsLDFANExrZh2J',
		mainnetPythOracle: 'GVXRSBjFk6e6J3NbVPXohDJetcTjaeeuykUpbQF8UoMU',
		launchTs: 1637691088868,
	},
	{
		symbol: 'ETH-PERP',
		baseAssetSymbol: 'ETH',
		marketIndex: new BN(2),
		devnetPythOracle: 'EdVCmQ9FSPcVe5YySXDPCRmc8aDQLKJ9xvYBMZPie1Vw',
		mainnetPythOracle: 'JBu1AL4obBcCMqKBBxhpWCNUt136ijcuMZLFvTP7iWdB',
		launchTs: 1637691133472,
	},
	{
		symbol: 'LUNA-PERP',
		baseAssetSymbol: 'LUNA',
		marketIndex: new BN(3),
		devnetPythOracle: '8PugCXTAHLM9kfLSQWe2njE5pzAgUdpPk3Nx5zSm7BD3',
		mainnetPythOracle: '5bmWuR1dgP4avtGYMNKLuxumZTVKGgoN2BCMXWDNL9nY',
		launchTs: 1638821738525,
	},
	{
		symbol: 'AVAX-PERP',
		baseAssetSymbol: 'AVAX',
		marketIndex: new BN(4),
		devnetPythOracle: 'FVb5h1VmHPfVb1RfqZckchq18GxRv4iKt8T4eVTQAqdz',
		mainnetPythOracle: 'Ax9ujW5B9oqcv59N8m6f1BpTBq2rGeGaBcpKjC5UYsXU',
		launchTs: 1639092501080,
	},
	{
		symbol: 'BNB-PERP',
		baseAssetSymbol: 'BNB',
		marketIndex: new BN(5),
		devnetPythOracle: 'GwzBgrXb4PG59zjce24SF2b9JXbLEjJJTBkmytuEZj1b',
		mainnetPythOracle: '4CkQJBxhU8EZ2UjhigbtdaPbpTe6mqf811fipYBFbSYN',
		launchTs: 1639523193012,
	},
<<<<<<< HEAD
=======
	{
		symbol: 'MATIC-PERP',
		baseAssetSymbol: 'MATIC',
		marketIndex: new BN(6),
		devnetPythOracle: 'FBirwuDFuRAu4iSGc7RGxN5koHB7EJM1wbCmyPuQoGur',
		mainnetPythOracle: '7KVswB9vkCgeM3SHP7aGDijvdRAHK8P5wi9JXViCrtYh',
		launchTs: 1641488603564,
	},
	{
		symbol: 'ATOM-PERP',
		baseAssetSymbol: 'ATOM',
		marketIndex: new BN(7),
		devnetPythOracle: '7YAze8qFUMkBnyLVdKT4TFUUFui99EwS5gfRArMcrvFk',
		mainnetPythOracle: 'CrCpTerNqtZvqLcKqz1k13oVeXV9WkMD2zA9hBKXrsbN',
		launchTs: 1641920238195,
	},
	{
		symbol: 'DOT-PERP',
		baseAssetSymbol: 'DOT',
		marketIndex: new BN(8),
		devnetPythOracle: '4dqq5VBpN4EwYb7wyywjjfknvMKu7m78j9mKZRXTj462',
		mainnetPythOracle: 'EcV1X1gY2yb4KXxjVQtTHTbioum2gvmPnFk4zYAt7zne',
		launchTs: 1642629253786,
	},
	{
		symbol: 'ADA-PERP',
		baseAssetSymbol: 'ADA',
		marketIndex: new BN(9),
		devnetPythOracle: '8oGTURNmSQkrBS1AQ5NjB2p8qY34UVmMA9ojrw8vnHus',
		mainnetPythOracle: '3pyn4svBbxJ9Wnn3RVeafyLWfzie6yC5eTig2S62v9SC',
		launchTs: 1643084413000,
	},
>>>>>>> 133beaef
];<|MERGE_RESOLUTION|>--- conflicted
+++ resolved
@@ -58,8 +58,6 @@
 		mainnetPythOracle: '4CkQJBxhU8EZ2UjhigbtdaPbpTe6mqf811fipYBFbSYN',
 		launchTs: 1639523193012,
 	},
-<<<<<<< HEAD
-=======
 	{
 		symbol: 'MATIC-PERP',
 		baseAssetSymbol: 'MATIC',
@@ -92,5 +90,4 @@
 		mainnetPythOracle: '3pyn4svBbxJ9Wnn3RVeafyLWfzie6yC5eTig2S62v9SC',
 		launchTs: 1643084413000,
 	},
->>>>>>> 133beaef
 ];