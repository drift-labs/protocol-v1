--- conflicted
+++ resolved
@@ -217,13 +217,10 @@
 		quoteAssetReserve: BN,
 		periodicity: BN,
 		pegMultiplier: BN = PEG_PRECISION,
-<<<<<<< HEAD
-		oracleSource: OracleSource = OracleSource.PYTH
-=======
+		oracleSource: OracleSource = OracleSource.PYTH,
 		marginRatioInitial = 2000,
 		marginRatioPartial = 625,
 		marginRatioMaintenance = 500
->>>>>>> e4b4b261
 	): Promise<TransactionSignature> {
 		if (this.getMarketsAccount().markets[marketIndex.toNumber()].initialized) {
 			throw Error(`MarketIndex ${marketIndex.toNumber()} already initialized`);
@@ -235,13 +232,10 @@
 			quoteAssetReserve,
 			periodicity,
 			pegMultiplier,
-<<<<<<< HEAD
 			oracleSource,
-=======
 			marginRatioInitial,
 			marginRatioPartial,
 			marginRatioMaintenance,
->>>>>>> e4b4b261
 			{
 				accounts: {
 					state: await this.getStatePublicKey(),
