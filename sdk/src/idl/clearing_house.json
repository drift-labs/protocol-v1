--- conflicted
+++ resolved
@@ -4232,10 +4232,6 @@
     },
     {
       "code": 6058,
-<<<<<<< HEAD
-      "name": "CantExpireOrders",
-      "msg": "CantExpireOrders"
-=======
       "name": "CantCancelPostOnlyOrder",
       "msg": "Cant Cancel Post Only Order"
     },
@@ -4243,7 +4239,11 @@
       "code": 6059,
       "name": "InvalidOracleOffset",
       "msg": "InvalidOracleOffset"
->>>>>>> b93b10ac
+    },
+    {
+      "code": 6060,
+      "name": "CantExpireOrders",
+      "msg": "CantExpireOrders"
     }
   ]
 }