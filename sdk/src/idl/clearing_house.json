{
  "version": "1.0.0",
  "name": "clearing_house",
  "instructions": [
    {
      "name": "initialize",
      "accounts": [
        {
          "name": "admin",
          "isMut": false,
          "isSigner": true
        },
        {
          "name": "state",
          "isMut": true,
          "isSigner": false
        },
        {
          "name": "collateralMint",
          "isMut": false,
          "isSigner": false
        },
        {
          "name": "collateralVault",
          "isMut": true,
          "isSigner": false
        },
        {
          "name": "collateralVaultAuthority",
          "isMut": false,
          "isSigner": false
        },
        {
          "name": "insuranceVault",
          "isMut": true,
          "isSigner": false
        },
        {
          "name": "insuranceVaultAuthority",
          "isMut": false,
          "isSigner": false
        },
        {
          "name": "markets",
          "isMut": true,
          "isSigner": false
        },
        {
          "name": "rent",
          "isMut": false,
          "isSigner": false
        },
        {
          "name": "systemProgram",
          "isMut": false,
          "isSigner": false
        },
        {
          "name": "tokenProgram",
          "isMut": false,
          "isSigner": false
        }
      ],
      "args": [
        {
          "name": "clearingHouseNonce",
          "type": "u8"
        },
        {
          "name": "collateralVaultNonce",
          "type": "u8"
        },
        {
          "name": "insuranceVaultNonce",
          "type": "u8"
        },
        {
          "name": "adminControlsPrices",
          "type": "bool"
        }
      ]
    },
    {
      "name": "initializeHistory",
      "accounts": [
        {
          "name": "admin",
          "isMut": false,
          "isSigner": true
        },
        {
          "name": "state",
          "isMut": true,
          "isSigner": false
        },
        {
          "name": "fundingPaymentHistory",
          "isMut": true,
          "isSigner": false
        },
        {
          "name": "tradeHistory",
          "isMut": true,
          "isSigner": false
        },
        {
          "name": "liquidationHistory",
          "isMut": true,
          "isSigner": false
        },
        {
          "name": "depositHistory",
          "isMut": true,
          "isSigner": false
        },
        {
          "name": "fundingRateHistory",
          "isMut": true,
          "isSigner": false
        },
        {
          "name": "curveHistory",
          "isMut": true,
          "isSigner": false
        }
      ],
      "args": []
    },
    {
      "name": "initializeOrderState",
      "accounts": [
        {
          "name": "admin",
          "isMut": false,
          "isSigner": true
        },
        {
          "name": "state",
          "isMut": true,
          "isSigner": false
        },
        {
          "name": "orderState",
          "isMut": true,
          "isSigner": false
        },
        {
          "name": "orderHistory",
          "isMut": true,
          "isSigner": false
        },
        {
          "name": "rent",
          "isMut": false,
          "isSigner": false
        },
        {
          "name": "systemProgram",
          "isMut": false,
          "isSigner": false
        }
      ],
      "args": [
        {
          "name": "orderHouseNonce",
          "type": "u8"
        }
      ]
    },
    {
      "name": "initializeMarket",
      "accounts": [
        {
          "name": "admin",
          "isMut": false,
          "isSigner": true
        },
        {
          "name": "state",
          "isMut": false,
          "isSigner": false
        },
        {
          "name": "markets",
          "isMut": true,
          "isSigner": false
        },
        {
          "name": "oracle",
          "isMut": false,
          "isSigner": false
        }
      ],
      "args": [
        {
          "name": "marketIndex",
          "type": "u64"
        },
        {
          "name": "ammBaseAssetReserve",
          "type": "u128"
        },
        {
          "name": "ammQuoteAssetReserve",
          "type": "u128"
        },
        {
          "name": "ammPeriodicity",
          "type": "i64"
        },
        {
          "name": "ammPegMultiplier",
          "type": "u128"
        }
      ]
    },
    {
      "name": "depositCollateral",
      "accounts": [
        {
          "name": "state",
          "isMut": true,
          "isSigner": false
        },
        {
          "name": "user",
          "isMut": true,
          "isSigner": false
        },
        {
          "name": "authority",
          "isMut": false,
          "isSigner": true
        },
        {
          "name": "collateralVault",
          "isMut": true,
          "isSigner": false
        },
        {
          "name": "userCollateralAccount",
          "isMut": true,
          "isSigner": false
        },
        {
          "name": "tokenProgram",
          "isMut": false,
          "isSigner": false
        },
        {
          "name": "markets",
          "isMut": false,
          "isSigner": false
        },
        {
          "name": "userPositions",
          "isMut": true,
          "isSigner": false
        },
        {
          "name": "fundingPaymentHistory",
          "isMut": true,
          "isSigner": false
        },
        {
          "name": "depositHistory",
          "isMut": true,
          "isSigner": false
        }
      ],
      "args": [
        {
          "name": "amount",
          "type": "u64"
        }
      ]
    },
    {
      "name": "withdrawCollateral",
      "accounts": [
        {
          "name": "state",
          "isMut": true,
          "isSigner": false
        },
        {
          "name": "user",
          "isMut": true,
          "isSigner": false
        },
        {
          "name": "authority",
          "isMut": false,
          "isSigner": true
        },
        {
          "name": "collateralVault",
          "isMut": true,
          "isSigner": false
        },
        {
          "name": "collateralVaultAuthority",
          "isMut": false,
          "isSigner": false
        },
        {
          "name": "insuranceVault",
          "isMut": true,
          "isSigner": false
        },
        {
          "name": "insuranceVaultAuthority",
          "isMut": false,
          "isSigner": false
        },
        {
          "name": "userCollateralAccount",
          "isMut": true,
          "isSigner": false
        },
        {
          "name": "tokenProgram",
          "isMut": false,
          "isSigner": false
        },
        {
          "name": "markets",
          "isMut": false,
          "isSigner": false
        },
        {
          "name": "userPositions",
          "isMut": true,
          "isSigner": false
        },
        {
          "name": "fundingPaymentHistory",
          "isMut": true,
          "isSigner": false
        },
        {
          "name": "depositHistory",
          "isMut": true,
          "isSigner": false
        }
      ],
      "args": [
        {
          "name": "amount",
          "type": "u64"
        }
      ]
    },
    {
      "name": "openPosition",
      "accounts": [
        {
          "name": "state",
          "isMut": true,
          "isSigner": false
        },
        {
          "name": "user",
          "isMut": true,
          "isSigner": false
        },
        {
          "name": "authority",
          "isMut": false,
          "isSigner": true
        },
        {
          "name": "markets",
          "isMut": true,
          "isSigner": false
        },
        {
          "name": "userPositions",
          "isMut": true,
          "isSigner": false
        },
        {
          "name": "tradeHistory",
          "isMut": true,
          "isSigner": false
        },
        {
          "name": "fundingPaymentHistory",
          "isMut": true,
          "isSigner": false
        },
        {
          "name": "fundingRateHistory",
          "isMut": true,
          "isSigner": false
        },
        {
          "name": "oracle",
          "isMut": false,
          "isSigner": false
        }
      ],
      "args": [
        {
          "name": "direction",
          "type": {
            "defined": "PositionDirection"
          }
        },
        {
          "name": "quoteAssetAmount",
          "type": "u128"
        },
        {
          "name": "marketIndex",
          "type": "u64"
        },
        {
          "name": "limitPrice",
          "type": "u128"
        },
        {
          "name": "optionalAccounts",
          "type": {
            "defined": "ManagePositionOptionalAccounts"
          }
        }
      ]
    },
    {
      "name": "closePosition",
      "accounts": [
        {
          "name": "state",
          "isMut": true,
          "isSigner": false
        },
        {
          "name": "user",
          "isMut": true,
          "isSigner": false
        },
        {
          "name": "authority",
          "isMut": false,
          "isSigner": true
        },
        {
          "name": "markets",
          "isMut": true,
          "isSigner": false
        },
        {
          "name": "userPositions",
          "isMut": true,
          "isSigner": false
        },
        {
          "name": "tradeHistory",
          "isMut": true,
          "isSigner": false
        },
        {
          "name": "fundingPaymentHistory",
          "isMut": true,
          "isSigner": false
        },
        {
          "name": "fundingRateHistory",
          "isMut": true,
          "isSigner": false
        },
        {
          "name": "oracle",
          "isMut": false,
          "isSigner": false
        }
      ],
      "args": [
        {
          "name": "marketIndex",
          "type": "u64"
        },
        {
          "name": "optionalAccounts",
          "type": {
            "defined": "ManagePositionOptionalAccounts"
          }
        }
      ]
    },
    {
      "name": "placeOrder",
      "accounts": [
        {
          "name": "state",
          "isMut": false,
          "isSigner": false
        },
        {
          "name": "orderState",
          "isMut": false,
          "isSigner": false
        },
        {
          "name": "user",
          "isMut": false,
          "isSigner": false
        },
        {
          "name": "authority",
          "isMut": false,
          "isSigner": true
        },
        {
          "name": "markets",
          "isMut": false,
          "isSigner": false
        },
        {
          "name": "userPositions",
          "isMut": true,
          "isSigner": false
        },
        {
          "name": "userOrders",
          "isMut": true,
          "isSigner": false
        },
        {
          "name": "fundingPaymentHistory",
          "isMut": true,
          "isSigner": false
        },
        {
          "name": "orderHistory",
          "isMut": true,
          "isSigner": false
        }
      ],
      "args": [
        {
          "name": "params",
          "type": {
            "defined": "OrderParams"
          }
        }
      ]
    },
    {
      "name": "cancelOrder",
      "accounts": [
        {
          "name": "state",
          "isMut": false,
          "isSigner": false
        },
        {
          "name": "orderState",
          "isMut": false,
          "isSigner": false
        },
        {
          "name": "user",
          "isMut": false,
          "isSigner": false
        },
        {
          "name": "authority",
          "isMut": false,
          "isSigner": true
        },
        {
          "name": "markets",
          "isMut": true,
          "isSigner": false
        },
        {
          "name": "userPositions",
          "isMut": true,
          "isSigner": false
        },
        {
          "name": "userOrders",
          "isMut": true,
          "isSigner": false
        },
        {
          "name": "fundingPaymentHistory",
          "isMut": true,
          "isSigner": false
        },
        {
          "name": "orderHistory",
          "isMut": true,
          "isSigner": false
        }
      ],
      "args": [
        {
          "name": "orderId",
          "type": "u128"
        }
      ]
    },
    {
      "name": "cancelOrderByUserId",
      "accounts": [
        {
          "name": "state",
          "isMut": false,
          "isSigner": false
        },
        {
          "name": "orderState",
          "isMut": false,
          "isSigner": false
        },
        {
          "name": "user",
          "isMut": false,
          "isSigner": false
        },
        {
          "name": "authority",
          "isMut": false,
          "isSigner": true
        },
        {
          "name": "markets",
          "isMut": true,
          "isSigner": false
        },
        {
          "name": "userPositions",
          "isMut": true,
          "isSigner": false
        },
        {
          "name": "userOrders",
          "isMut": true,
          "isSigner": false
        },
        {
          "name": "fundingPaymentHistory",
          "isMut": true,
          "isSigner": false
        },
        {
          "name": "orderHistory",
          "isMut": true,
          "isSigner": false
        }
      ],
      "args": [
        {
          "name": "userOrderId",
          "type": "u8"
        }
      ]
    },
    {
      "name": "fillOrder",
      "accounts": [
        {
          "name": "state",
          "isMut": false,
          "isSigner": false
        },
        {
          "name": "orderState",
          "isMut": false,
          "isSigner": false
        },
        {
          "name": "authority",
          "isMut": false,
          "isSigner": true
        },
        {
          "name": "filler",
          "isMut": true,
          "isSigner": false
        },
        {
          "name": "user",
          "isMut": true,
          "isSigner": false
        },
        {
          "name": "markets",
          "isMut": true,
          "isSigner": false
        },
        {
          "name": "userPositions",
          "isMut": true,
          "isSigner": false
        },
        {
          "name": "userOrders",
          "isMut": true,
          "isSigner": false
        },
        {
          "name": "tradeHistory",
          "isMut": true,
          "isSigner": false
        },
        {
          "name": "fundingPaymentHistory",
          "isMut": true,
          "isSigner": false
        },
        {
          "name": "fundingRateHistory",
          "isMut": true,
          "isSigner": false
        },
        {
          "name": "orderHistory",
          "isMut": true,
          "isSigner": false
        },
        {
          "name": "extendedCurveHistory",
          "isMut": true,
          "isSigner": false
        },
        {
          "name": "oracle",
          "isMut": false,
          "isSigner": false
        }
      ],
      "args": [
        {
          "name": "orderId",
          "type": "u128"
        }
      ]
    },
    {
      "name": "placeAndFillOrder",
      "accounts": [
        {
          "name": "state",
          "isMut": false,
          "isSigner": false
        },
        {
          "name": "orderState",
          "isMut": false,
          "isSigner": false
        },
        {
          "name": "user",
          "isMut": true,
          "isSigner": false
        },
        {
          "name": "authority",
          "isMut": false,
          "isSigner": true
        },
        {
          "name": "markets",
          "isMut": true,
          "isSigner": false
        },
        {
          "name": "userPositions",
          "isMut": true,
          "isSigner": false
        },
        {
          "name": "userOrders",
          "isMut": true,
          "isSigner": false
        },
        {
          "name": "fundingPaymentHistory",
          "isMut": true,
          "isSigner": false
        },
        {
          "name": "tradeHistory",
          "isMut": true,
          "isSigner": false
        },
        {
          "name": "fundingRateHistory",
          "isMut": true,
          "isSigner": false
        },
        {
          "name": "orderHistory",
          "isMut": true,
          "isSigner": false
        },
        {
          "name": "extendedCurveHistory",
          "isMut": true,
          "isSigner": false
        },
        {
          "name": "oracle",
          "isMut": false,
          "isSigner": false
        }
      ],
      "args": [
        {
          "name": "params",
          "type": {
            "defined": "OrderParams"
          }
        }
      ]
    },
    {
      "name": "liquidate",
      "accounts": [
        {
          "name": "state",
          "isMut": false,
          "isSigner": false
        },
        {
          "name": "authority",
          "isMut": false,
          "isSigner": true
        },
        {
          "name": "liquidator",
          "isMut": true,
          "isSigner": false
        },
        {
          "name": "user",
          "isMut": true,
          "isSigner": false
        },
        {
          "name": "collateralVault",
          "isMut": true,
          "isSigner": false
        },
        {
          "name": "collateralVaultAuthority",
          "isMut": false,
          "isSigner": false
        },
        {
          "name": "insuranceVault",
          "isMut": true,
          "isSigner": false
        },
        {
          "name": "insuranceVaultAuthority",
          "isMut": false,
          "isSigner": false
        },
        {
          "name": "tokenProgram",
          "isMut": false,
          "isSigner": false
        },
        {
          "name": "markets",
          "isMut": true,
          "isSigner": false
        },
        {
          "name": "userPositions",
          "isMut": true,
          "isSigner": false
        },
        {
          "name": "tradeHistory",
          "isMut": true,
          "isSigner": false
        },
        {
          "name": "liquidationHistory",
          "isMut": true,
          "isSigner": false
        },
        {
          "name": "fundingPaymentHistory",
          "isMut": true,
          "isSigner": false
        }
      ],
      "args": []
    },
    {
      "name": "moveAmmPrice",
      "accounts": [
        {
          "name": "state",
          "isMut": false,
          "isSigner": false
        },
        {
          "name": "admin",
          "isMut": false,
          "isSigner": true
        },
        {
          "name": "markets",
          "isMut": true,
          "isSigner": false
        }
      ],
      "args": [
        {
          "name": "baseAssetReserve",
          "type": "u128"
        },
        {
          "name": "quoteAssetReserve",
          "type": "u128"
        },
        {
          "name": "marketIndex",
          "type": "u64"
        }
      ]
    },
    {
      "name": "withdrawFees",
      "accounts": [
        {
          "name": "state",
          "isMut": false,
          "isSigner": false
        },
        {
          "name": "admin",
          "isMut": false,
          "isSigner": true
        },
        {
          "name": "collateralVault",
          "isMut": true,
          "isSigner": false
        },
        {
          "name": "collateralVaultAuthority",
          "isMut": false,
          "isSigner": false
        },
        {
          "name": "markets",
          "isMut": true,
          "isSigner": false
        },
        {
          "name": "recipient",
          "isMut": true,
          "isSigner": false
        },
        {
          "name": "tokenProgram",
          "isMut": false,
          "isSigner": false
        }
      ],
      "args": [
        {
          "name": "marketIndex",
          "type": "u64"
        },
        {
          "name": "amount",
          "type": "u64"
        }
      ]
    },
    {
      "name": "withdrawFromInsuranceVault",
      "accounts": [
        {
          "name": "state",
          "isMut": false,
          "isSigner": false
        },
        {
          "name": "admin",
          "isMut": false,
          "isSigner": true
        },
        {
          "name": "insuranceVault",
          "isMut": true,
          "isSigner": false
        },
        {
          "name": "insuranceVaultAuthority",
          "isMut": false,
          "isSigner": false
        },
        {
          "name": "recipient",
          "isMut": true,
          "isSigner": false
        },
        {
          "name": "tokenProgram",
          "isMut": false,
          "isSigner": false
        }
      ],
      "args": [
        {
          "name": "amount",
          "type": "u64"
        }
      ]
    },
    {
      "name": "withdrawFromInsuranceVaultToMarket",
      "accounts": [
        {
          "name": "state",
          "isMut": true,
          "isSigner": false
        },
        {
          "name": "markets",
          "isMut": true,
          "isSigner": false
        },
        {
          "name": "admin",
          "isMut": false,
          "isSigner": true
        },
        {
          "name": "insuranceVault",
          "isMut": true,
          "isSigner": false
        },
        {
          "name": "insuranceVaultAuthority",
          "isMut": false,
          "isSigner": false
        },
        {
          "name": "collateralVault",
          "isMut": true,
          "isSigner": false
        },
        {
          "name": "tokenProgram",
          "isMut": false,
          "isSigner": false
        }
      ],
      "args": [
        {
          "name": "marketIndex",
          "type": "u64"
        },
        {
          "name": "amount",
          "type": "u64"
        }
      ]
    },
    {
      "name": "repegAmmCurve",
      "accounts": [
        {
          "name": "state",
          "isMut": false,
          "isSigner": false
        },
        {
          "name": "markets",
          "isMut": true,
          "isSigner": false
        },
        {
          "name": "oracle",
          "isMut": false,
          "isSigner": false
        },
        {
          "name": "admin",
          "isMut": false,
          "isSigner": true
        },
        {
          "name": "curveHistory",
          "isMut": true,
          "isSigner": false
        }
      ],
      "args": [
        {
          "name": "newPegCandidate",
          "type": "u128"
        },
        {
          "name": "marketIndex",
          "type": "u64"
        }
      ]
    },
    {
      "name": "updateAmmOracleTwap",
      "accounts": [
        {
          "name": "state",
          "isMut": false,
          "isSigner": false
        },
        {
          "name": "markets",
          "isMut": true,
          "isSigner": false
        },
        {
          "name": "oracle",
          "isMut": false,
          "isSigner": false
        },
        {
          "name": "admin",
          "isMut": false,
          "isSigner": true
        },
        {
          "name": "curveHistory",
          "isMut": true,
          "isSigner": false
        }
      ],
      "args": [
        {
          "name": "marketIndex",
          "type": "u64"
        }
      ]
    },
    {
      "name": "resetAmmOracleTwap",
      "accounts": [
        {
          "name": "state",
          "isMut": false,
          "isSigner": false
        },
        {
          "name": "markets",
          "isMut": true,
          "isSigner": false
        },
        {
          "name": "oracle",
          "isMut": false,
          "isSigner": false
        },
        {
          "name": "admin",
          "isMut": false,
          "isSigner": true
        },
        {
          "name": "curveHistory",
          "isMut": true,
          "isSigner": false
        }
      ],
      "args": [
        {
          "name": "marketIndex",
          "type": "u64"
        }
      ]
    },
    {
      "name": "initializeUser",
      "accounts": [
        {
          "name": "user",
          "isMut": true,
          "isSigner": false
        },
        {
          "name": "state",
          "isMut": false,
          "isSigner": false
        },
        {
          "name": "userPositions",
          "isMut": true,
          "isSigner": true
        },
        {
          "name": "authority",
          "isMut": true,
          "isSigner": true
        },
        {
          "name": "rent",
          "isMut": false,
          "isSigner": false
        },
        {
          "name": "systemProgram",
          "isMut": false,
          "isSigner": false
        }
      ],
      "args": [
        {
          "name": "userNonce",
          "type": "u8"
        },
        {
          "name": "optionalAccounts",
          "type": {
            "defined": "InitializeUserOptionalAccounts"
          }
        }
      ]
    },
    {
      "name": "initializeUserWithExplicitPayer",
      "accounts": [
        {
          "name": "user",
          "isMut": true,
          "isSigner": false
        },
        {
          "name": "state",
          "isMut": false,
          "isSigner": false
        },
        {
          "name": "userPositions",
          "isMut": true,
          "isSigner": true
        },
        {
          "name": "authority",
          "isMut": false,
          "isSigner": true
        },
        {
          "name": "payer",
          "isMut": true,
          "isSigner": true
        },
        {
          "name": "rent",
          "isMut": false,
          "isSigner": false
        },
        {
          "name": "systemProgram",
          "isMut": false,
          "isSigner": false
        }
      ],
      "args": [
        {
          "name": "userNonce",
          "type": "u8"
        },
        {
          "name": "optionalAccounts",
          "type": {
            "defined": "InitializeUserOptionalAccounts"
          }
        }
      ]
    },
    {
      "name": "initializeUserOrders",
      "accounts": [
        {
          "name": "user",
          "isMut": false,
          "isSigner": false
        },
        {
          "name": "userOrders",
          "isMut": true,
          "isSigner": false
        },
        {
          "name": "state",
          "isMut": false,
          "isSigner": false
        },
        {
          "name": "authority",
          "isMut": false,
          "isSigner": true
        },
        {
          "name": "rent",
          "isMut": false,
          "isSigner": false
        },
        {
          "name": "systemProgram",
          "isMut": false,
          "isSigner": false
        }
      ],
      "args": [
        {
          "name": "userOrdersNonce",
          "type": "u8"
        }
      ]
    },
    {
      "name": "deleteUser",
      "accounts": [
        {
          "name": "user",
          "isMut": true,
          "isSigner": false
        },
        {
          "name": "userPositions",
          "isMut": true,
          "isSigner": false
        },
        {
          "name": "authority",
          "isMut": false,
          "isSigner": true
        }
      ],
      "args": []
    },
    {
      "name": "settleFundingPayment",
      "accounts": [
        {
          "name": "state",
          "isMut": false,
          "isSigner": false
        },
        {
          "name": "user",
          "isMut": true,
          "isSigner": false
        },
        {
          "name": "markets",
          "isMut": false,
          "isSigner": false
        },
        {
          "name": "userPositions",
          "isMut": true,
          "isSigner": false
        },
        {
          "name": "fundingPaymentHistory",
          "isMut": true,
          "isSigner": false
        }
      ],
      "args": []
    },
    {
      "name": "updateFundingRate",
      "accounts": [
        {
          "name": "state",
          "isMut": false,
          "isSigner": false
        },
        {
          "name": "markets",
          "isMut": true,
          "isSigner": false
        },
        {
          "name": "oracle",
          "isMut": false,
          "isSigner": false
        },
        {
          "name": "fundingRateHistory",
          "isMut": true,
          "isSigner": false
        }
      ],
      "args": [
        {
          "name": "marketIndex",
          "type": "u64"
        }
      ]
    },
    {
      "name": "updateK",
      "accounts": [
        {
          "name": "admin",
          "isMut": false,
          "isSigner": true
        },
        {
          "name": "state",
          "isMut": false,
          "isSigner": false
        },
        {
          "name": "markets",
          "isMut": true,
          "isSigner": false
        },
        {
          "name": "oracle",
          "isMut": false,
          "isSigner": false
        },
        {
          "name": "curveHistory",
          "isMut": true,
          "isSigner": false
        }
      ],
      "args": [
        {
          "name": "sqrtK",
          "type": "u128"
        },
        {
          "name": "marketIndex",
          "type": "u64"
        }
      ]
    },
    {
      "name": "updateCurveHistory",
      "accounts": [
        {
          "name": "admin",
          "isMut": false,
          "isSigner": true
        },
        {
          "name": "state",
          "isMut": true,
          "isSigner": false
        },
        {
          "name": "extendedCurveHistory",
          "isMut": true,
          "isSigner": false
        },
        {
          "name": "curveHistory",
          "isMut": false,
          "isSigner": false
        }
      ],
      "args": []
    },
    {
      "name": "updateMarginRatio",
      "accounts": [
        {
          "name": "admin",
          "isMut": false,
          "isSigner": true
        },
        {
          "name": "state",
          "isMut": true,
          "isSigner": false
        }
      ],
      "args": [
        {
          "name": "marginRatioInitial",
          "type": "u128"
        },
        {
          "name": "marginRatioPartial",
          "type": "u128"
        },
        {
          "name": "marginRatioMaintenance",
          "type": "u128"
        }
      ]
    },
    {
      "name": "updatePartialLiquidationClosePercentage",
      "accounts": [
        {
          "name": "admin",
          "isMut": false,
          "isSigner": true
        },
        {
          "name": "state",
          "isMut": true,
          "isSigner": false
        }
      ],
      "args": [
        {
          "name": "numerator",
          "type": "u128"
        },
        {
          "name": "denominator",
          "type": "u128"
        }
      ]
    },
    {
      "name": "updatePartialLiquidationPenaltyPercentage",
      "accounts": [
        {
          "name": "admin",
          "isMut": false,
          "isSigner": true
        },
        {
          "name": "state",
          "isMut": true,
          "isSigner": false
        }
      ],
      "args": [
        {
          "name": "numerator",
          "type": "u128"
        },
        {
          "name": "denominator",
          "type": "u128"
        }
      ]
    },
    {
      "name": "updateFullLiquidationPenaltyPercentage",
      "accounts": [
        {
          "name": "admin",
          "isMut": false,
          "isSigner": true
        },
        {
          "name": "state",
          "isMut": true,
          "isSigner": false
        }
      ],
      "args": [
        {
          "name": "numerator",
          "type": "u128"
        },
        {
          "name": "denominator",
          "type": "u128"
        }
      ]
    },
    {
      "name": "updatePartialLiquidationLiquidatorShareDenominator",
      "accounts": [
        {
          "name": "admin",
          "isMut": false,
          "isSigner": true
        },
        {
          "name": "state",
          "isMut": true,
          "isSigner": false
        }
      ],
      "args": [
        {
          "name": "denominator",
          "type": "u64"
        }
      ]
    },
    {
      "name": "updateFullLiquidationLiquidatorShareDenominator",
      "accounts": [
        {
          "name": "admin",
          "isMut": false,
          "isSigner": true
        },
        {
          "name": "state",
          "isMut": true,
          "isSigner": false
        }
      ],
      "args": [
        {
          "name": "denominator",
          "type": "u64"
        }
      ]
    },
    {
      "name": "updateFee",
      "accounts": [
        {
          "name": "admin",
          "isMut": false,
          "isSigner": true
        },
        {
          "name": "state",
          "isMut": true,
          "isSigner": false
        }
      ],
      "args": [
        {
          "name": "fees",
          "type": {
            "defined": "FeeStructure"
          }
        }
      ]
    },
    {
      "name": "updateOrderFillerRewardStructure",
      "accounts": [
        {
          "name": "admin",
          "isMut": false,
          "isSigner": true
        },
        {
          "name": "state",
          "isMut": false,
          "isSigner": false
        },
        {
          "name": "orderState",
          "isMut": true,
          "isSigner": false
        }
      ],
      "args": [
        {
          "name": "orderFillerRewardStructure",
          "type": {
            "defined": "OrderFillerRewardStructure"
          }
        }
      ]
    },
    {
      "name": "updateOracleGuardRails",
      "accounts": [
        {
          "name": "admin",
          "isMut": false,
          "isSigner": true
        },
        {
          "name": "state",
          "isMut": true,
          "isSigner": false
        }
      ],
      "args": [
        {
          "name": "oracleGuardRails",
          "type": {
            "defined": "OracleGuardRails"
          }
        }
      ]
    },
    {
      "name": "updateMarketOracle",
      "accounts": [
        {
          "name": "admin",
          "isMut": false,
          "isSigner": true
        },
        {
          "name": "state",
          "isMut": false,
          "isSigner": false
        },
        {
          "name": "markets",
          "isMut": true,
          "isSigner": false
        }
      ],
      "args": [
        {
          "name": "marketIndex",
          "type": "u64"
        },
        {
          "name": "oracle",
          "type": "publicKey"
        },
        {
          "name": "oracleSource",
          "type": {
            "defined": "OracleSource"
          }
        }
      ]
    },
    {
      "name": "updateMarketMinimumQuoteAssetTradeSize",
      "accounts": [
        {
          "name": "admin",
          "isMut": false,
          "isSigner": true
        },
        {
          "name": "state",
          "isMut": false,
          "isSigner": false
        },
        {
          "name": "markets",
          "isMut": true,
          "isSigner": false
        }
      ],
      "args": [
        {
          "name": "marketIndex",
          "type": "u64"
        },
        {
          "name": "minimumTradeSize",
          "type": "u128"
        }
      ]
    },
    {
      "name": "updateMarketMinimumBaseAssetTradeSize",
      "accounts": [
        {
          "name": "admin",
          "isMut": false,
          "isSigner": true
        },
        {
          "name": "state",
          "isMut": false,
          "isSigner": false
        },
        {
          "name": "markets",
          "isMut": true,
          "isSigner": false
        }
      ],
      "args": [
        {
          "name": "marketIndex",
          "type": "u64"
        },
        {
          "name": "minimumTradeSize",
          "type": "u128"
        }
      ]
    },
    {
      "name": "updateAdmin",
      "accounts": [
        {
          "name": "admin",
          "isMut": false,
          "isSigner": true
        },
        {
          "name": "state",
          "isMut": true,
          "isSigner": false
        }
      ],
      "args": [
        {
          "name": "admin",
          "type": "publicKey"
        }
      ]
    },
    {
      "name": "updateWhitelistMint",
      "accounts": [
        {
          "name": "admin",
          "isMut": false,
          "isSigner": true
        },
        {
          "name": "state",
          "isMut": true,
          "isSigner": false
        }
      ],
      "args": [
        {
          "name": "whitelistMint",
          "type": "publicKey"
        }
      ]
    },
    {
      "name": "updateDiscountMint",
      "accounts": [
        {
          "name": "admin",
          "isMut": false,
          "isSigner": true
        },
        {
          "name": "state",
          "isMut": true,
          "isSigner": false
        }
      ],
      "args": [
        {
          "name": "discountMint",
          "type": "publicKey"
        }
      ]
    },
    {
      "name": "updateMaxDeposit",
      "accounts": [
        {
          "name": "admin",
          "isMut": false,
          "isSigner": true
        },
        {
          "name": "state",
          "isMut": true,
          "isSigner": false
        }
      ],
      "args": [
        {
          "name": "maxDeposit",
          "type": "u128"
        }
      ]
    },
    {
      "name": "updateExchangePaused",
      "accounts": [
        {
          "name": "admin",
          "isMut": false,
          "isSigner": true
        },
        {
          "name": "state",
          "isMut": true,
          "isSigner": false
        }
      ],
      "args": [
        {
          "name": "exchangePaused",
          "type": "bool"
        }
      ]
    },
    {
      "name": "disableAdminControlsPrices",
      "accounts": [
        {
          "name": "admin",
          "isMut": false,
          "isSigner": true
        },
        {
          "name": "state",
          "isMut": true,
          "isSigner": false
        }
      ],
      "args": []
    },
    {
      "name": "updateFundingPaused",
      "accounts": [
        {
          "name": "admin",
          "isMut": false,
          "isSigner": true
        },
        {
          "name": "state",
          "isMut": true,
          "isSigner": false
        }
      ],
      "args": [
        {
          "name": "fundingPaused",
          "type": "bool"
        }
      ]
    }
  ],
  "accounts": [
    {
      "name": "CurveHistory",
      "type": {
        "kind": "struct",
        "fields": [
          {
            "name": "head",
            "type": "u64"
          },
          {
            "name": "curveRecords",
            "type": {
              "array": [
                {
                  "defined": "CurveRecord"
                },
                32
              ]
            }
          }
        ]
      }
    },
    {
      "name": "ExtendedCurveHistory",
      "type": {
        "kind": "struct",
        "fields": [
          {
            "name": "head",
            "type": "u64"
          },
          {
            "name": "curveRecords",
            "type": {
              "array": [
                {
                  "defined": "ExtendedCurveRecord"
                },
                1024
              ]
            }
          }
        ]
      }
    },
    {
      "name": "DepositHistory",
      "type": {
        "kind": "struct",
        "fields": [
          {
            "name": "head",
            "type": "u64"
          },
          {
            "name": "depositRecords",
            "type": {
              "array": [
                {
                  "defined": "DepositRecord"
                },
                1024
              ]
            }
          }
        ]
      }
    },
    {
      "name": "FundingPaymentHistory",
      "type": {
        "kind": "struct",
        "fields": [
          {
            "name": "head",
            "type": "u64"
          },
          {
            "name": "fundingPaymentRecords",
            "type": {
              "array": [
                {
                  "defined": "FundingPaymentRecord"
                },
                1024
              ]
            }
          }
        ]
      }
    },
    {
      "name": "FundingRateHistory",
      "type": {
        "kind": "struct",
        "fields": [
          {
            "name": "head",
            "type": "u64"
          },
          {
            "name": "fundingRateRecords",
            "type": {
              "array": [
                {
                  "defined": "FundingRateRecord"
                },
                1024
              ]
            }
          }
        ]
      }
    },
    {
      "name": "LiquidationHistory",
      "type": {
        "kind": "struct",
        "fields": [
          {
            "name": "head",
            "type": "u64"
          },
          {
            "name": "liquidationRecords",
            "type": {
              "array": [
                {
                  "defined": "LiquidationRecord"
                },
                1024
              ]
            }
          }
        ]
      }
    },
    {
      "name": "Markets",
      "type": {
        "kind": "struct",
        "fields": [
          {
            "name": "markets",
            "type": {
              "array": [
                {
                  "defined": "Market"
                },
                64
              ]
            }
          }
        ]
      }
    },
    {
      "name": "OrderHistory",
      "type": {
        "kind": "struct",
        "fields": [
          {
            "name": "head",
            "type": "u64"
          },
          {
            "name": "lastOrderId",
            "type": "u128"
          },
          {
            "name": "orderRecords",
            "type": {
              "array": [
                {
                  "defined": "OrderRecord"
                },
                1024
              ]
            }
          }
        ]
      }
    },
    {
      "name": "OrderState",
      "type": {
        "kind": "struct",
        "fields": [
          {
            "name": "orderHistory",
            "type": "publicKey"
          },
          {
            "name": "orderFillerRewardStructure",
            "type": {
              "defined": "OrderFillerRewardStructure"
            }
          },
          {
            "name": "minOrderQuoteAssetAmount",
            "type": "u128"
          },
          {
            "name": "padding",
            "type": {
              "array": [
                "u128",
                10
              ]
            }
          }
        ]
      }
    },
    {
      "name": "State",
      "type": {
        "kind": "struct",
        "fields": [
          {
            "name": "admin",
            "type": "publicKey"
          },
          {
            "name": "exchangePaused",
            "type": "bool"
          },
          {
            "name": "fundingPaused",
            "type": "bool"
          },
          {
            "name": "adminControlsPrices",
            "type": "bool"
          },
          {
            "name": "collateralMint",
            "type": "publicKey"
          },
          {
            "name": "collateralVault",
            "type": "publicKey"
          },
          {
            "name": "collateralVaultAuthority",
            "type": "publicKey"
          },
          {
            "name": "collateralVaultNonce",
            "type": "u8"
          },
          {
            "name": "depositHistory",
            "type": "publicKey"
          },
          {
            "name": "tradeHistory",
            "type": "publicKey"
          },
          {
            "name": "fundingPaymentHistory",
            "type": "publicKey"
          },
          {
            "name": "fundingRateHistory",
            "type": "publicKey"
          },
          {
            "name": "liquidationHistory",
            "type": "publicKey"
          },
          {
            "name": "curveHistory",
            "type": "publicKey"
          },
          {
            "name": "insuranceVault",
            "type": "publicKey"
          },
          {
            "name": "insuranceVaultAuthority",
            "type": "publicKey"
          },
          {
            "name": "insuranceVaultNonce",
            "type": "u8"
          },
          {
            "name": "markets",
            "type": "publicKey"
          },
          {
            "name": "marginRatioInitial",
            "type": "u128"
          },
          {
            "name": "marginRatioMaintenance",
            "type": "u128"
          },
          {
            "name": "marginRatioPartial",
            "type": "u128"
          },
          {
            "name": "partialLiquidationClosePercentageNumerator",
            "type": "u128"
          },
          {
            "name": "partialLiquidationClosePercentageDenominator",
            "type": "u128"
          },
          {
            "name": "partialLiquidationPenaltyPercentageNumerator",
            "type": "u128"
          },
          {
            "name": "partialLiquidationPenaltyPercentageDenominator",
            "type": "u128"
          },
          {
            "name": "fullLiquidationPenaltyPercentageNumerator",
            "type": "u128"
          },
          {
            "name": "fullLiquidationPenaltyPercentageDenominator",
            "type": "u128"
          },
          {
            "name": "partialLiquidationLiquidatorShareDenominator",
            "type": "u64"
          },
          {
            "name": "fullLiquidationLiquidatorShareDenominator",
            "type": "u64"
          },
          {
            "name": "feeStructure",
            "type": {
              "defined": "FeeStructure"
            }
          },
          {
            "name": "whitelistMint",
            "type": "publicKey"
          },
          {
            "name": "discountMint",
            "type": "publicKey"
          },
          {
            "name": "oracleGuardRails",
            "type": {
              "defined": "OracleGuardRails"
            }
          },
          {
            "name": "maxDeposit",
            "type": "u128"
          },
          {
            "name": "orderState",
            "type": "publicKey"
          },
          {
            "name": "extendedCurveHistory",
            "type": "publicKey"
          },
          {
            "name": "padding0",
            "type": "u128"
          },
          {
            "name": "padding1",
            "type": "u128"
          },
          {
            "name": "padding2",
            "type": "u128"
          },
          {
            "name": "padding3",
            "type": "u128"
          }
        ]
      }
    },
    {
      "name": "TradeHistory",
      "type": {
        "kind": "struct",
        "fields": [
          {
            "name": "head",
            "type": "u64"
          },
          {
            "name": "tradeRecords",
            "type": {
              "array": [
                {
                  "defined": "TradeRecord"
                },
                1024
              ]
            }
          }
        ]
      }
    },
    {
      "name": "User",
      "type": {
        "kind": "struct",
        "fields": [
          {
            "name": "authority",
            "type": "publicKey"
          },
          {
            "name": "collateral",
            "type": "u128"
          },
          {
            "name": "cumulativeDeposits",
            "type": "i128"
          },
          {
            "name": "totalFeePaid",
            "type": "u128"
          },
          {
            "name": "totalTokenDiscount",
            "type": "u128"
          },
          {
            "name": "totalReferralReward",
            "type": "u128"
          },
          {
            "name": "totalRefereeDiscount",
            "type": "u128"
          },
          {
            "name": "positions",
            "type": "publicKey"
          },
          {
            "name": "padding0",
            "type": "u128"
          },
          {
            "name": "padding1",
            "type": "u128"
          },
          {
            "name": "padding2",
            "type": "u128"
          },
          {
            "name": "padding3",
            "type": "u128"
          }
        ]
      }
    },
    {
      "name": "UserPositions",
      "type": {
        "kind": "struct",
        "fields": [
          {
            "name": "user",
            "type": "publicKey"
          },
          {
            "name": "positions",
            "type": {
              "array": [
                {
                  "defined": "MarketPosition"
                },
                5
              ]
            }
          }
        ]
      }
    },
    {
      "name": "UserOrders",
      "type": {
        "kind": "struct",
        "fields": [
          {
            "name": "user",
            "type": "publicKey"
          },
          {
            "name": "orders",
            "type": {
              "array": [
                {
                  "defined": "Order"
                },
                20
              ]
            }
          }
        ]
      }
    }
  ],
  "types": [
    {
      "name": "InitializeUserOptionalAccounts",
      "type": {
        "kind": "struct",
        "fields": [
          {
            "name": "whitelistToken",
            "type": "bool"
          }
        ]
      }
    },
    {
      "name": "ManagePositionOptionalAccounts",
      "type": {
        "kind": "struct",
        "fields": [
          {
            "name": "discountToken",
            "type": "bool"
          },
          {
            "name": "referrer",
            "type": "bool"
          }
        ]
      }
    },
    {
      "name": "OrderParams",
      "type": {
        "kind": "struct",
        "fields": [
          {
            "name": "orderType",
            "type": {
              "defined": "OrderType"
            }
          },
          {
            "name": "direction",
            "type": {
              "defined": "PositionDirection"
            }
          },
          {
            "name": "userOrderId",
            "type": "u8"
          },
          {
            "name": "quoteAssetAmount",
            "type": "u128"
          },
          {
            "name": "baseAssetAmount",
            "type": "u128"
          },
          {
            "name": "price",
            "type": "u128"
          },
          {
            "name": "marketIndex",
            "type": "u64"
          },
          {
            "name": "reduceOnly",
            "type": "bool"
          },
          {
            "name": "postOnly",
            "type": "bool"
          },
          {
            "name": "immediateOrCancel",
            "type": "bool"
          },
          {
            "name": "triggerPrice",
            "type": "u128"
          },
          {
            "name": "triggerCondition",
            "type": {
              "defined": "OrderTriggerCondition"
            }
          },
          {
            "name": "optionalAccounts",
            "type": {
              "defined": "OrderParamsOptionalAccounts"
            }
          },
          {
            "name": "positionLimit",
            "type": "u128"
          },
          {
            "name": "padding0",
            "type": "bool"
          },
          {
            "name": "padding1",
            "type": "bool"
          }
        ]
      }
    },
    {
      "name": "OrderParamsOptionalAccounts",
      "type": {
        "kind": "struct",
        "fields": [
          {
            "name": "discountToken",
            "type": "bool"
          },
          {
            "name": "referrer",
            "type": "bool"
          }
        ]
      }
    },
    {
      "name": "CurveRecord",
      "type": {
        "kind": "struct",
        "fields": [
          {
            "name": "ts",
            "type": "i64"
          },
          {
            "name": "recordId",
            "type": "u128"
          },
          {
            "name": "marketIndex",
            "type": "u64"
          },
          {
            "name": "pegMultiplierBefore",
            "type": "u128"
          },
          {
            "name": "baseAssetReserveBefore",
            "type": "u128"
          },
          {
            "name": "quoteAssetReserveBefore",
            "type": "u128"
          },
          {
            "name": "sqrtKBefore",
            "type": "u128"
          },
          {
            "name": "pegMultiplierAfter",
            "type": "u128"
          },
          {
            "name": "baseAssetReserveAfter",
            "type": "u128"
          },
          {
            "name": "quoteAssetReserveAfter",
            "type": "u128"
          },
          {
            "name": "sqrtKAfter",
            "type": "u128"
          },
          {
            "name": "baseAssetAmountLong",
            "type": "u128"
          },
          {
            "name": "baseAssetAmountShort",
            "type": "u128"
          },
          {
            "name": "baseAssetAmount",
            "type": "i128"
          },
          {
            "name": "openInterest",
            "type": "u128"
          },
          {
            "name": "totalFee",
            "type": "u128"
          },
          {
            "name": "totalFeeMinusDistributions",
            "type": "u128"
          },
          {
            "name": "adjustmentCost",
            "type": "i128"
          }
        ]
      }
    },
    {
      "name": "ExtendedCurveRecord",
      "type": {
        "kind": "struct",
        "fields": [
          {
            "name": "ts",
            "type": "i64"
          },
          {
            "name": "recordId",
            "type": "u128"
          },
          {
            "name": "marketIndex",
            "type": "u64"
          },
          {
            "name": "pegMultiplierBefore",
            "type": "u128"
          },
          {
            "name": "baseAssetReserveBefore",
            "type": "u128"
          },
          {
            "name": "quoteAssetReserveBefore",
            "type": "u128"
          },
          {
            "name": "sqrtKBefore",
            "type": "u128"
          },
          {
            "name": "pegMultiplierAfter",
            "type": "u128"
          },
          {
            "name": "baseAssetReserveAfter",
            "type": "u128"
          },
          {
            "name": "quoteAssetReserveAfter",
            "type": "u128"
          },
          {
            "name": "sqrtKAfter",
            "type": "u128"
          },
          {
            "name": "baseAssetAmountLong",
            "type": "u128"
          },
          {
            "name": "baseAssetAmountShort",
            "type": "u128"
          },
          {
            "name": "baseAssetAmount",
            "type": "i128"
          },
          {
            "name": "openInterest",
            "type": "u128"
          },
          {
            "name": "totalFee",
            "type": "u128"
          },
          {
            "name": "totalFeeMinusDistributions",
            "type": "u128"
          },
          {
            "name": "adjustmentCost",
            "type": "i128"
          },
          {
            "name": "oraclePrice",
            "type": "i128"
          },
          {
            "name": "tradeRecord",
            "type": "u128"
          },
          {
            "name": "padding",
            "type": {
              "array": [
                "u128",
                5
              ]
            }
          }
        ]
      }
    },
    {
      "name": "DepositRecord",
      "type": {
        "kind": "struct",
        "fields": [
          {
            "name": "ts",
            "type": "i64"
          },
          {
            "name": "recordId",
            "type": "u128"
          },
          {
            "name": "userAuthority",
            "type": "publicKey"
          },
          {
            "name": "user",
            "type": "publicKey"
          },
          {
            "name": "direction",
            "type": {
              "defined": "DepositDirection"
            }
          },
          {
            "name": "collateralBefore",
            "type": "u128"
          },
          {
            "name": "cumulativeDepositsBefore",
            "type": "i128"
          },
          {
            "name": "amount",
            "type": "u64"
          }
        ]
      }
    },
    {
      "name": "FundingPaymentRecord",
      "type": {
        "kind": "struct",
        "fields": [
          {
            "name": "ts",
            "type": "i64"
          },
          {
            "name": "recordId",
            "type": "u128"
          },
          {
            "name": "userAuthority",
            "type": "publicKey"
          },
          {
            "name": "user",
            "type": "publicKey"
          },
          {
            "name": "marketIndex",
            "type": "u64"
          },
          {
            "name": "fundingPayment",
            "type": "i128"
          },
          {
            "name": "baseAssetAmount",
            "type": "i128"
          },
          {
            "name": "userLastCumulativeFunding",
            "type": "i128"
          },
          {
            "name": "userLastFundingRateTs",
            "type": "i64"
          },
          {
            "name": "ammCumulativeFundingLong",
            "type": "i128"
          },
          {
            "name": "ammCumulativeFundingShort",
            "type": "i128"
          }
        ]
      }
    },
    {
      "name": "FundingRateRecord",
      "type": {
        "kind": "struct",
        "fields": [
          {
            "name": "ts",
            "type": "i64"
          },
          {
            "name": "recordId",
            "type": "u128"
          },
          {
            "name": "marketIndex",
            "type": "u64"
          },
          {
            "name": "fundingRate",
            "type": "i128"
          },
          {
            "name": "cumulativeFundingRateLong",
            "type": "i128"
          },
          {
            "name": "cumulativeFundingRateShort",
            "type": "i128"
          },
          {
            "name": "oraclePriceTwap",
            "type": "i128"
          },
          {
            "name": "markPriceTwap",
            "type": "u128"
          }
        ]
      }
    },
    {
      "name": "LiquidationRecord",
      "type": {
        "kind": "struct",
        "fields": [
          {
            "name": "ts",
            "type": "i64"
          },
          {
            "name": "recordId",
            "type": "u128"
          },
          {
            "name": "userAuthority",
            "type": "publicKey"
          },
          {
            "name": "user",
            "type": "publicKey"
          },
          {
            "name": "partial",
            "type": "bool"
          },
          {
            "name": "baseAssetValue",
            "type": "u128"
          },
          {
            "name": "baseAssetValueClosed",
            "type": "u128"
          },
          {
            "name": "liquidationFee",
            "type": "u128"
          },
          {
            "name": "feeToLiquidator",
            "type": "u64"
          },
          {
            "name": "feeToInsuranceFund",
            "type": "u64"
          },
          {
            "name": "liquidator",
            "type": "publicKey"
          },
          {
            "name": "totalCollateral",
            "type": "u128"
          },
          {
            "name": "collateral",
            "type": "u128"
          },
          {
            "name": "unrealizedPnl",
            "type": "i128"
          },
          {
            "name": "marginRatio",
            "type": "u128"
          }
        ]
      }
    },
    {
      "name": "Market",
      "type": {
        "kind": "struct",
        "fields": [
          {
            "name": "initialized",
            "type": "bool"
          },
          {
            "name": "baseAssetAmountLong",
            "type": "i128"
          },
          {
            "name": "baseAssetAmountShort",
            "type": "i128"
          },
          {
            "name": "baseAssetAmount",
            "type": "i128"
          },
          {
            "name": "openInterest",
            "type": "u128"
          },
          {
            "name": "amm",
            "type": {
              "defined": "AMM"
            }
          },
          {
            "name": "padding0",
            "type": "u128"
          },
          {
            "name": "padding1",
            "type": "u128"
          },
          {
            "name": "padding2",
            "type": "u128"
          },
          {
            "name": "padding3",
            "type": "u128"
          },
          {
            "name": "padding4",
            "type": "u128"
          }
        ]
      }
    },
    {
      "name": "AMM",
      "type": {
        "kind": "struct",
        "fields": [
          {
            "name": "oracle",
            "type": "publicKey"
          },
          {
            "name": "oracleSource",
            "type": {
              "defined": "OracleSource"
            }
          },
          {
            "name": "baseAssetReserve",
            "type": "u128"
          },
          {
            "name": "quoteAssetReserve",
            "type": "u128"
          },
          {
            "name": "cumulativeRepegRebateLong",
            "type": "u128"
          },
          {
            "name": "cumulativeRepegRebateShort",
            "type": "u128"
          },
          {
            "name": "cumulativeFundingRateLong",
            "type": "i128"
          },
          {
            "name": "cumulativeFundingRateShort",
            "type": "i128"
          },
          {
            "name": "lastFundingRate",
            "type": "i128"
          },
          {
            "name": "lastFundingRateTs",
            "type": "i64"
          },
          {
            "name": "fundingPeriod",
            "type": "i64"
          },
          {
            "name": "lastOraclePriceTwap",
            "type": "i128"
          },
          {
            "name": "lastMarkPriceTwap",
            "type": "u128"
          },
          {
            "name": "lastMarkPriceTwapTs",
            "type": "i64"
          },
          {
            "name": "sqrtK",
            "type": "u128"
          },
          {
            "name": "pegMultiplier",
            "type": "u128"
          },
          {
            "name": "totalFee",
            "type": "u128"
          },
          {
            "name": "totalFeeMinusDistributions",
            "type": "u128"
          },
          {
            "name": "totalFeeWithdrawn",
            "type": "u128"
          },
          {
            "name": "minimumQuoteAssetTradeSize",
            "type": "u128"
          },
          {
            "name": "lastOraclePriceTwapTs",
            "type": "i64"
          },
          {
            "name": "lastOraclePrice",
            "type": "i128"
          },
          {
            "name": "minimumBaseAssetTradeSize",
            "type": "u128"
          },
          {
            "name": "padding0",
            "type": "u64"
          },
          {
            "name": "padding1",
            "type": "u128"
          }
        ]
      }
    },
    {
      "name": "OrderRecord",
      "type": {
        "kind": "struct",
        "fields": [
          {
            "name": "ts",
            "type": "i64"
          },
          {
            "name": "recordId",
            "type": "u128"
          },
          {
            "name": "user",
            "type": "publicKey"
          },
          {
            "name": "authority",
            "type": "publicKey"
          },
          {
            "name": "order",
            "type": {
              "defined": "Order"
            }
          },
          {
            "name": "action",
            "type": {
              "defined": "OrderAction"
            }
          },
          {
            "name": "filler",
            "type": "publicKey"
          },
          {
            "name": "tradeRecordId",
            "type": "u128"
          },
          {
            "name": "baseAssetAmountFilled",
            "type": "u128"
          },
          {
            "name": "quoteAssetAmountFilled",
            "type": "u128"
          },
          {
            "name": "fee",
            "type": "u128"
          },
          {
<<<<<<< HEAD
            "name": "fillerReward",
            "type": "u128"
=======
            "name": "lastOraclePriceTwapTs",
            "type": "i64"
          },
          {
            "name": "lastOraclePrice",
            "type": "i128"
          },
          {
            "name": "padding1",
            "type": "u64"
>>>>>>> 9b7b9671
          },
          {
            "name": "padding",
            "type": {
              "array": [
                "u64",
                10
              ]
            }
          }
        ]
      }
    },
    {
      "name": "OrderFillerRewardStructure",
      "type": {
        "kind": "struct",
        "fields": [
          {
            "name": "rewardNumerator",
            "type": "u128"
          },
          {
            "name": "rewardDenominator",
            "type": "u128"
          },
          {
            "name": "timeBasedRewardLowerBound",
            "type": "u128"
          }
        ]
      }
    },
    {
      "name": "OracleGuardRails",
      "type": {
        "kind": "struct",
        "fields": [
          {
            "name": "priceDivergence",
            "type": {
              "defined": "PriceDivergenceGuardRails"
            }
          },
          {
            "name": "validity",
            "type": {
              "defined": "ValidityGuardRails"
            }
          },
          {
            "name": "useForLiquidations",
            "type": "bool"
          }
        ]
      }
    },
    {
      "name": "PriceDivergenceGuardRails",
      "type": {
        "kind": "struct",
        "fields": [
          {
            "name": "markOracleDivergenceNumerator",
            "type": "u128"
          },
          {
            "name": "markOracleDivergenceDenominator",
            "type": "u128"
          }
        ]
      }
    },
    {
      "name": "ValidityGuardRails",
      "type": {
        "kind": "struct",
        "fields": [
          {
            "name": "slotsBeforeStale",
            "type": "i64"
          },
          {
            "name": "confidenceIntervalMaxSize",
            "type": "u128"
          },
          {
            "name": "tooVolatileRatio",
            "type": "i128"
          }
        ]
      }
    },
    {
      "name": "FeeStructure",
      "type": {
        "kind": "struct",
        "fields": [
          {
            "name": "feeNumerator",
            "type": "u128"
          },
          {
            "name": "feeDenominator",
            "type": "u128"
          },
          {
            "name": "discountTokenTiers",
            "type": {
              "defined": "DiscountTokenTiers"
            }
          },
          {
            "name": "referralDiscount",
            "type": {
              "defined": "ReferralDiscount"
            }
          }
        ]
      }
    },
    {
      "name": "DiscountTokenTiers",
      "type": {
        "kind": "struct",
        "fields": [
          {
            "name": "firstTier",
            "type": {
              "defined": "DiscountTokenTier"
            }
          },
          {
            "name": "secondTier",
            "type": {
              "defined": "DiscountTokenTier"
            }
          },
          {
            "name": "thirdTier",
            "type": {
              "defined": "DiscountTokenTier"
            }
          },
          {
            "name": "fourthTier",
            "type": {
              "defined": "DiscountTokenTier"
            }
          }
        ]
      }
    },
    {
      "name": "DiscountTokenTier",
      "type": {
        "kind": "struct",
        "fields": [
          {
            "name": "minimumBalance",
            "type": "u64"
          },
          {
            "name": "discountNumerator",
            "type": "u128"
          },
          {
            "name": "discountDenominator",
            "type": "u128"
          }
        ]
      }
    },
    {
      "name": "ReferralDiscount",
      "type": {
        "kind": "struct",
        "fields": [
          {
            "name": "referrerRewardNumerator",
            "type": "u128"
          },
          {
            "name": "referrerRewardDenominator",
            "type": "u128"
          },
          {
            "name": "refereeDiscountNumerator",
            "type": "u128"
          },
          {
            "name": "refereeDiscountDenominator",
            "type": "u128"
          }
        ]
      }
    },
    {
      "name": "TradeRecord",
      "type": {
        "kind": "struct",
        "fields": [
          {
            "name": "ts",
            "type": "i64"
          },
          {
            "name": "recordId",
            "type": "u128"
          },
          {
            "name": "userAuthority",
            "type": "publicKey"
          },
          {
            "name": "user",
            "type": "publicKey"
          },
          {
            "name": "direction",
            "type": {
              "defined": "PositionDirection"
            }
          },
          {
            "name": "baseAssetAmount",
            "type": "u128"
          },
          {
            "name": "quoteAssetAmount",
            "type": "u128"
          },
          {
            "name": "markPriceBefore",
            "type": "u128"
          },
          {
            "name": "markPriceAfter",
            "type": "u128"
          },
          {
            "name": "fee",
            "type": "u128"
          },
          {
            "name": "referrerReward",
            "type": "u128"
          },
          {
            "name": "refereeDiscount",
            "type": "u128"
          },
          {
            "name": "tokenDiscount",
            "type": "u128"
          },
          {
            "name": "liquidation",
            "type": "bool"
          },
          {
            "name": "marketIndex",
            "type": "u64"
          },
          {
            "name": "oraclePrice",
            "type": "i128"
          }
        ]
      }
    },
    {
      "name": "MarketPosition",
      "type": {
        "kind": "struct",
        "fields": [
          {
            "name": "marketIndex",
            "type": "u64"
          },
          {
            "name": "baseAssetAmount",
            "type": "i128"
          },
          {
            "name": "quoteAssetAmount",
            "type": "u128"
          },
          {
            "name": "lastCumulativeFundingRate",
            "type": "i128"
          },
          {
            "name": "lastCumulativeRepegRebate",
            "type": "u128"
          },
          {
            "name": "lastFundingRateTs",
            "type": "i64"
          },
          {
            "name": "openOrders",
            "type": "u128"
          },
          {
            "name": "padding0",
            "type": "u128"
          },
          {
            "name": "padding1",
            "type": "u128"
          },
          {
            "name": "padding2",
            "type": "u128"
          },
          {
            "name": "padding3",
            "type": "u128"
          },
          {
            "name": "padding4",
            "type": "u128"
          },
          {
            "name": "padding5",
            "type": "u128"
          },
          {
            "name": "padding6",
            "type": "u128"
          }
        ]
      }
    },
    {
      "name": "Order",
      "type": {
        "kind": "struct",
        "fields": [
          {
            "name": "status",
            "type": {
              "defined": "OrderStatus"
            }
          },
          {
            "name": "orderType",
            "type": {
              "defined": "OrderType"
            }
          },
          {
            "name": "ts",
            "type": "i64"
          },
          {
            "name": "orderId",
            "type": "u128"
          },
          {
            "name": "userOrderId",
            "type": "u8"
          },
          {
            "name": "marketIndex",
            "type": "u64"
          },
          {
            "name": "price",
            "type": "u128"
          },
          {
            "name": "quoteAssetAmount",
            "type": "u128"
          },
          {
            "name": "baseAssetAmount",
            "type": "u128"
          },
          {
            "name": "baseAssetAmountFilled",
            "type": "u128"
          },
          {
            "name": "quoteAssetAmountFilled",
            "type": "u128"
          },
          {
            "name": "fee",
            "type": "u128"
          },
          {
            "name": "direction",
            "type": {
              "defined": "PositionDirection"
            }
          },
          {
            "name": "reduceOnly",
            "type": "bool"
          },
          {
            "name": "postOnly",
            "type": "bool"
          },
          {
            "name": "immediateOrCancel",
            "type": "bool"
          },
          {
            "name": "discountTier",
            "type": {
              "defined": "OrderDiscountTier"
            }
          },
          {
            "name": "triggerPrice",
            "type": "u128"
          },
          {
            "name": "triggerCondition",
            "type": {
              "defined": "OrderTriggerCondition"
            }
          },
          {
            "name": "referrer",
            "type": "publicKey"
          },
          {
            "name": "padding",
            "type": {
              "array": [
                "u16",
                3
              ]
            }
          }
        ]
      }
    },
    {
      "name": "SwapDirection",
      "type": {
        "kind": "enum",
        "variants": [
          {
            "name": "Add"
          },
          {
            "name": "Remove"
          }
        ]
      }
    },
    {
      "name": "Type",
      "type": {
        "kind": "enum",
        "variants": [
          {
            "name": "Repeg"
          },
          {
            "name": "UpdateK"
          }
        ]
      }
    },
    {
      "name": "DepositDirection",
      "type": {
        "kind": "enum",
        "variants": [
          {
            "name": "DEPOSIT"
          },
          {
            "name": "WITHDRAW"
          }
        ]
      }
    },
    {
      "name": "OracleSource",
      "type": {
        "kind": "enum",
        "variants": [
          {
            "name": "Pyth"
          },
          {
            "name": "Switchboard"
          }
        ]
      }
    },
    {
      "name": "OrderAction",
      "type": {
        "kind": "enum",
        "variants": [
          {
            "name": "Place"
          },
          {
            "name": "Cancel"
          },
          {
            "name": "Fill"
          }
        ]
      }
    },
    {
      "name": "PositionDirection",
      "type": {
        "kind": "enum",
        "variants": [
          {
            "name": "Long"
          },
          {
            "name": "Short"
          }
        ]
      }
    },
    {
      "name": "OrderStatus",
      "type": {
        "kind": "enum",
        "variants": [
          {
            "name": "Init"
          },
          {
            "name": "Open"
          }
        ]
      }
    },
    {
      "name": "OrderType",
      "type": {
        "kind": "enum",
        "variants": [
          {
            "name": "Market"
          },
          {
            "name": "Limit"
          },
          {
            "name": "Stop"
          },
          {
            "name": "StopLimit"
          }
        ]
      }
    },
    {
      "name": "OrderDiscountTier",
      "type": {
        "kind": "enum",
        "variants": [
          {
            "name": "None"
          },
          {
            "name": "First"
          },
          {
            "name": "Second"
          },
          {
            "name": "Third"
          },
          {
            "name": "Fourth"
          }
        ]
      }
    },
    {
      "name": "OrderTriggerCondition",
      "type": {
        "kind": "enum",
        "variants": [
          {
            "name": "Above"
          },
          {
            "name": "Below"
          }
        ]
      }
    }
  ],
  "errors": [
    {
      "code": 6000,
      "name": "InvalidCollateralAccountAuthority",
      "msg": "Clearing house not collateral account owner"
    },
    {
      "code": 6001,
      "name": "InvalidInsuranceAccountAuthority",
      "msg": "Clearing house not insurance account owner"
    },
    {
      "code": 6002,
      "name": "InsufficientDeposit",
      "msg": "Insufficient deposit"
    },
    {
      "code": 6003,
      "name": "InsufficientCollateral",
      "msg": "Insufficient collateral"
    },
    {
      "code": 6004,
      "name": "SufficientCollateral",
      "msg": "Sufficient collateral"
    },
    {
      "code": 6005,
      "name": "MaxNumberOfPositions",
      "msg": "Max number of positions taken"
    },
    {
      "code": 6006,
      "name": "AdminControlsPricesDisabled",
      "msg": "Admin Controls Prices Disabled"
    },
    {
      "code": 6007,
      "name": "MarketIndexNotInitialized",
      "msg": "Market Index Not Initialized"
    },
    {
      "code": 6008,
      "name": "MarketIndexAlreadyInitialized",
      "msg": "Market Index Already Initialized"
    },
    {
      "code": 6009,
      "name": "UserAccountAndUserPositionsAccountMismatch",
      "msg": "User Account And User Positions Account Mismatch"
    },
    {
      "code": 6010,
      "name": "UserHasNoPositionInMarket",
      "msg": "User Has No Position In Market"
    },
    {
      "code": 6011,
      "name": "InvalidInitialPeg",
      "msg": "Invalid Initial Peg"
    },
    {
      "code": 6012,
      "name": "InvalidRepegRedundant",
      "msg": "AMM repeg already configured with amt given"
    },
    {
      "code": 6013,
      "name": "InvalidRepegDirection",
      "msg": "AMM repeg incorrect repeg direction"
    },
    {
      "code": 6014,
      "name": "InvalidRepegProfitability",
      "msg": "AMM repeg out of bounds pnl"
    },
    {
      "code": 6015,
      "name": "SlippageOutsideLimit",
      "msg": "Slippage Outside Limit Price"
    },
    {
      "code": 6016,
      "name": "TradeSizeTooSmall",
      "msg": "Trade Size Too Small"
    },
    {
      "code": 6017,
      "name": "InvalidUpdateK",
      "msg": "Price change too large when updating K"
    },
    {
      "code": 6018,
      "name": "AdminWithdrawTooLarge",
      "msg": "Admin tried to withdraw amount larger than fees collected"
    },
    {
      "code": 6019,
      "name": "MathError",
      "msg": "Math Error"
    },
    {
      "code": 6020,
      "name": "BnConversionError",
      "msg": "Conversion to u128/u64 failed with an overflow or underflow"
    },
    {
      "code": 6021,
      "name": "ClockUnavailable",
      "msg": "Clock unavailable"
    },
    {
      "code": 6022,
      "name": "UnableToLoadOracle",
      "msg": "Unable To Load Oracles"
    },
    {
      "code": 6023,
      "name": "OracleMarkSpreadLimit",
      "msg": "Oracle/Mark Spread Too Large"
    },
    {
      "code": 6024,
      "name": "HistoryAlreadyInitialized",
      "msg": "Clearing House history already initialized"
    },
    {
      "code": 6025,
      "name": "ExchangePaused",
      "msg": "Exchange is paused"
    },
    {
      "code": 6026,
      "name": "InvalidWhitelistToken",
      "msg": "Invalid whitelist token"
    },
    {
      "code": 6027,
      "name": "WhitelistTokenNotFound",
      "msg": "Whitelist token not found"
    },
    {
      "code": 6028,
      "name": "InvalidDiscountToken",
      "msg": "Invalid discount token"
    },
    {
      "code": 6029,
      "name": "DiscountTokenNotFound",
      "msg": "Discount token not found"
    },
    {
      "code": 6030,
      "name": "InvalidReferrer",
      "msg": "Invalid referrer"
    },
    {
      "code": 6031,
      "name": "ReferrerNotFound",
      "msg": "Referrer not found"
    },
    {
      "code": 6032,
      "name": "InvalidOracle",
      "msg": "InvalidOracle"
    },
    {
      "code": 6033,
      "name": "OracleNotFound",
      "msg": "OracleNotFound"
    },
    {
      "code": 6034,
      "name": "LiquidationsBlockedByOracle",
      "msg": "Liquidations Blocked By Oracle"
    },
    {
      "code": 6035,
      "name": "UserMaxDeposit",
      "msg": "Can not deposit more than max deposit"
    },
    {
      "code": 6036,
      "name": "CantDeleteUserWithCollateral",
      "msg": "Can not delete user that still has collateral"
    },
    {
      "code": 6037,
      "name": "InvalidFundingProfitability",
      "msg": "AMM funding out of bounds pnl"
    },
    {
      "code": 6038,
      "name": "CastingFailure",
      "msg": "Casting Failure"
    },
    {
      "code": 6039,
      "name": "InvalidOrder",
      "msg": "Invalid Order"
    },
    {
      "code": 6040,
      "name": "UserHasNoOrder",
      "msg": "User has no order"
    },
    {
      "code": 6041,
      "name": "OrderAmountTooSmall",
      "msg": "Order Amount Too Small"
    },
    {
      "code": 6042,
      "name": "MaxNumberOfOrders",
      "msg": "Max number of orders taken"
    },
    {
      "code": 6043,
      "name": "OrderDoesNotExist",
      "msg": "Order does not exist"
    },
    {
      "code": 6044,
      "name": "OrderNotOpen",
      "msg": "Order not open"
    },
    {
      "code": 6045,
      "name": "CouldNotFillOrder",
      "msg": "CouldNotFillOrder"
    },
    {
      "code": 6046,
      "name": "ReduceOnlyOrderIncreasedRisk",
      "msg": "Reduce only order increased risk"
    },
    {
      "code": 6047,
      "name": "OrderStateAlreadyInitialized",
      "msg": "Order state already initialized"
    },
    {
      "code": 6048,
      "name": "UnableToLoadAccountLoader",
      "msg": "Unable to load AccountLoader"
    },
    {
      "code": 6049,
      "name": "TradeSizeTooLarge",
      "msg": "Trade Size Too Large"
    },
    {
      "code": 6050,
      "name": "UnableToWriteToRemainingAccount",
      "msg": "Unable to write to remaining account"
    },
    {
      "code": 6051,
      "name": "UserCantReferThemselves",
      "msg": "User cant refer themselves"
    },
    {
      "code": 6052,
      "name": "DidNotReceiveExpectedReferrer",
      "msg": "Did not receive expected referrer"
    },
    {
      "code": 6053,
      "name": "CouldNotDeserializeReferrer",
      "msg": "Could not deserialize referrer"
    },
    {
      "code": 6054,
      "name": "MarketOrderMustBeInPlaceAndFill",
      "msg": "Market order must be in place and fill"
    },
    {
      "code": 6055,
      "name": "UserOrderIdAlreadyInUse",
      "msg": "User Order Id Already In Use"
    }
  ]
}<|MERGE_RESOLUTION|>--- conflicted
+++ resolved
@@ -3101,11 +3101,15 @@
             "type": "u128"
           },
           {
-            "name": "padding0",
+            "name": "padding1",
             "type": "u64"
           },
           {
-            "name": "padding1",
+            "name": "padding2",
+            "type": "u128"
+          },
+          {
+            "name": "padding3",
             "type": "u128"
           }
         ]
@@ -3165,21 +3169,8 @@
             "type": "u128"
           },
           {
-<<<<<<< HEAD
             "name": "fillerReward",
             "type": "u128"
-=======
-            "name": "lastOraclePriceTwapTs",
-            "type": "i64"
-          },
-          {
-            "name": "lastOraclePrice",
-            "type": "i128"
-          },
-          {
-            "name": "padding1",
-            "type": "u64"
->>>>>>> 9b7b9671
           },
           {
             "name": "padding",
