{
  "version": "1.0.0",
  "name": "clearing_house",
  "instructions": [
    {
      "name": "initialize",
      "accounts": [
        {
          "name": "admin",
          "isMut": false,
          "isSigner": true
        },
        {
          "name": "state",
          "isMut": true,
          "isSigner": false
        },
        {
          "name": "collateralMint",
          "isMut": false,
          "isSigner": false
        },
        {
          "name": "collateralVault",
          "isMut": true,
          "isSigner": false
        },
        {
          "name": "collateralVaultAuthority",
          "isMut": false,
          "isSigner": false
        },
        {
          "name": "insuranceVault",
          "isMut": true,
          "isSigner": false
        },
        {
          "name": "insuranceVaultAuthority",
          "isMut": false,
          "isSigner": false
        },
        {
          "name": "markets",
          "isMut": true,
          "isSigner": false
        },
        {
          "name": "rent",
          "isMut": false,
          "isSigner": false
        },
        {
          "name": "systemProgram",
          "isMut": false,
          "isSigner": false
        },
        {
          "name": "tokenProgram",
          "isMut": false,
          "isSigner": false
        }
      ],
      "args": [
        {
          "name": "clearingHouseNonce",
          "type": "u8"
        },
        {
          "name": "collateralVaultNonce",
          "type": "u8"
        },
        {
          "name": "insuranceVaultNonce",
          "type": "u8"
        },
        {
          "name": "adminControlsPrices",
          "type": "bool"
        }
      ]
    },
    {
      "name": "initializeHistory",
      "accounts": [
        {
          "name": "admin",
          "isMut": false,
          "isSigner": true
        },
        {
          "name": "state",
          "isMut": true,
          "isSigner": false
        },
        {
          "name": "fundingPaymentHistory",
          "isMut": true,
          "isSigner": false
        },
        {
          "name": "tradeHistory",
          "isMut": true,
          "isSigner": false
        },
        {
          "name": "liquidationHistory",
          "isMut": true,
          "isSigner": false
        },
        {
          "name": "depositHistory",
          "isMut": true,
          "isSigner": false
        },
        {
          "name": "fundingRateHistory",
          "isMut": true,
          "isSigner": false
        },
        {
          "name": "curveHistory",
          "isMut": true,
          "isSigner": false
        }
      ],
      "args": []
    },
    {
      "name": "initializeOrderState",
      "accounts": [
        {
          "name": "admin",
          "isMut": false,
          "isSigner": true
        },
        {
          "name": "state",
          "isMut": true,
          "isSigner": false
        },
        {
          "name": "orderState",
          "isMut": true,
          "isSigner": false
        },
        {
          "name": "orderHistory",
          "isMut": true,
          "isSigner": false
        },
        {
          "name": "rent",
          "isMut": false,
          "isSigner": false
        },
        {
          "name": "systemProgram",
          "isMut": false,
          "isSigner": false
        }
      ],
      "args": [
        {
          "name": "orderHouseNonce",
          "type": "u8"
        }
      ]
    },
    {
      "name": "initializeMarket",
      "accounts": [
        {
          "name": "admin",
          "isMut": false,
          "isSigner": true
        },
        {
          "name": "state",
          "isMut": false,
          "isSigner": false
        },
        {
          "name": "markets",
          "isMut": true,
          "isSigner": false
        },
        {
          "name": "oracle",
          "isMut": false,
          "isSigner": false
        }
      ],
      "args": [
        {
          "name": "marketIndex",
          "type": "u64"
        },
        {
          "name": "ammBaseAssetReserve",
          "type": "u128"
        },
        {
          "name": "ammQuoteAssetReserve",
          "type": "u128"
        },
        {
          "name": "ammPeriodicity",
          "type": "i64"
        },
        {
          "name": "ammPegMultiplier",
          "type": "u128"
        },
        {
<<<<<<< HEAD
          "name": "oracleSource",
          "type": {
            "defined": "OracleSource"
          }
=======
          "name": "marginRatioInitial",
          "type": "u32"
        },
        {
          "name": "marginRatioPartial",
          "type": "u32"
        },
        {
          "name": "marginRatioMaintenance",
          "type": "u32"
>>>>>>> e4b4b261
        }
      ]
    },
    {
      "name": "depositCollateral",
      "accounts": [
        {
          "name": "state",
          "isMut": true,
          "isSigner": false
        },
        {
          "name": "user",
          "isMut": true,
          "isSigner": false
        },
        {
          "name": "authority",
          "isMut": false,
          "isSigner": true
        },
        {
          "name": "collateralVault",
          "isMut": true,
          "isSigner": false
        },
        {
          "name": "userCollateralAccount",
          "isMut": true,
          "isSigner": false
        },
        {
          "name": "tokenProgram",
          "isMut": false,
          "isSigner": false
        },
        {
          "name": "markets",
          "isMut": false,
          "isSigner": false
        },
        {
          "name": "userPositions",
          "isMut": true,
          "isSigner": false
        },
        {
          "name": "fundingPaymentHistory",
          "isMut": true,
          "isSigner": false
        },
        {
          "name": "depositHistory",
          "isMut": true,
          "isSigner": false
        }
      ],
      "args": [
        {
          "name": "amount",
          "type": "u64"
        }
      ]
    },
    {
      "name": "withdrawCollateral",
      "accounts": [
        {
          "name": "state",
          "isMut": true,
          "isSigner": false
        },
        {
          "name": "user",
          "isMut": true,
          "isSigner": false
        },
        {
          "name": "authority",
          "isMut": false,
          "isSigner": true
        },
        {
          "name": "collateralVault",
          "isMut": true,
          "isSigner": false
        },
        {
          "name": "collateralVaultAuthority",
          "isMut": false,
          "isSigner": false
        },
        {
          "name": "insuranceVault",
          "isMut": true,
          "isSigner": false
        },
        {
          "name": "insuranceVaultAuthority",
          "isMut": false,
          "isSigner": false
        },
        {
          "name": "userCollateralAccount",
          "isMut": true,
          "isSigner": false
        },
        {
          "name": "tokenProgram",
          "isMut": false,
          "isSigner": false
        },
        {
          "name": "markets",
          "isMut": false,
          "isSigner": false
        },
        {
          "name": "userPositions",
          "isMut": true,
          "isSigner": false
        },
        {
          "name": "fundingPaymentHistory",
          "isMut": true,
          "isSigner": false
        },
        {
          "name": "depositHistory",
          "isMut": true,
          "isSigner": false
        }
      ],
      "args": [
        {
          "name": "amount",
          "type": "u64"
        }
      ]
    },
    {
      "name": "openPosition",
      "accounts": [
        {
          "name": "state",
          "isMut": true,
          "isSigner": false
        },
        {
          "name": "user",
          "isMut": true,
          "isSigner": false
        },
        {
          "name": "authority",
          "isMut": false,
          "isSigner": true
        },
        {
          "name": "markets",
          "isMut": true,
          "isSigner": false
        },
        {
          "name": "userPositions",
          "isMut": true,
          "isSigner": false
        },
        {
          "name": "tradeHistory",
          "isMut": true,
          "isSigner": false
        },
        {
          "name": "fundingPaymentHistory",
          "isMut": true,
          "isSigner": false
        },
        {
          "name": "fundingRateHistory",
          "isMut": true,
          "isSigner": false
        },
        {
          "name": "oracle",
          "isMut": false,
          "isSigner": false
        }
      ],
      "args": [
        {
          "name": "direction",
          "type": {
            "defined": "PositionDirection"
          }
        },
        {
          "name": "quoteAssetAmount",
          "type": "u128"
        },
        {
          "name": "marketIndex",
          "type": "u64"
        },
        {
          "name": "limitPrice",
          "type": "u128"
        },
        {
          "name": "optionalAccounts",
          "type": {
            "defined": "ManagePositionOptionalAccounts"
          }
        }
      ]
    },
    {
      "name": "closePosition",
      "accounts": [
        {
          "name": "state",
          "isMut": true,
          "isSigner": false
        },
        {
          "name": "user",
          "isMut": true,
          "isSigner": false
        },
        {
          "name": "authority",
          "isMut": false,
          "isSigner": true
        },
        {
          "name": "markets",
          "isMut": true,
          "isSigner": false
        },
        {
          "name": "userPositions",
          "isMut": true,
          "isSigner": false
        },
        {
          "name": "tradeHistory",
          "isMut": true,
          "isSigner": false
        },
        {
          "name": "fundingPaymentHistory",
          "isMut": true,
          "isSigner": false
        },
        {
          "name": "fundingRateHistory",
          "isMut": true,
          "isSigner": false
        },
        {
          "name": "oracle",
          "isMut": false,
          "isSigner": false
        }
      ],
      "args": [
        {
          "name": "marketIndex",
          "type": "u64"
        },
        {
          "name": "optionalAccounts",
          "type": {
            "defined": "ManagePositionOptionalAccounts"
          }
        }
      ]
    },
    {
      "name": "placeOrder",
      "accounts": [
        {
          "name": "state",
          "isMut": false,
          "isSigner": false
        },
        {
          "name": "orderState",
          "isMut": false,
          "isSigner": false
        },
        {
          "name": "user",
          "isMut": false,
          "isSigner": false
        },
        {
          "name": "authority",
          "isMut": false,
          "isSigner": true
        },
        {
          "name": "markets",
          "isMut": false,
          "isSigner": false
        },
        {
          "name": "userPositions",
          "isMut": true,
          "isSigner": false
        },
        {
          "name": "userOrders",
          "isMut": true,
          "isSigner": false
        },
        {
          "name": "fundingPaymentHistory",
          "isMut": true,
          "isSigner": false
        },
        {
          "name": "orderHistory",
          "isMut": true,
          "isSigner": false
        }
      ],
      "args": [
        {
          "name": "params",
          "type": {
            "defined": "OrderParams"
          }
        }
      ]
    },
    {
      "name": "cancelOrder",
      "accounts": [
        {
          "name": "state",
          "isMut": false,
          "isSigner": false
        },
        {
          "name": "orderState",
          "isMut": false,
          "isSigner": false
        },
        {
          "name": "user",
          "isMut": false,
          "isSigner": false
        },
        {
          "name": "authority",
          "isMut": false,
          "isSigner": true
        },
        {
          "name": "markets",
          "isMut": false,
          "isSigner": false
        },
        {
          "name": "userPositions",
          "isMut": true,
          "isSigner": false
        },
        {
          "name": "userOrders",
          "isMut": true,
          "isSigner": false
        },
        {
          "name": "fundingPaymentHistory",
          "isMut": true,
          "isSigner": false
        },
        {
          "name": "orderHistory",
          "isMut": true,
          "isSigner": false
        }
      ],
      "args": [
        {
          "name": "orderId",
          "type": "u128"
        }
      ]
    },
    {
      "name": "cancelOrderByUserId",
      "accounts": [
        {
          "name": "state",
          "isMut": false,
          "isSigner": false
        },
        {
          "name": "orderState",
          "isMut": false,
          "isSigner": false
        },
        {
          "name": "user",
          "isMut": false,
          "isSigner": false
        },
        {
          "name": "authority",
          "isMut": false,
          "isSigner": true
        },
        {
          "name": "markets",
          "isMut": false,
          "isSigner": false
        },
        {
          "name": "userPositions",
          "isMut": true,
          "isSigner": false
        },
        {
          "name": "userOrders",
          "isMut": true,
          "isSigner": false
        },
        {
          "name": "fundingPaymentHistory",
          "isMut": true,
          "isSigner": false
        },
        {
          "name": "orderHistory",
          "isMut": true,
          "isSigner": false
        }
      ],
      "args": [
        {
          "name": "userOrderId",
          "type": "u8"
        }
      ]
    },
    {
      "name": "fillOrder",
      "accounts": [
        {
          "name": "state",
          "isMut": false,
          "isSigner": false
        },
        {
          "name": "orderState",
          "isMut": false,
          "isSigner": false
        },
        {
          "name": "authority",
          "isMut": false,
          "isSigner": true
        },
        {
          "name": "filler",
          "isMut": true,
          "isSigner": false
        },
        {
          "name": "user",
          "isMut": true,
          "isSigner": false
        },
        {
          "name": "markets",
          "isMut": true,
          "isSigner": false
        },
        {
          "name": "userPositions",
          "isMut": true,
          "isSigner": false
        },
        {
          "name": "userOrders",
          "isMut": true,
          "isSigner": false
        },
        {
          "name": "tradeHistory",
          "isMut": true,
          "isSigner": false
        },
        {
          "name": "fundingPaymentHistory",
          "isMut": true,
          "isSigner": false
        },
        {
          "name": "fundingRateHistory",
          "isMut": true,
          "isSigner": false
        },
        {
          "name": "orderHistory",
          "isMut": true,
          "isSigner": false
        },
        {
          "name": "extendedCurveHistory",
          "isMut": true,
          "isSigner": false
        },
        {
          "name": "oracle",
          "isMut": false,
          "isSigner": false
        }
      ],
      "args": [
        {
          "name": "orderId",
          "type": "u128"
        }
      ]
    },
    {
      "name": "placeAndFillOrder",
      "accounts": [
        {
          "name": "state",
          "isMut": false,
          "isSigner": false
        },
        {
          "name": "orderState",
          "isMut": false,
          "isSigner": false
        },
        {
          "name": "user",
          "isMut": true,
          "isSigner": false
        },
        {
          "name": "authority",
          "isMut": false,
          "isSigner": true
        },
        {
          "name": "markets",
          "isMut": true,
          "isSigner": false
        },
        {
          "name": "userPositions",
          "isMut": true,
          "isSigner": false
        },
        {
          "name": "userOrders",
          "isMut": true,
          "isSigner": false
        },
        {
          "name": "fundingPaymentHistory",
          "isMut": true,
          "isSigner": false
        },
        {
          "name": "tradeHistory",
          "isMut": true,
          "isSigner": false
        },
        {
          "name": "fundingRateHistory",
          "isMut": true,
          "isSigner": false
        },
        {
          "name": "orderHistory",
          "isMut": true,
          "isSigner": false
        },
        {
          "name": "extendedCurveHistory",
          "isMut": true,
          "isSigner": false
        },
        {
          "name": "oracle",
          "isMut": false,
          "isSigner": false
        }
      ],
      "args": [
        {
          "name": "params",
          "type": {
            "defined": "OrderParams"
          }
        }
      ]
    },
    {
      "name": "liquidate",
      "accounts": [
        {
          "name": "state",
          "isMut": false,
          "isSigner": false
        },
        {
          "name": "authority",
          "isMut": false,
          "isSigner": true
        },
        {
          "name": "liquidator",
          "isMut": true,
          "isSigner": false
        },
        {
          "name": "user",
          "isMut": true,
          "isSigner": false
        },
        {
          "name": "collateralVault",
          "isMut": true,
          "isSigner": false
        },
        {
          "name": "collateralVaultAuthority",
          "isMut": false,
          "isSigner": false
        },
        {
          "name": "insuranceVault",
          "isMut": true,
          "isSigner": false
        },
        {
          "name": "insuranceVaultAuthority",
          "isMut": false,
          "isSigner": false
        },
        {
          "name": "tokenProgram",
          "isMut": false,
          "isSigner": false
        },
        {
          "name": "markets",
          "isMut": true,
          "isSigner": false
        },
        {
          "name": "userPositions",
          "isMut": true,
          "isSigner": false
        },
        {
          "name": "tradeHistory",
          "isMut": true,
          "isSigner": false
        },
        {
          "name": "liquidationHistory",
          "isMut": true,
          "isSigner": false
        },
        {
          "name": "fundingPaymentHistory",
          "isMut": true,
          "isSigner": false
        }
      ],
      "args": []
    },
    {
      "name": "moveAmmPrice",
      "accounts": [
        {
          "name": "state",
          "isMut": false,
          "isSigner": false
        },
        {
          "name": "admin",
          "isMut": false,
          "isSigner": true
        },
        {
          "name": "markets",
          "isMut": true,
          "isSigner": false
        }
      ],
      "args": [
        {
          "name": "baseAssetReserve",
          "type": "u128"
        },
        {
          "name": "quoteAssetReserve",
          "type": "u128"
        },
        {
          "name": "marketIndex",
          "type": "u64"
        }
      ]
    },
    {
      "name": "withdrawFees",
      "accounts": [
        {
          "name": "state",
          "isMut": false,
          "isSigner": false
        },
        {
          "name": "admin",
          "isMut": false,
          "isSigner": true
        },
        {
          "name": "collateralVault",
          "isMut": true,
          "isSigner": false
        },
        {
          "name": "collateralVaultAuthority",
          "isMut": false,
          "isSigner": false
        },
        {
          "name": "markets",
          "isMut": true,
          "isSigner": false
        },
        {
          "name": "recipient",
          "isMut": true,
          "isSigner": false
        },
        {
          "name": "tokenProgram",
          "isMut": false,
          "isSigner": false
        }
      ],
      "args": [
        {
          "name": "marketIndex",
          "type": "u64"
        },
        {
          "name": "amount",
          "type": "u64"
        }
      ]
    },
    {
      "name": "withdrawFromInsuranceVault",
      "accounts": [
        {
          "name": "state",
          "isMut": false,
          "isSigner": false
        },
        {
          "name": "admin",
          "isMut": false,
          "isSigner": true
        },
        {
          "name": "insuranceVault",
          "isMut": true,
          "isSigner": false
        },
        {
          "name": "insuranceVaultAuthority",
          "isMut": false,
          "isSigner": false
        },
        {
          "name": "recipient",
          "isMut": true,
          "isSigner": false
        },
        {
          "name": "tokenProgram",
          "isMut": false,
          "isSigner": false
        }
      ],
      "args": [
        {
          "name": "amount",
          "type": "u64"
        }
      ]
    },
    {
      "name": "withdrawFromInsuranceVaultToMarket",
      "accounts": [
        {
          "name": "state",
          "isMut": true,
          "isSigner": false
        },
        {
          "name": "markets",
          "isMut": true,
          "isSigner": false
        },
        {
          "name": "admin",
          "isMut": false,
          "isSigner": true
        },
        {
          "name": "insuranceVault",
          "isMut": true,
          "isSigner": false
        },
        {
          "name": "insuranceVaultAuthority",
          "isMut": false,
          "isSigner": false
        },
        {
          "name": "collateralVault",
          "isMut": true,
          "isSigner": false
        },
        {
          "name": "tokenProgram",
          "isMut": false,
          "isSigner": false
        }
      ],
      "args": [
        {
          "name": "marketIndex",
          "type": "u64"
        },
        {
          "name": "amount",
          "type": "u64"
        }
      ]
    },
    {
      "name": "repegAmmCurve",
      "accounts": [
        {
          "name": "state",
          "isMut": false,
          "isSigner": false
        },
        {
          "name": "markets",
          "isMut": true,
          "isSigner": false
        },
        {
          "name": "oracle",
          "isMut": false,
          "isSigner": false
        },
        {
          "name": "admin",
          "isMut": false,
          "isSigner": true
        },
        {
          "name": "curveHistory",
          "isMut": true,
          "isSigner": false
        }
      ],
      "args": [
        {
          "name": "newPegCandidate",
          "type": "u128"
        },
        {
          "name": "marketIndex",
          "type": "u64"
        }
      ]
    },
    {
      "name": "updateAmmOracleTwap",
      "accounts": [
        {
          "name": "state",
          "isMut": false,
          "isSigner": false
        },
        {
          "name": "markets",
          "isMut": true,
          "isSigner": false
        },
        {
          "name": "oracle",
          "isMut": false,
          "isSigner": false
        },
        {
          "name": "admin",
          "isMut": false,
          "isSigner": true
        },
        {
          "name": "curveHistory",
          "isMut": true,
          "isSigner": false
        }
      ],
      "args": [
        {
          "name": "marketIndex",
          "type": "u64"
        }
      ]
    },
    {
      "name": "resetAmmOracleTwap",
      "accounts": [
        {
          "name": "state",
          "isMut": false,
          "isSigner": false
        },
        {
          "name": "markets",
          "isMut": true,
          "isSigner": false
        },
        {
          "name": "oracle",
          "isMut": false,
          "isSigner": false
        },
        {
          "name": "admin",
          "isMut": false,
          "isSigner": true
        },
        {
          "name": "curveHistory",
          "isMut": true,
          "isSigner": false
        }
      ],
      "args": [
        {
          "name": "marketIndex",
          "type": "u64"
        }
      ]
    },
    {
      "name": "initializeUser",
      "accounts": [
        {
          "name": "user",
          "isMut": true,
          "isSigner": false
        },
        {
          "name": "state",
          "isMut": false,
          "isSigner": false
        },
        {
          "name": "userPositions",
          "isMut": true,
          "isSigner": true
        },
        {
          "name": "authority",
          "isMut": true,
          "isSigner": true
        },
        {
          "name": "rent",
          "isMut": false,
          "isSigner": false
        },
        {
          "name": "systemProgram",
          "isMut": false,
          "isSigner": false
        }
      ],
      "args": [
        {
          "name": "userNonce",
          "type": "u8"
        },
        {
          "name": "optionalAccounts",
          "type": {
            "defined": "InitializeUserOptionalAccounts"
          }
        }
      ]
    },
    {
      "name": "initializeUserWithExplicitPayer",
      "accounts": [
        {
          "name": "user",
          "isMut": true,
          "isSigner": false
        },
        {
          "name": "state",
          "isMut": false,
          "isSigner": false
        },
        {
          "name": "userPositions",
          "isMut": true,
          "isSigner": true
        },
        {
          "name": "authority",
          "isMut": false,
          "isSigner": true
        },
        {
          "name": "payer",
          "isMut": true,
          "isSigner": true
        },
        {
          "name": "rent",
          "isMut": false,
          "isSigner": false
        },
        {
          "name": "systemProgram",
          "isMut": false,
          "isSigner": false
        }
      ],
      "args": [
        {
          "name": "userNonce",
          "type": "u8"
        },
        {
          "name": "optionalAccounts",
          "type": {
            "defined": "InitializeUserOptionalAccounts"
          }
        }
      ]
    },
    {
      "name": "initializeUserOrders",
      "accounts": [
        {
          "name": "user",
          "isMut": false,
          "isSigner": false
        },
        {
          "name": "userOrders",
          "isMut": true,
          "isSigner": false
        },
        {
          "name": "state",
          "isMut": false,
          "isSigner": false
        },
        {
          "name": "authority",
          "isMut": false,
          "isSigner": true
        },
        {
          "name": "rent",
          "isMut": false,
          "isSigner": false
        },
        {
          "name": "systemProgram",
          "isMut": false,
          "isSigner": false
        }
      ],
      "args": [
        {
          "name": "userOrdersNonce",
          "type": "u8"
        }
      ]
    },
    {
      "name": "initializeUserOrdersWithExplicitPayer",
      "accounts": [
        {
          "name": "user",
          "isMut": false,
          "isSigner": false
        },
        {
          "name": "userOrders",
          "isMut": true,
          "isSigner": false
        },
        {
          "name": "state",
          "isMut": false,
          "isSigner": false
        },
        {
          "name": "authority",
          "isMut": false,
          "isSigner": true
        },
        {
          "name": "payer",
          "isMut": true,
          "isSigner": true
        },
        {
          "name": "rent",
          "isMut": false,
          "isSigner": false
        },
        {
          "name": "systemProgram",
          "isMut": false,
          "isSigner": false
        }
      ],
      "args": [
        {
          "name": "userOrdersNonce",
          "type": "u8"
        }
      ]
    },
    {
      "name": "deleteUser",
      "accounts": [
        {
          "name": "user",
          "isMut": true,
          "isSigner": false
        },
        {
          "name": "userPositions",
          "isMut": true,
          "isSigner": false
        },
        {
          "name": "authority",
          "isMut": false,
          "isSigner": true
        }
      ],
      "args": []
    },
    {
      "name": "settleFundingPayment",
      "accounts": [
        {
          "name": "state",
          "isMut": false,
          "isSigner": false
        },
        {
          "name": "user",
          "isMut": true,
          "isSigner": false
        },
        {
          "name": "markets",
          "isMut": false,
          "isSigner": false
        },
        {
          "name": "userPositions",
          "isMut": true,
          "isSigner": false
        },
        {
          "name": "fundingPaymentHistory",
          "isMut": true,
          "isSigner": false
        }
      ],
      "args": []
    },
    {
      "name": "updateFundingRate",
      "accounts": [
        {
          "name": "state",
          "isMut": false,
          "isSigner": false
        },
        {
          "name": "markets",
          "isMut": true,
          "isSigner": false
        },
        {
          "name": "oracle",
          "isMut": false,
          "isSigner": false
        },
        {
          "name": "fundingRateHistory",
          "isMut": true,
          "isSigner": false
        }
      ],
      "args": [
        {
          "name": "marketIndex",
          "type": "u64"
        }
      ]
    },
    {
      "name": "updateK",
      "accounts": [
        {
          "name": "admin",
          "isMut": false,
          "isSigner": true
        },
        {
          "name": "state",
          "isMut": false,
          "isSigner": false
        },
        {
          "name": "markets",
          "isMut": true,
          "isSigner": false
        },
        {
          "name": "oracle",
          "isMut": false,
          "isSigner": false
        },
        {
          "name": "curveHistory",
          "isMut": true,
          "isSigner": false
        }
      ],
      "args": [
        {
          "name": "sqrtK",
          "type": "u128"
        },
        {
          "name": "marketIndex",
          "type": "u64"
        }
      ]
    },
    {
      "name": "updateCurveHistory",
      "accounts": [
        {
          "name": "admin",
          "isMut": false,
          "isSigner": true
        },
        {
          "name": "state",
          "isMut": true,
          "isSigner": false
        },
        {
          "name": "extendedCurveHistory",
          "isMut": true,
          "isSigner": false
        },
        {
          "name": "curveHistory",
          "isMut": false,
          "isSigner": false
        }
      ],
      "args": []
    },
    {
      "name": "updateMarginRatio",
      "accounts": [
        {
          "name": "admin",
          "isMut": false,
          "isSigner": true
        },
        {
          "name": "state",
          "isMut": false,
          "isSigner": false
        },
        {
          "name": "markets",
          "isMut": true,
          "isSigner": false
        }
      ],
      "args": [
        {
          "name": "marketIndex",
          "type": "u64"
        },
        {
          "name": "marginRatioInitial",
          "type": "u32"
        },
        {
          "name": "marginRatioPartial",
          "type": "u32"
        },
        {
          "name": "marginRatioMaintenance",
          "type": "u32"
        }
      ]
    },
    {
      "name": "updatePartialLiquidationClosePercentage",
      "accounts": [
        {
          "name": "admin",
          "isMut": false,
          "isSigner": true
        },
        {
          "name": "state",
          "isMut": true,
          "isSigner": false
        }
      ],
      "args": [
        {
          "name": "numerator",
          "type": "u128"
        },
        {
          "name": "denominator",
          "type": "u128"
        }
      ]
    },
    {
      "name": "updatePartialLiquidationPenaltyPercentage",
      "accounts": [
        {
          "name": "admin",
          "isMut": false,
          "isSigner": true
        },
        {
          "name": "state",
          "isMut": true,
          "isSigner": false
        }
      ],
      "args": [
        {
          "name": "numerator",
          "type": "u128"
        },
        {
          "name": "denominator",
          "type": "u128"
        }
      ]
    },
    {
      "name": "updateFullLiquidationPenaltyPercentage",
      "accounts": [
        {
          "name": "admin",
          "isMut": false,
          "isSigner": true
        },
        {
          "name": "state",
          "isMut": true,
          "isSigner": false
        }
      ],
      "args": [
        {
          "name": "numerator",
          "type": "u128"
        },
        {
          "name": "denominator",
          "type": "u128"
        }
      ]
    },
    {
      "name": "updatePartialLiquidationLiquidatorShareDenominator",
      "accounts": [
        {
          "name": "admin",
          "isMut": false,
          "isSigner": true
        },
        {
          "name": "state",
          "isMut": true,
          "isSigner": false
        }
      ],
      "args": [
        {
          "name": "denominator",
          "type": "u64"
        }
      ]
    },
    {
      "name": "updateFullLiquidationLiquidatorShareDenominator",
      "accounts": [
        {
          "name": "admin",
          "isMut": false,
          "isSigner": true
        },
        {
          "name": "state",
          "isMut": true,
          "isSigner": false
        }
      ],
      "args": [
        {
          "name": "denominator",
          "type": "u64"
        }
      ]
    },
    {
      "name": "updateFee",
      "accounts": [
        {
          "name": "admin",
          "isMut": false,
          "isSigner": true
        },
        {
          "name": "state",
          "isMut": true,
          "isSigner": false
        }
      ],
      "args": [
        {
          "name": "fees",
          "type": {
            "defined": "FeeStructure"
          }
        }
      ]
    },
    {
      "name": "updateOrderFillerRewardStructure",
      "accounts": [
        {
          "name": "admin",
          "isMut": false,
          "isSigner": true
        },
        {
          "name": "state",
          "isMut": false,
          "isSigner": false
        },
        {
          "name": "orderState",
          "isMut": true,
          "isSigner": false
        }
      ],
      "args": [
        {
          "name": "orderFillerRewardStructure",
          "type": {
            "defined": "OrderFillerRewardStructure"
          }
        }
      ]
    },
    {
      "name": "updateOracleGuardRails",
      "accounts": [
        {
          "name": "admin",
          "isMut": false,
          "isSigner": true
        },
        {
          "name": "state",
          "isMut": true,
          "isSigner": false
        }
      ],
      "args": [
        {
          "name": "oracleGuardRails",
          "type": {
            "defined": "OracleGuardRails"
          }
        }
      ]
    },
    {
      "name": "updateMarketOracle",
      "accounts": [
        {
          "name": "admin",
          "isMut": false,
          "isSigner": true
        },
        {
          "name": "state",
          "isMut": false,
          "isSigner": false
        },
        {
          "name": "markets",
          "isMut": true,
          "isSigner": false
        }
      ],
      "args": [
        {
          "name": "marketIndex",
          "type": "u64"
        },
        {
          "name": "oracle",
          "type": "publicKey"
        },
        {
          "name": "oracleSource",
          "type": {
            "defined": "OracleSource"
          }
        }
      ]
    },
    {
      "name": "updateMarketMinimumQuoteAssetTradeSize",
      "accounts": [
        {
          "name": "admin",
          "isMut": false,
          "isSigner": true
        },
        {
          "name": "state",
          "isMut": false,
          "isSigner": false
        },
        {
          "name": "markets",
          "isMut": true,
          "isSigner": false
        }
      ],
      "args": [
        {
          "name": "marketIndex",
          "type": "u64"
        },
        {
          "name": "minimumTradeSize",
          "type": "u128"
        }
      ]
    },
    {
      "name": "updateMarketMinimumBaseAssetTradeSize",
      "accounts": [
        {
          "name": "admin",
          "isMut": false,
          "isSigner": true
        },
        {
          "name": "state",
          "isMut": false,
          "isSigner": false
        },
        {
          "name": "markets",
          "isMut": true,
          "isSigner": false
        }
      ],
      "args": [
        {
          "name": "marketIndex",
          "type": "u64"
        },
        {
          "name": "minimumTradeSize",
          "type": "u128"
        }
      ]
    },
    {
      "name": "updateAdmin",
      "accounts": [
        {
          "name": "admin",
          "isMut": false,
          "isSigner": true
        },
        {
          "name": "state",
          "isMut": true,
          "isSigner": false
        }
      ],
      "args": [
        {
          "name": "admin",
          "type": "publicKey"
        }
      ]
    },
    {
      "name": "updateWhitelistMint",
      "accounts": [
        {
          "name": "admin",
          "isMut": false,
          "isSigner": true
        },
        {
          "name": "state",
          "isMut": true,
          "isSigner": false
        }
      ],
      "args": [
        {
          "name": "whitelistMint",
          "type": "publicKey"
        }
      ]
    },
    {
      "name": "updateDiscountMint",
      "accounts": [
        {
          "name": "admin",
          "isMut": false,
          "isSigner": true
        },
        {
          "name": "state",
          "isMut": true,
          "isSigner": false
        }
      ],
      "args": [
        {
          "name": "discountMint",
          "type": "publicKey"
        }
      ]
    },
    {
      "name": "updateMaxDeposit",
      "accounts": [
        {
          "name": "admin",
          "isMut": false,
          "isSigner": true
        },
        {
          "name": "state",
          "isMut": true,
          "isSigner": false
        }
      ],
      "args": [
        {
          "name": "maxDeposit",
          "type": "u128"
        }
      ]
    },
    {
      "name": "updateExchangePaused",
      "accounts": [
        {
          "name": "admin",
          "isMut": false,
          "isSigner": true
        },
        {
          "name": "state",
          "isMut": true,
          "isSigner": false
        }
      ],
      "args": [
        {
          "name": "exchangePaused",
          "type": "bool"
        }
      ]
    },
    {
      "name": "disableAdminControlsPrices",
      "accounts": [
        {
          "name": "admin",
          "isMut": false,
          "isSigner": true
        },
        {
          "name": "state",
          "isMut": true,
          "isSigner": false
        }
      ],
      "args": []
    },
    {
      "name": "updateFundingPaused",
      "accounts": [
        {
          "name": "admin",
          "isMut": false,
          "isSigner": true
        },
        {
          "name": "state",
          "isMut": true,
          "isSigner": false
        }
      ],
      "args": [
        {
          "name": "fundingPaused",
          "type": "bool"
        }
      ]
    }
  ],
  "accounts": [
    {
      "name": "CurveHistory",
      "type": {
        "kind": "struct",
        "fields": [
          {
            "name": "head",
            "type": "u64"
          },
          {
            "name": "curveRecords",
            "type": {
              "array": [
                {
                  "defined": "CurveRecord"
                },
                32
              ]
            }
          }
        ]
      }
    },
    {
      "name": "ExtendedCurveHistory",
      "type": {
        "kind": "struct",
        "fields": [
          {
            "name": "head",
            "type": "u64"
          },
          {
            "name": "curveRecords",
            "type": {
              "array": [
                {
                  "defined": "ExtendedCurveRecord"
                },
                1024
              ]
            }
          }
        ]
      }
    },
    {
      "name": "DepositHistory",
      "type": {
        "kind": "struct",
        "fields": [
          {
            "name": "head",
            "type": "u64"
          },
          {
            "name": "depositRecords",
            "type": {
              "array": [
                {
                  "defined": "DepositRecord"
                },
                1024
              ]
            }
          }
        ]
      }
    },
    {
      "name": "FundingPaymentHistory",
      "type": {
        "kind": "struct",
        "fields": [
          {
            "name": "head",
            "type": "u64"
          },
          {
            "name": "fundingPaymentRecords",
            "type": {
              "array": [
                {
                  "defined": "FundingPaymentRecord"
                },
                1024
              ]
            }
          }
        ]
      }
    },
    {
      "name": "FundingRateHistory",
      "type": {
        "kind": "struct",
        "fields": [
          {
            "name": "head",
            "type": "u64"
          },
          {
            "name": "fundingRateRecords",
            "type": {
              "array": [
                {
                  "defined": "FundingRateRecord"
                },
                1024
              ]
            }
          }
        ]
      }
    },
    {
      "name": "LiquidationHistory",
      "type": {
        "kind": "struct",
        "fields": [
          {
            "name": "head",
            "type": "u64"
          },
          {
            "name": "liquidationRecords",
            "type": {
              "array": [
                {
                  "defined": "LiquidationRecord"
                },
                1024
              ]
            }
          }
        ]
      }
    },
    {
      "name": "Markets",
      "type": {
        "kind": "struct",
        "fields": [
          {
            "name": "markets",
            "type": {
              "array": [
                {
                  "defined": "Market"
                },
                64
              ]
            }
          }
        ]
      }
    },
    {
      "name": "OrderHistory",
      "type": {
        "kind": "struct",
        "fields": [
          {
            "name": "head",
            "type": "u64"
          },
          {
            "name": "lastOrderId",
            "type": "u128"
          },
          {
            "name": "orderRecords",
            "type": {
              "array": [
                {
                  "defined": "OrderRecord"
                },
                1024
              ]
            }
          }
        ]
      }
    },
    {
      "name": "OrderState",
      "type": {
        "kind": "struct",
        "fields": [
          {
            "name": "orderHistory",
            "type": "publicKey"
          },
          {
            "name": "orderFillerRewardStructure",
            "type": {
              "defined": "OrderFillerRewardStructure"
            }
          },
          {
            "name": "minOrderQuoteAssetAmount",
            "type": "u128"
          },
          {
            "name": "padding",
            "type": {
              "array": [
                "u128",
                10
              ]
            }
          }
        ]
      }
    },
    {
      "name": "State",
      "type": {
        "kind": "struct",
        "fields": [
          {
            "name": "admin",
            "type": "publicKey"
          },
          {
            "name": "exchangePaused",
            "type": "bool"
          },
          {
            "name": "fundingPaused",
            "type": "bool"
          },
          {
            "name": "adminControlsPrices",
            "type": "bool"
          },
          {
            "name": "collateralMint",
            "type": "publicKey"
          },
          {
            "name": "collateralVault",
            "type": "publicKey"
          },
          {
            "name": "collateralVaultAuthority",
            "type": "publicKey"
          },
          {
            "name": "collateralVaultNonce",
            "type": "u8"
          },
          {
            "name": "depositHistory",
            "type": "publicKey"
          },
          {
            "name": "tradeHistory",
            "type": "publicKey"
          },
          {
            "name": "fundingPaymentHistory",
            "type": "publicKey"
          },
          {
            "name": "fundingRateHistory",
            "type": "publicKey"
          },
          {
            "name": "liquidationHistory",
            "type": "publicKey"
          },
          {
            "name": "curveHistory",
            "type": "publicKey"
          },
          {
            "name": "insuranceVault",
            "type": "publicKey"
          },
          {
            "name": "insuranceVaultAuthority",
            "type": "publicKey"
          },
          {
            "name": "insuranceVaultNonce",
            "type": "u8"
          },
          {
            "name": "markets",
            "type": "publicKey"
          },
          {
            "name": "marginRatioInitial",
            "type": "u128"
          },
          {
            "name": "marginRatioMaintenance",
            "type": "u128"
          },
          {
            "name": "marginRatioPartial",
            "type": "u128"
          },
          {
            "name": "partialLiquidationClosePercentageNumerator",
            "type": "u128"
          },
          {
            "name": "partialLiquidationClosePercentageDenominator",
            "type": "u128"
          },
          {
            "name": "partialLiquidationPenaltyPercentageNumerator",
            "type": "u128"
          },
          {
            "name": "partialLiquidationPenaltyPercentageDenominator",
            "type": "u128"
          },
          {
            "name": "fullLiquidationPenaltyPercentageNumerator",
            "type": "u128"
          },
          {
            "name": "fullLiquidationPenaltyPercentageDenominator",
            "type": "u128"
          },
          {
            "name": "partialLiquidationLiquidatorShareDenominator",
            "type": "u64"
          },
          {
            "name": "fullLiquidationLiquidatorShareDenominator",
            "type": "u64"
          },
          {
            "name": "feeStructure",
            "type": {
              "defined": "FeeStructure"
            }
          },
          {
            "name": "whitelistMint",
            "type": "publicKey"
          },
          {
            "name": "discountMint",
            "type": "publicKey"
          },
          {
            "name": "oracleGuardRails",
            "type": {
              "defined": "OracleGuardRails"
            }
          },
          {
            "name": "maxDeposit",
            "type": "u128"
          },
          {
            "name": "extendedCurveHistory",
            "type": "publicKey"
          },
          {
            "name": "orderState",
            "type": "publicKey"
          },
          {
            "name": "padding0",
            "type": "u128"
          },
          {
            "name": "padding1",
            "type": "u128"
          },
          {
            "name": "padding2",
            "type": "u128"
          },
          {
            "name": "padding3",
            "type": "u128"
          }
        ]
      }
    },
    {
      "name": "TradeHistory",
      "type": {
        "kind": "struct",
        "fields": [
          {
            "name": "head",
            "type": "u64"
          },
          {
            "name": "tradeRecords",
            "type": {
              "array": [
                {
                  "defined": "TradeRecord"
                },
                1024
              ]
            }
          }
        ]
      }
    },
    {
      "name": "User",
      "type": {
        "kind": "struct",
        "fields": [
          {
            "name": "authority",
            "type": "publicKey"
          },
          {
            "name": "collateral",
            "type": "u128"
          },
          {
            "name": "cumulativeDeposits",
            "type": "i128"
          },
          {
            "name": "totalFeePaid",
            "type": "u128"
          },
          {
            "name": "totalTokenDiscount",
            "type": "u128"
          },
          {
            "name": "totalReferralReward",
            "type": "u128"
          },
          {
            "name": "totalRefereeDiscount",
            "type": "u128"
          },
          {
            "name": "positions",
            "type": "publicKey"
          },
          {
            "name": "padding0",
            "type": "u128"
          },
          {
            "name": "padding1",
            "type": "u128"
          },
          {
            "name": "padding2",
            "type": "u128"
          },
          {
            "name": "padding3",
            "type": "u128"
          }
        ]
      }
    },
    {
      "name": "UserPositions",
      "type": {
        "kind": "struct",
        "fields": [
          {
            "name": "user",
            "type": "publicKey"
          },
          {
            "name": "positions",
            "type": {
              "array": [
                {
                  "defined": "MarketPosition"
                },
                5
              ]
            }
          }
        ]
      }
    },
    {
      "name": "UserOrders",
      "type": {
        "kind": "struct",
        "fields": [
          {
            "name": "user",
            "type": "publicKey"
          },
          {
            "name": "orders",
            "type": {
              "array": [
                {
                  "defined": "Order"
                },
                32
              ]
            }
          }
        ]
      }
    }
  ],
  "types": [
    {
      "name": "InitializeUserOptionalAccounts",
      "type": {
        "kind": "struct",
        "fields": [
          {
            "name": "whitelistToken",
            "type": "bool"
          }
        ]
      }
    },
    {
      "name": "ManagePositionOptionalAccounts",
      "type": {
        "kind": "struct",
        "fields": [
          {
            "name": "discountToken",
            "type": "bool"
          },
          {
            "name": "referrer",
            "type": "bool"
          }
        ]
      }
    },
    {
      "name": "OrderParams",
      "type": {
        "kind": "struct",
        "fields": [
          {
            "name": "orderType",
            "type": {
              "defined": "OrderType"
            }
          },
          {
            "name": "direction",
            "type": {
              "defined": "PositionDirection"
            }
          },
          {
            "name": "userOrderId",
            "type": "u8"
          },
          {
            "name": "quoteAssetAmount",
            "type": "u128"
          },
          {
            "name": "baseAssetAmount",
            "type": "u128"
          },
          {
            "name": "price",
            "type": "u128"
          },
          {
            "name": "marketIndex",
            "type": "u64"
          },
          {
            "name": "reduceOnly",
            "type": "bool"
          },
          {
            "name": "postOnly",
            "type": "bool"
          },
          {
            "name": "immediateOrCancel",
            "type": "bool"
          },
          {
            "name": "triggerPrice",
            "type": "u128"
          },
          {
            "name": "triggerCondition",
            "type": {
              "defined": "OrderTriggerCondition"
            }
          },
          {
            "name": "optionalAccounts",
            "type": {
              "defined": "OrderParamsOptionalAccounts"
            }
          },
          {
            "name": "positionLimit",
            "type": "u128"
          },
          {
            "name": "oraclePriceOffset",
            "type": "u128"
          },
          {
            "name": "padding0",
            "type": "bool"
          },
          {
            "name": "padding1",
            "type": "bool"
          }
        ]
      }
    },
    {
      "name": "OrderParamsOptionalAccounts",
      "type": {
        "kind": "struct",
        "fields": [
          {
            "name": "discountToken",
            "type": "bool"
          },
          {
            "name": "referrer",
            "type": "bool"
          }
        ]
      }
    },
    {
      "name": "CurveRecord",
      "type": {
        "kind": "struct",
        "fields": [
          {
            "name": "ts",
            "type": "i64"
          },
          {
            "name": "recordId",
            "type": "u128"
          },
          {
            "name": "marketIndex",
            "type": "u64"
          },
          {
            "name": "pegMultiplierBefore",
            "type": "u128"
          },
          {
            "name": "baseAssetReserveBefore",
            "type": "u128"
          },
          {
            "name": "quoteAssetReserveBefore",
            "type": "u128"
          },
          {
            "name": "sqrtKBefore",
            "type": "u128"
          },
          {
            "name": "pegMultiplierAfter",
            "type": "u128"
          },
          {
            "name": "baseAssetReserveAfter",
            "type": "u128"
          },
          {
            "name": "quoteAssetReserveAfter",
            "type": "u128"
          },
          {
            "name": "sqrtKAfter",
            "type": "u128"
          },
          {
            "name": "baseAssetAmountLong",
            "type": "u128"
          },
          {
            "name": "baseAssetAmountShort",
            "type": "u128"
          },
          {
            "name": "baseAssetAmount",
            "type": "i128"
          },
          {
            "name": "openInterest",
            "type": "u128"
          },
          {
            "name": "totalFee",
            "type": "u128"
          },
          {
            "name": "totalFeeMinusDistributions",
            "type": "u128"
          },
          {
            "name": "adjustmentCost",
            "type": "i128"
          }
        ]
      }
    },
    {
      "name": "ExtendedCurveRecord",
      "type": {
        "kind": "struct",
        "fields": [
          {
            "name": "ts",
            "type": "i64"
          },
          {
            "name": "recordId",
            "type": "u128"
          },
          {
            "name": "marketIndex",
            "type": "u64"
          },
          {
            "name": "pegMultiplierBefore",
            "type": "u128"
          },
          {
            "name": "baseAssetReserveBefore",
            "type": "u128"
          },
          {
            "name": "quoteAssetReserveBefore",
            "type": "u128"
          },
          {
            "name": "sqrtKBefore",
            "type": "u128"
          },
          {
            "name": "pegMultiplierAfter",
            "type": "u128"
          },
          {
            "name": "baseAssetReserveAfter",
            "type": "u128"
          },
          {
            "name": "quoteAssetReserveAfter",
            "type": "u128"
          },
          {
            "name": "sqrtKAfter",
            "type": "u128"
          },
          {
            "name": "baseAssetAmountLong",
            "type": "u128"
          },
          {
            "name": "baseAssetAmountShort",
            "type": "u128"
          },
          {
            "name": "baseAssetAmount",
            "type": "i128"
          },
          {
            "name": "openInterest",
            "type": "u128"
          },
          {
            "name": "totalFee",
            "type": "u128"
          },
          {
            "name": "totalFeeMinusDistributions",
            "type": "u128"
          },
          {
            "name": "adjustmentCost",
            "type": "i128"
          },
          {
            "name": "oraclePrice",
            "type": "i128"
          },
          {
            "name": "tradeRecord",
            "type": "u128"
          },
          {
            "name": "padding",
            "type": {
              "array": [
                "u128",
                5
              ]
            }
          }
        ]
      }
    },
    {
      "name": "DepositRecord",
      "type": {
        "kind": "struct",
        "fields": [
          {
            "name": "ts",
            "type": "i64"
          },
          {
            "name": "recordId",
            "type": "u128"
          },
          {
            "name": "userAuthority",
            "type": "publicKey"
          },
          {
            "name": "user",
            "type": "publicKey"
          },
          {
            "name": "direction",
            "type": {
              "defined": "DepositDirection"
            }
          },
          {
            "name": "collateralBefore",
            "type": "u128"
          },
          {
            "name": "cumulativeDepositsBefore",
            "type": "i128"
          },
          {
            "name": "amount",
            "type": "u64"
          }
        ]
      }
    },
    {
      "name": "FundingPaymentRecord",
      "type": {
        "kind": "struct",
        "fields": [
          {
            "name": "ts",
            "type": "i64"
          },
          {
            "name": "recordId",
            "type": "u128"
          },
          {
            "name": "userAuthority",
            "type": "publicKey"
          },
          {
            "name": "user",
            "type": "publicKey"
          },
          {
            "name": "marketIndex",
            "type": "u64"
          },
          {
            "name": "fundingPayment",
            "type": "i128"
          },
          {
            "name": "baseAssetAmount",
            "type": "i128"
          },
          {
            "name": "userLastCumulativeFunding",
            "type": "i128"
          },
          {
            "name": "userLastFundingRateTs",
            "type": "i64"
          },
          {
            "name": "ammCumulativeFundingLong",
            "type": "i128"
          },
          {
            "name": "ammCumulativeFundingShort",
            "type": "i128"
          }
        ]
      }
    },
    {
      "name": "FundingRateRecord",
      "type": {
        "kind": "struct",
        "fields": [
          {
            "name": "ts",
            "type": "i64"
          },
          {
            "name": "recordId",
            "type": "u128"
          },
          {
            "name": "marketIndex",
            "type": "u64"
          },
          {
            "name": "fundingRate",
            "type": "i128"
          },
          {
            "name": "cumulativeFundingRateLong",
            "type": "i128"
          },
          {
            "name": "cumulativeFundingRateShort",
            "type": "i128"
          },
          {
            "name": "oraclePriceTwap",
            "type": "i128"
          },
          {
            "name": "markPriceTwap",
            "type": "u128"
          }
        ]
      }
    },
    {
      "name": "LiquidationRecord",
      "type": {
        "kind": "struct",
        "fields": [
          {
            "name": "ts",
            "type": "i64"
          },
          {
            "name": "recordId",
            "type": "u128"
          },
          {
            "name": "userAuthority",
            "type": "publicKey"
          },
          {
            "name": "user",
            "type": "publicKey"
          },
          {
            "name": "partial",
            "type": "bool"
          },
          {
            "name": "baseAssetValue",
            "type": "u128"
          },
          {
            "name": "baseAssetValueClosed",
            "type": "u128"
          },
          {
            "name": "liquidationFee",
            "type": "u128"
          },
          {
            "name": "feeToLiquidator",
            "type": "u64"
          },
          {
            "name": "feeToInsuranceFund",
            "type": "u64"
          },
          {
            "name": "liquidator",
            "type": "publicKey"
          },
          {
            "name": "totalCollateral",
            "type": "u128"
          },
          {
            "name": "collateral",
            "type": "u128"
          },
          {
            "name": "unrealizedPnl",
            "type": "i128"
          },
          {
            "name": "marginRatio",
            "type": "u128"
          }
        ]
      }
    },
    {
      "name": "Market",
      "type": {
        "kind": "struct",
        "fields": [
          {
            "name": "initialized",
            "type": "bool"
          },
          {
            "name": "baseAssetAmountLong",
            "type": "i128"
          },
          {
            "name": "baseAssetAmountShort",
            "type": "i128"
          },
          {
            "name": "baseAssetAmount",
            "type": "i128"
          },
          {
            "name": "openInterest",
            "type": "u128"
          },
          {
            "name": "amm",
            "type": {
              "defined": "AMM"
            }
          },
          {
            "name": "marginRatioInitial",
            "type": "u32"
          },
          {
            "name": "marginRatioPartial",
            "type": "u32"
          },
          {
            "name": "marginRatioMaintenance",
            "type": "u32"
          },
          {
            "name": "padding0",
            "type": "u32"
          },
          {
            "name": "padding1",
            "type": "u128"
          },
          {
            "name": "padding2",
            "type": "u128"
          },
          {
            "name": "padding3",
            "type": "u128"
          },
          {
            "name": "padding4",
            "type": "u128"
          }
        ]
      }
    },
    {
      "name": "AMM",
      "type": {
        "kind": "struct",
        "fields": [
          {
            "name": "oracle",
            "type": "publicKey"
          },
          {
            "name": "oracleSource",
            "type": {
              "defined": "OracleSource"
            }
          },
          {
            "name": "baseAssetReserve",
            "type": "u128"
          },
          {
            "name": "quoteAssetReserve",
            "type": "u128"
          },
          {
            "name": "cumulativeRepegRebateLong",
            "type": "u128"
          },
          {
            "name": "cumulativeRepegRebateShort",
            "type": "u128"
          },
          {
            "name": "cumulativeFundingRateLong",
            "type": "i128"
          },
          {
            "name": "cumulativeFundingRateShort",
            "type": "i128"
          },
          {
            "name": "lastFundingRate",
            "type": "i128"
          },
          {
            "name": "lastFundingRateTs",
            "type": "i64"
          },
          {
            "name": "fundingPeriod",
            "type": "i64"
          },
          {
            "name": "lastOraclePriceTwap",
            "type": "i128"
          },
          {
            "name": "lastMarkPriceTwap",
            "type": "u128"
          },
          {
            "name": "lastMarkPriceTwapTs",
            "type": "i64"
          },
          {
            "name": "sqrtK",
            "type": "u128"
          },
          {
            "name": "pegMultiplier",
            "type": "u128"
          },
          {
            "name": "totalFee",
            "type": "u128"
          },
          {
            "name": "totalFeeMinusDistributions",
            "type": "u128"
          },
          {
            "name": "totalFeeWithdrawn",
            "type": "u128"
          },
          {
            "name": "minimumQuoteAssetTradeSize",
            "type": "u128"
          },
          {
            "name": "lastOraclePriceTwapTs",
            "type": "i64"
          },
          {
            "name": "lastOraclePrice",
            "type": "i128"
          },
          {
            "name": "minimumBaseAssetTradeSize",
            "type": "u128"
          },
          {
            "name": "padding1",
            "type": "u64"
          },
          {
            "name": "padding2",
            "type": "u128"
          },
          {
            "name": "padding3",
            "type": "u128"
          }
        ]
      }
    },
    {
      "name": "OrderRecord",
      "type": {
        "kind": "struct",
        "fields": [
          {
            "name": "ts",
            "type": "i64"
          },
          {
            "name": "recordId",
            "type": "u128"
          },
          {
            "name": "user",
            "type": "publicKey"
          },
          {
            "name": "authority",
            "type": "publicKey"
          },
          {
            "name": "order",
            "type": {
              "defined": "Order"
            }
          },
          {
            "name": "action",
            "type": {
              "defined": "OrderAction"
            }
          },
          {
            "name": "filler",
            "type": "publicKey"
          },
          {
            "name": "tradeRecordId",
            "type": "u128"
          },
          {
            "name": "baseAssetAmountFilled",
            "type": "u128"
          },
          {
            "name": "quoteAssetAmountFilled",
            "type": "u128"
          },
          {
            "name": "fee",
            "type": "u128"
          },
          {
            "name": "fillerReward",
            "type": "u128"
          },
          {
            "name": "padding",
            "type": {
              "array": [
                "u64",
                10
              ]
            }
          }
        ]
      }
    },
    {
      "name": "OrderFillerRewardStructure",
      "type": {
        "kind": "struct",
        "fields": [
          {
            "name": "rewardNumerator",
            "type": "u128"
          },
          {
            "name": "rewardDenominator",
            "type": "u128"
          },
          {
            "name": "timeBasedRewardLowerBound",
            "type": "u128"
          }
        ]
      }
    },
    {
      "name": "OracleGuardRails",
      "type": {
        "kind": "struct",
        "fields": [
          {
            "name": "priceDivergence",
            "type": {
              "defined": "PriceDivergenceGuardRails"
            }
          },
          {
            "name": "validity",
            "type": {
              "defined": "ValidityGuardRails"
            }
          },
          {
            "name": "useForLiquidations",
            "type": "bool"
          }
        ]
      }
    },
    {
      "name": "PriceDivergenceGuardRails",
      "type": {
        "kind": "struct",
        "fields": [
          {
            "name": "markOracleDivergenceNumerator",
            "type": "u128"
          },
          {
            "name": "markOracleDivergenceDenominator",
            "type": "u128"
          }
        ]
      }
    },
    {
      "name": "ValidityGuardRails",
      "type": {
        "kind": "struct",
        "fields": [
          {
            "name": "slotsBeforeStale",
            "type": "i64"
          },
          {
            "name": "confidenceIntervalMaxSize",
            "type": "u128"
          },
          {
            "name": "tooVolatileRatio",
            "type": "i128"
          }
        ]
      }
    },
    {
      "name": "FeeStructure",
      "type": {
        "kind": "struct",
        "fields": [
          {
            "name": "feeNumerator",
            "type": "u128"
          },
          {
            "name": "feeDenominator",
            "type": "u128"
          },
          {
            "name": "discountTokenTiers",
            "type": {
              "defined": "DiscountTokenTiers"
            }
          },
          {
            "name": "referralDiscount",
            "type": {
              "defined": "ReferralDiscount"
            }
          }
        ]
      }
    },
    {
      "name": "DiscountTokenTiers",
      "type": {
        "kind": "struct",
        "fields": [
          {
            "name": "firstTier",
            "type": {
              "defined": "DiscountTokenTier"
            }
          },
          {
            "name": "secondTier",
            "type": {
              "defined": "DiscountTokenTier"
            }
          },
          {
            "name": "thirdTier",
            "type": {
              "defined": "DiscountTokenTier"
            }
          },
          {
            "name": "fourthTier",
            "type": {
              "defined": "DiscountTokenTier"
            }
          }
        ]
      }
    },
    {
      "name": "DiscountTokenTier",
      "type": {
        "kind": "struct",
        "fields": [
          {
            "name": "minimumBalance",
            "type": "u64"
          },
          {
            "name": "discountNumerator",
            "type": "u128"
          },
          {
            "name": "discountDenominator",
            "type": "u128"
          }
        ]
      }
    },
    {
      "name": "ReferralDiscount",
      "type": {
        "kind": "struct",
        "fields": [
          {
            "name": "referrerRewardNumerator",
            "type": "u128"
          },
          {
            "name": "referrerRewardDenominator",
            "type": "u128"
          },
          {
            "name": "refereeDiscountNumerator",
            "type": "u128"
          },
          {
            "name": "refereeDiscountDenominator",
            "type": "u128"
          }
        ]
      }
    },
    {
      "name": "TradeRecord",
      "type": {
        "kind": "struct",
        "fields": [
          {
            "name": "ts",
            "type": "i64"
          },
          {
            "name": "recordId",
            "type": "u128"
          },
          {
            "name": "userAuthority",
            "type": "publicKey"
          },
          {
            "name": "user",
            "type": "publicKey"
          },
          {
            "name": "direction",
            "type": {
              "defined": "PositionDirection"
            }
          },
          {
            "name": "baseAssetAmount",
            "type": "u128"
          },
          {
            "name": "quoteAssetAmount",
            "type": "u128"
          },
          {
            "name": "markPriceBefore",
            "type": "u128"
          },
          {
            "name": "markPriceAfter",
            "type": "u128"
          },
          {
            "name": "fee",
            "type": "u128"
          },
          {
            "name": "referrerReward",
            "type": "u128"
          },
          {
            "name": "refereeDiscount",
            "type": "u128"
          },
          {
            "name": "tokenDiscount",
            "type": "u128"
          },
          {
            "name": "liquidation",
            "type": "bool"
          },
          {
            "name": "marketIndex",
            "type": "u64"
          },
          {
            "name": "oraclePrice",
            "type": "i128"
          }
        ]
      }
    },
    {
      "name": "MarketPosition",
      "type": {
        "kind": "struct",
        "fields": [
          {
            "name": "marketIndex",
            "type": "u64"
          },
          {
            "name": "baseAssetAmount",
            "type": "i128"
          },
          {
            "name": "quoteAssetAmount",
            "type": "u128"
          },
          {
            "name": "lastCumulativeFundingRate",
            "type": "i128"
          },
          {
            "name": "lastCumulativeRepegRebate",
            "type": "u128"
          },
          {
            "name": "lastFundingRateTs",
            "type": "i64"
          },
          {
            "name": "openOrders",
            "type": "u128"
          },
          {
            "name": "padding0",
            "type": "u128"
          },
          {
            "name": "padding1",
            "type": "u128"
          },
          {
            "name": "padding2",
            "type": "u128"
          },
          {
            "name": "padding3",
            "type": "u128"
          },
          {
            "name": "padding4",
            "type": "u128"
          },
          {
            "name": "padding5",
            "type": "u128"
          },
          {
            "name": "padding6",
            "type": "u128"
          }
        ]
      }
    },
    {
      "name": "Order",
      "type": {
        "kind": "struct",
        "fields": [
          {
            "name": "status",
            "type": {
              "defined": "OrderStatus"
            }
          },
          {
            "name": "orderType",
            "type": {
              "defined": "OrderType"
            }
          },
          {
            "name": "ts",
            "type": "i64"
          },
          {
            "name": "orderId",
            "type": "u128"
          },
          {
            "name": "userOrderId",
            "type": "u8"
          },
          {
            "name": "marketIndex",
            "type": "u64"
          },
          {
            "name": "price",
            "type": "u128"
          },
          {
            "name": "userBaseAssetAmount",
            "type": "i128"
          },
          {
            "name": "quoteAssetAmount",
            "type": "u128"
          },
          {
            "name": "baseAssetAmount",
            "type": "u128"
          },
          {
            "name": "baseAssetAmountFilled",
            "type": "u128"
          },
          {
            "name": "quoteAssetAmountFilled",
            "type": "u128"
          },
          {
            "name": "fee",
            "type": "u128"
          },
          {
            "name": "direction",
            "type": {
              "defined": "PositionDirection"
            }
          },
          {
            "name": "reduceOnly",
            "type": "bool"
          },
          {
            "name": "postOnly",
            "type": "bool"
          },
          {
            "name": "immediateOrCancel",
            "type": "bool"
          },
          {
            "name": "discountTier",
            "type": {
              "defined": "OrderDiscountTier"
            }
          },
          {
            "name": "triggerPrice",
            "type": "u128"
          },
          {
            "name": "triggerCondition",
            "type": {
              "defined": "OrderTriggerCondition"
            }
          },
          {
            "name": "referrer",
            "type": "publicKey"
          },
          {
            "name": "oraclePriceOffset",
            "type": "i128"
          },
          {
            "name": "padding",
            "type": {
              "array": [
                "u16",
                3
              ]
            }
          }
        ]
      }
    },
    {
      "name": "SwapDirection",
      "type": {
        "kind": "enum",
        "variants": [
          {
            "name": "Add"
          },
          {
            "name": "Remove"
          }
        ]
      }
    },
    {
      "name": "Type",
      "type": {
        "kind": "enum",
        "variants": [
          {
            "name": "Repeg"
          },
          {
            "name": "UpdateK"
          }
        ]
      }
    },
    {
      "name": "DepositDirection",
      "type": {
        "kind": "enum",
        "variants": [
          {
            "name": "DEPOSIT"
          },
          {
            "name": "WITHDRAW"
          }
        ]
      }
    },
    {
      "name": "LiquidationType",
      "type": {
        "kind": "enum",
        "variants": [
          {
            "name": "NONE"
          },
          {
            "name": "PARTIAL"
          },
          {
            "name": "FULL"
          }
        ]
      }
    },
    {
      "name": "OracleSource",
      "type": {
        "kind": "enum",
        "variants": [
          {
            "name": "Pyth"
          },
          {
            "name": "Switchboard"
          }
        ]
      }
    },
    {
      "name": "OrderAction",
      "type": {
        "kind": "enum",
        "variants": [
          {
            "name": "Place"
          },
          {
            "name": "Cancel"
          },
          {
            "name": "Fill"
          }
        ]
      }
    },
    {
      "name": "PositionDirection",
      "type": {
        "kind": "enum",
        "variants": [
          {
            "name": "Long"
          },
          {
            "name": "Short"
          }
        ]
      }
    },
    {
      "name": "OrderStatus",
      "type": {
        "kind": "enum",
        "variants": [
          {
            "name": "Init"
          },
          {
            "name": "Open"
          }
        ]
      }
    },
    {
      "name": "OrderType",
      "type": {
        "kind": "enum",
        "variants": [
          {
            "name": "Market"
          },
          {
            "name": "Limit"
          },
          {
            "name": "TriggerMarket"
          },
          {
            "name": "TriggerLimit"
          }
        ]
      }
    },
    {
      "name": "OrderDiscountTier",
      "type": {
        "kind": "enum",
        "variants": [
          {
            "name": "None"
          },
          {
            "name": "First"
          },
          {
            "name": "Second"
          },
          {
            "name": "Third"
          },
          {
            "name": "Fourth"
          }
        ]
      }
    },
    {
      "name": "OrderTriggerCondition",
      "type": {
        "kind": "enum",
        "variants": [
          {
            "name": "Above"
          },
          {
            "name": "Below"
          }
        ]
      }
    }
  ],
  "errors": [
    {
      "code": 6000,
      "name": "InvalidCollateralAccountAuthority",
      "msg": "Clearing house not collateral account owner"
    },
    {
      "code": 6001,
      "name": "InvalidInsuranceAccountAuthority",
      "msg": "Clearing house not insurance account owner"
    },
    {
      "code": 6002,
      "name": "InsufficientDeposit",
      "msg": "Insufficient deposit"
    },
    {
      "code": 6003,
      "name": "InsufficientCollateral",
      "msg": "Insufficient collateral"
    },
    {
      "code": 6004,
      "name": "SufficientCollateral",
      "msg": "Sufficient collateral"
    },
    {
      "code": 6005,
      "name": "MaxNumberOfPositions",
      "msg": "Max number of positions taken"
    },
    {
      "code": 6006,
      "name": "AdminControlsPricesDisabled",
      "msg": "Admin Controls Prices Disabled"
    },
    {
      "code": 6007,
      "name": "MarketIndexNotInitialized",
      "msg": "Market Index Not Initialized"
    },
    {
      "code": 6008,
      "name": "MarketIndexAlreadyInitialized",
      "msg": "Market Index Already Initialized"
    },
    {
      "code": 6009,
      "name": "UserAccountAndUserPositionsAccountMismatch",
      "msg": "User Account And User Positions Account Mismatch"
    },
    {
      "code": 6010,
      "name": "UserHasNoPositionInMarket",
      "msg": "User Has No Position In Market"
    },
    {
      "code": 6011,
      "name": "InvalidInitialPeg",
      "msg": "Invalid Initial Peg"
    },
    {
      "code": 6012,
      "name": "InvalidRepegRedundant",
      "msg": "AMM repeg already configured with amt given"
    },
    {
      "code": 6013,
      "name": "InvalidRepegDirection",
      "msg": "AMM repeg incorrect repeg direction"
    },
    {
      "code": 6014,
      "name": "InvalidRepegProfitability",
      "msg": "AMM repeg out of bounds pnl"
    },
    {
      "code": 6015,
      "name": "SlippageOutsideLimit",
      "msg": "Slippage Outside Limit Price"
    },
    {
      "code": 6016,
      "name": "TradeSizeTooSmall",
      "msg": "Trade Size Too Small"
    },
    {
      "code": 6017,
      "name": "InvalidUpdateK",
      "msg": "Price change too large when updating K"
    },
    {
      "code": 6018,
      "name": "AdminWithdrawTooLarge",
      "msg": "Admin tried to withdraw amount larger than fees collected"
    },
    {
      "code": 6019,
      "name": "MathError",
      "msg": "Math Error"
    },
    {
      "code": 6020,
      "name": "BnConversionError",
      "msg": "Conversion to u128/u64 failed with an overflow or underflow"
    },
    {
      "code": 6021,
      "name": "ClockUnavailable",
      "msg": "Clock unavailable"
    },
    {
      "code": 6022,
      "name": "UnableToLoadOracle",
      "msg": "Unable To Load Oracles"
    },
    {
      "code": 6023,
      "name": "OracleMarkSpreadLimit",
      "msg": "Oracle/Mark Spread Too Large"
    },
    {
      "code": 6024,
      "name": "HistoryAlreadyInitialized",
      "msg": "Clearing House history already initialized"
    },
    {
      "code": 6025,
      "name": "ExchangePaused",
      "msg": "Exchange is paused"
    },
    {
      "code": 6026,
      "name": "InvalidWhitelistToken",
      "msg": "Invalid whitelist token"
    },
    {
      "code": 6027,
      "name": "WhitelistTokenNotFound",
      "msg": "Whitelist token not found"
    },
    {
      "code": 6028,
      "name": "InvalidDiscountToken",
      "msg": "Invalid discount token"
    },
    {
      "code": 6029,
      "name": "DiscountTokenNotFound",
      "msg": "Discount token not found"
    },
    {
      "code": 6030,
      "name": "InvalidReferrer",
      "msg": "Invalid referrer"
    },
    {
      "code": 6031,
      "name": "ReferrerNotFound",
      "msg": "Referrer not found"
    },
    {
      "code": 6032,
      "name": "InvalidOracle",
      "msg": "InvalidOracle"
    },
    {
      "code": 6033,
      "name": "OracleNotFound",
      "msg": "OracleNotFound"
    },
    {
      "code": 6034,
      "name": "LiquidationsBlockedByOracle",
      "msg": "Liquidations Blocked By Oracle"
    },
    {
      "code": 6035,
      "name": "UserMaxDeposit",
      "msg": "Can not deposit more than max deposit"
    },
    {
      "code": 6036,
      "name": "CantDeleteUserWithCollateral",
      "msg": "Can not delete user that still has collateral"
    },
    {
      "code": 6037,
      "name": "InvalidFundingProfitability",
      "msg": "AMM funding out of bounds pnl"
    },
    {
      "code": 6038,
      "name": "CastingFailure",
      "msg": "Casting Failure"
    },
    {
      "code": 6039,
      "name": "InvalidOrder",
      "msg": "Invalid Order"
    },
    {
      "code": 6040,
      "name": "UserHasNoOrder",
      "msg": "User has no order"
    },
    {
      "code": 6041,
      "name": "OrderAmountTooSmall",
      "msg": "Order Amount Too Small"
    },
    {
      "code": 6042,
      "name": "MaxNumberOfOrders",
      "msg": "Max number of orders taken"
    },
    {
      "code": 6043,
      "name": "OrderDoesNotExist",
      "msg": "Order does not exist"
    },
    {
      "code": 6044,
      "name": "OrderNotOpen",
      "msg": "Order not open"
    },
    {
      "code": 6045,
      "name": "CouldNotFillOrder",
      "msg": "CouldNotFillOrder"
    },
    {
      "code": 6046,
      "name": "ReduceOnlyOrderIncreasedRisk",
      "msg": "Reduce only order increased risk"
    },
    {
      "code": 6047,
      "name": "OrderStateAlreadyInitialized",
      "msg": "Order state already initialized"
    },
    {
      "code": 6048,
      "name": "UnableToLoadAccountLoader",
      "msg": "Unable to load AccountLoader"
    },
    {
      "code": 6049,
      "name": "TradeSizeTooLarge",
      "msg": "Trade Size Too Large"
    },
    {
      "code": 6050,
      "name": "UnableToWriteToRemainingAccount",
      "msg": "Unable to write to remaining account"
    },
    {
      "code": 6051,
      "name": "UserCantReferThemselves",
      "msg": "User cant refer themselves"
    },
    {
      "code": 6052,
      "name": "DidNotReceiveExpectedReferrer",
      "msg": "Did not receive expected referrer"
    },
    {
      "code": 6053,
      "name": "CouldNotDeserializeReferrer",
      "msg": "Could not deserialize referrer"
    },
    {
      "code": 6054,
      "name": "MarketOrderMustBeInPlaceAndFill",
      "msg": "Market order must be in place and fill"
    },
    {
      "code": 6055,
      "name": "UserOrderIdAlreadyInUse",
      "msg": "User Order Id Already In Use"
    },
    {
      "code": 6056,
      "name": "NoPositionsLiquidatable",
      "msg": "No positions liquidatable"
    },
    {
      "code": 6057,
      "name": "InvalidMarginRatio",
      "msg": "Invalid Margin Ratio"
    }
  ]
}<|MERGE_RESOLUTION|>--- conflicted
+++ resolved
@@ -1,4182 +1,4169 @@
 {
-  "version": "1.0.0",
-  "name": "clearing_house",
-  "instructions": [
-    {
-      "name": "initialize",
-      "accounts": [
-        {
-          "name": "admin",
-          "isMut": false,
-          "isSigner": true
-        },
-        {
-          "name": "state",
-          "isMut": true,
-          "isSigner": false
-        },
-        {
-          "name": "collateralMint",
-          "isMut": false,
-          "isSigner": false
-        },
-        {
-          "name": "collateralVault",
-          "isMut": true,
-          "isSigner": false
-        },
-        {
-          "name": "collateralVaultAuthority",
-          "isMut": false,
-          "isSigner": false
-        },
-        {
-          "name": "insuranceVault",
-          "isMut": true,
-          "isSigner": false
-        },
-        {
-          "name": "insuranceVaultAuthority",
-          "isMut": false,
-          "isSigner": false
-        },
-        {
-          "name": "markets",
-          "isMut": true,
-          "isSigner": false
-        },
-        {
-          "name": "rent",
-          "isMut": false,
-          "isSigner": false
-        },
-        {
-          "name": "systemProgram",
-          "isMut": false,
-          "isSigner": false
-        },
-        {
-          "name": "tokenProgram",
-          "isMut": false,
-          "isSigner": false
-        }
-      ],
-      "args": [
-        {
-          "name": "clearingHouseNonce",
-          "type": "u8"
-        },
-        {
-          "name": "collateralVaultNonce",
-          "type": "u8"
-        },
-        {
-          "name": "insuranceVaultNonce",
-          "type": "u8"
-        },
-        {
-          "name": "adminControlsPrices",
-          "type": "bool"
-        }
-      ]
-    },
-    {
-      "name": "initializeHistory",
-      "accounts": [
-        {
-          "name": "admin",
-          "isMut": false,
-          "isSigner": true
-        },
-        {
-          "name": "state",
-          "isMut": true,
-          "isSigner": false
-        },
-        {
-          "name": "fundingPaymentHistory",
-          "isMut": true,
-          "isSigner": false
-        },
-        {
-          "name": "tradeHistory",
-          "isMut": true,
-          "isSigner": false
-        },
-        {
-          "name": "liquidationHistory",
-          "isMut": true,
-          "isSigner": false
-        },
-        {
-          "name": "depositHistory",
-          "isMut": true,
-          "isSigner": false
-        },
-        {
-          "name": "fundingRateHistory",
-          "isMut": true,
-          "isSigner": false
-        },
-        {
-          "name": "curveHistory",
-          "isMut": true,
-          "isSigner": false
-        }
-      ],
-      "args": []
-    },
-    {
-      "name": "initializeOrderState",
-      "accounts": [
-        {
-          "name": "admin",
-          "isMut": false,
-          "isSigner": true
-        },
-        {
-          "name": "state",
-          "isMut": true,
-          "isSigner": false
-        },
-        {
-          "name": "orderState",
-          "isMut": true,
-          "isSigner": false
-        },
-        {
-          "name": "orderHistory",
-          "isMut": true,
-          "isSigner": false
-        },
-        {
-          "name": "rent",
-          "isMut": false,
-          "isSigner": false
-        },
-        {
-          "name": "systemProgram",
-          "isMut": false,
-          "isSigner": false
-        }
-      ],
-      "args": [
-        {
-          "name": "orderHouseNonce",
-          "type": "u8"
-        }
-      ]
-    },
-    {
-      "name": "initializeMarket",
-      "accounts": [
-        {
-          "name": "admin",
-          "isMut": false,
-          "isSigner": true
-        },
-        {
-          "name": "state",
-          "isMut": false,
-          "isSigner": false
-        },
-        {
-          "name": "markets",
-          "isMut": true,
-          "isSigner": false
-        },
-        {
-          "name": "oracle",
-          "isMut": false,
-          "isSigner": false
-        }
-      ],
-      "args": [
-        {
-          "name": "marketIndex",
-          "type": "u64"
-        },
-        {
-          "name": "ammBaseAssetReserve",
-          "type": "u128"
-        },
-        {
-          "name": "ammQuoteAssetReserve",
-          "type": "u128"
-        },
-        {
-          "name": "ammPeriodicity",
-          "type": "i64"
-        },
-        {
-          "name": "ammPegMultiplier",
-          "type": "u128"
-        },
-        {
-<<<<<<< HEAD
-          "name": "oracleSource",
-          "type": {
-            "defined": "OracleSource"
-          }
-=======
-          "name": "marginRatioInitial",
-          "type": "u32"
-        },
-        {
-          "name": "marginRatioPartial",
-          "type": "u32"
-        },
-        {
-          "name": "marginRatioMaintenance",
-          "type": "u32"
->>>>>>> e4b4b261
-        }
-      ]
-    },
-    {
-      "name": "depositCollateral",
-      "accounts": [
-        {
-          "name": "state",
-          "isMut": true,
-          "isSigner": false
-        },
-        {
-          "name": "user",
-          "isMut": true,
-          "isSigner": false
-        },
-        {
-          "name": "authority",
-          "isMut": false,
-          "isSigner": true
-        },
-        {
-          "name": "collateralVault",
-          "isMut": true,
-          "isSigner": false
-        },
-        {
-          "name": "userCollateralAccount",
-          "isMut": true,
-          "isSigner": false
-        },
-        {
-          "name": "tokenProgram",
-          "isMut": false,
-          "isSigner": false
-        },
-        {
-          "name": "markets",
-          "isMut": false,
-          "isSigner": false
-        },
-        {
-          "name": "userPositions",
-          "isMut": true,
-          "isSigner": false
-        },
-        {
-          "name": "fundingPaymentHistory",
-          "isMut": true,
-          "isSigner": false
-        },
-        {
-          "name": "depositHistory",
-          "isMut": true,
-          "isSigner": false
-        }
-      ],
-      "args": [
-        {
-          "name": "amount",
-          "type": "u64"
-        }
-      ]
-    },
-    {
-      "name": "withdrawCollateral",
-      "accounts": [
-        {
-          "name": "state",
-          "isMut": true,
-          "isSigner": false
-        },
-        {
-          "name": "user",
-          "isMut": true,
-          "isSigner": false
-        },
-        {
-          "name": "authority",
-          "isMut": false,
-          "isSigner": true
-        },
-        {
-          "name": "collateralVault",
-          "isMut": true,
-          "isSigner": false
-        },
-        {
-          "name": "collateralVaultAuthority",
-          "isMut": false,
-          "isSigner": false
-        },
-        {
-          "name": "insuranceVault",
-          "isMut": true,
-          "isSigner": false
-        },
-        {
-          "name": "insuranceVaultAuthority",
-          "isMut": false,
-          "isSigner": false
-        },
-        {
-          "name": "userCollateralAccount",
-          "isMut": true,
-          "isSigner": false
-        },
-        {
-          "name": "tokenProgram",
-          "isMut": false,
-          "isSigner": false
-        },
-        {
-          "name": "markets",
-          "isMut": false,
-          "isSigner": false
-        },
-        {
-          "name": "userPositions",
-          "isMut": true,
-          "isSigner": false
-        },
-        {
-          "name": "fundingPaymentHistory",
-          "isMut": true,
-          "isSigner": false
-        },
-        {
-          "name": "depositHistory",
-          "isMut": true,
-          "isSigner": false
-        }
-      ],
-      "args": [
-        {
-          "name": "amount",
-          "type": "u64"
-        }
-      ]
-    },
-    {
-      "name": "openPosition",
-      "accounts": [
-        {
-          "name": "state",
-          "isMut": true,
-          "isSigner": false
-        },
-        {
-          "name": "user",
-          "isMut": true,
-          "isSigner": false
-        },
-        {
-          "name": "authority",
-          "isMut": false,
-          "isSigner": true
-        },
-        {
-          "name": "markets",
-          "isMut": true,
-          "isSigner": false
-        },
-        {
-          "name": "userPositions",
-          "isMut": true,
-          "isSigner": false
-        },
-        {
-          "name": "tradeHistory",
-          "isMut": true,
-          "isSigner": false
-        },
-        {
-          "name": "fundingPaymentHistory",
-          "isMut": true,
-          "isSigner": false
-        },
-        {
-          "name": "fundingRateHistory",
-          "isMut": true,
-          "isSigner": false
-        },
-        {
-          "name": "oracle",
-          "isMut": false,
-          "isSigner": false
-        }
-      ],
-      "args": [
-        {
-          "name": "direction",
-          "type": {
-            "defined": "PositionDirection"
-          }
-        },
-        {
-          "name": "quoteAssetAmount",
-          "type": "u128"
-        },
-        {
-          "name": "marketIndex",
-          "type": "u64"
-        },
-        {
-          "name": "limitPrice",
-          "type": "u128"
-        },
-        {
-          "name": "optionalAccounts",
-          "type": {
-            "defined": "ManagePositionOptionalAccounts"
-          }
-        }
-      ]
-    },
-    {
-      "name": "closePosition",
-      "accounts": [
-        {
-          "name": "state",
-          "isMut": true,
-          "isSigner": false
-        },
-        {
-          "name": "user",
-          "isMut": true,
-          "isSigner": false
-        },
-        {
-          "name": "authority",
-          "isMut": false,
-          "isSigner": true
-        },
-        {
-          "name": "markets",
-          "isMut": true,
-          "isSigner": false
-        },
-        {
-          "name": "userPositions",
-          "isMut": true,
-          "isSigner": false
-        },
-        {
-          "name": "tradeHistory",
-          "isMut": true,
-          "isSigner": false
-        },
-        {
-          "name": "fundingPaymentHistory",
-          "isMut": true,
-          "isSigner": false
-        },
-        {
-          "name": "fundingRateHistory",
-          "isMut": true,
-          "isSigner": false
-        },
-        {
-          "name": "oracle",
-          "isMut": false,
-          "isSigner": false
-        }
-      ],
-      "args": [
-        {
-          "name": "marketIndex",
-          "type": "u64"
-        },
-        {
-          "name": "optionalAccounts",
-          "type": {
-            "defined": "ManagePositionOptionalAccounts"
-          }
-        }
-      ]
-    },
-    {
-      "name": "placeOrder",
-      "accounts": [
-        {
-          "name": "state",
-          "isMut": false,
-          "isSigner": false
-        },
-        {
-          "name": "orderState",
-          "isMut": false,
-          "isSigner": false
-        },
-        {
-          "name": "user",
-          "isMut": false,
-          "isSigner": false
-        },
-        {
-          "name": "authority",
-          "isMut": false,
-          "isSigner": true
-        },
-        {
-          "name": "markets",
-          "isMut": false,
-          "isSigner": false
-        },
-        {
-          "name": "userPositions",
-          "isMut": true,
-          "isSigner": false
-        },
-        {
-          "name": "userOrders",
-          "isMut": true,
-          "isSigner": false
-        },
-        {
-          "name": "fundingPaymentHistory",
-          "isMut": true,
-          "isSigner": false
-        },
-        {
-          "name": "orderHistory",
-          "isMut": true,
-          "isSigner": false
-        }
-      ],
-      "args": [
-        {
-          "name": "params",
-          "type": {
-            "defined": "OrderParams"
-          }
-        }
-      ]
-    },
-    {
-      "name": "cancelOrder",
-      "accounts": [
-        {
-          "name": "state",
-          "isMut": false,
-          "isSigner": false
-        },
-        {
-          "name": "orderState",
-          "isMut": false,
-          "isSigner": false
-        },
-        {
-          "name": "user",
-          "isMut": false,
-          "isSigner": false
-        },
-        {
-          "name": "authority",
-          "isMut": false,
-          "isSigner": true
-        },
-        {
-          "name": "markets",
-          "isMut": false,
-          "isSigner": false
-        },
-        {
-          "name": "userPositions",
-          "isMut": true,
-          "isSigner": false
-        },
-        {
-          "name": "userOrders",
-          "isMut": true,
-          "isSigner": false
-        },
-        {
-          "name": "fundingPaymentHistory",
-          "isMut": true,
-          "isSigner": false
-        },
-        {
-          "name": "orderHistory",
-          "isMut": true,
-          "isSigner": false
-        }
-      ],
-      "args": [
-        {
-          "name": "orderId",
-          "type": "u128"
-        }
-      ]
-    },
-    {
-      "name": "cancelOrderByUserId",
-      "accounts": [
-        {
-          "name": "state",
-          "isMut": false,
-          "isSigner": false
-        },
-        {
-          "name": "orderState",
-          "isMut": false,
-          "isSigner": false
-        },
-        {
-          "name": "user",
-          "isMut": false,
-          "isSigner": false
-        },
-        {
-          "name": "authority",
-          "isMut": false,
-          "isSigner": true
-        },
-        {
-          "name": "markets",
-          "isMut": false,
-          "isSigner": false
-        },
-        {
-          "name": "userPositions",
-          "isMut": true,
-          "isSigner": false
-        },
-        {
-          "name": "userOrders",
-          "isMut": true,
-          "isSigner": false
-        },
-        {
-          "name": "fundingPaymentHistory",
-          "isMut": true,
-          "isSigner": false
-        },
-        {
-          "name": "orderHistory",
-          "isMut": true,
-          "isSigner": false
-        }
-      ],
-      "args": [
-        {
-          "name": "userOrderId",
-          "type": "u8"
-        }
-      ]
-    },
-    {
-      "name": "fillOrder",
-      "accounts": [
-        {
-          "name": "state",
-          "isMut": false,
-          "isSigner": false
-        },
-        {
-          "name": "orderState",
-          "isMut": false,
-          "isSigner": false
-        },
-        {
-          "name": "authority",
-          "isMut": false,
-          "isSigner": true
-        },
-        {
-          "name": "filler",
-          "isMut": true,
-          "isSigner": false
-        },
-        {
-          "name": "user",
-          "isMut": true,
-          "isSigner": false
-        },
-        {
-          "name": "markets",
-          "isMut": true,
-          "isSigner": false
-        },
-        {
-          "name": "userPositions",
-          "isMut": true,
-          "isSigner": false
-        },
-        {
-          "name": "userOrders",
-          "isMut": true,
-          "isSigner": false
-        },
-        {
-          "name": "tradeHistory",
-          "isMut": true,
-          "isSigner": false
-        },
-        {
-          "name": "fundingPaymentHistory",
-          "isMut": true,
-          "isSigner": false
-        },
-        {
-          "name": "fundingRateHistory",
-          "isMut": true,
-          "isSigner": false
-        },
-        {
-          "name": "orderHistory",
-          "isMut": true,
-          "isSigner": false
-        },
-        {
-          "name": "extendedCurveHistory",
-          "isMut": true,
-          "isSigner": false
-        },
-        {
-          "name": "oracle",
-          "isMut": false,
-          "isSigner": false
-        }
-      ],
-      "args": [
-        {
-          "name": "orderId",
-          "type": "u128"
-        }
-      ]
-    },
-    {
-      "name": "placeAndFillOrder",
-      "accounts": [
-        {
-          "name": "state",
-          "isMut": false,
-          "isSigner": false
-        },
-        {
-          "name": "orderState",
-          "isMut": false,
-          "isSigner": false
-        },
-        {
-          "name": "user",
-          "isMut": true,
-          "isSigner": false
-        },
-        {
-          "name": "authority",
-          "isMut": false,
-          "isSigner": true
-        },
-        {
-          "name": "markets",
-          "isMut": true,
-          "isSigner": false
-        },
-        {
-          "name": "userPositions",
-          "isMut": true,
-          "isSigner": false
-        },
-        {
-          "name": "userOrders",
-          "isMut": true,
-          "isSigner": false
-        },
-        {
-          "name": "fundingPaymentHistory",
-          "isMut": true,
-          "isSigner": false
-        },
-        {
-          "name": "tradeHistory",
-          "isMut": true,
-          "isSigner": false
-        },
-        {
-          "name": "fundingRateHistory",
-          "isMut": true,
-          "isSigner": false
-        },
-        {
-          "name": "orderHistory",
-          "isMut": true,
-          "isSigner": false
-        },
-        {
-          "name": "extendedCurveHistory",
-          "isMut": true,
-          "isSigner": false
-        },
-        {
-          "name": "oracle",
-          "isMut": false,
-          "isSigner": false
-        }
-      ],
-      "args": [
-        {
-          "name": "params",
-          "type": {
-            "defined": "OrderParams"
-          }
-        }
-      ]
-    },
-    {
-      "name": "liquidate",
-      "accounts": [
-        {
-          "name": "state",
-          "isMut": false,
-          "isSigner": false
-        },
-        {
-          "name": "authority",
-          "isMut": false,
-          "isSigner": true
-        },
-        {
-          "name": "liquidator",
-          "isMut": true,
-          "isSigner": false
-        },
-        {
-          "name": "user",
-          "isMut": true,
-          "isSigner": false
-        },
-        {
-          "name": "collateralVault",
-          "isMut": true,
-          "isSigner": false
-        },
-        {
-          "name": "collateralVaultAuthority",
-          "isMut": false,
-          "isSigner": false
-        },
-        {
-          "name": "insuranceVault",
-          "isMut": true,
-          "isSigner": false
-        },
-        {
-          "name": "insuranceVaultAuthority",
-          "isMut": false,
-          "isSigner": false
-        },
-        {
-          "name": "tokenProgram",
-          "isMut": false,
-          "isSigner": false
-        },
-        {
-          "name": "markets",
-          "isMut": true,
-          "isSigner": false
-        },
-        {
-          "name": "userPositions",
-          "isMut": true,
-          "isSigner": false
-        },
-        {
-          "name": "tradeHistory",
-          "isMut": true,
-          "isSigner": false
-        },
-        {
-          "name": "liquidationHistory",
-          "isMut": true,
-          "isSigner": false
-        },
-        {
-          "name": "fundingPaymentHistory",
-          "isMut": true,
-          "isSigner": false
-        }
-      ],
-      "args": []
-    },
-    {
-      "name": "moveAmmPrice",
-      "accounts": [
-        {
-          "name": "state",
-          "isMut": false,
-          "isSigner": false
-        },
-        {
-          "name": "admin",
-          "isMut": false,
-          "isSigner": true
-        },
-        {
-          "name": "markets",
-          "isMut": true,
-          "isSigner": false
-        }
-      ],
-      "args": [
-        {
-          "name": "baseAssetReserve",
-          "type": "u128"
-        },
-        {
-          "name": "quoteAssetReserve",
-          "type": "u128"
-        },
-        {
-          "name": "marketIndex",
-          "type": "u64"
-        }
-      ]
-    },
-    {
-      "name": "withdrawFees",
-      "accounts": [
-        {
-          "name": "state",
-          "isMut": false,
-          "isSigner": false
-        },
-        {
-          "name": "admin",
-          "isMut": false,
-          "isSigner": true
-        },
-        {
-          "name": "collateralVault",
-          "isMut": true,
-          "isSigner": false
-        },
-        {
-          "name": "collateralVaultAuthority",
-          "isMut": false,
-          "isSigner": false
-        },
-        {
-          "name": "markets",
-          "isMut": true,
-          "isSigner": false
-        },
-        {
-          "name": "recipient",
-          "isMut": true,
-          "isSigner": false
-        },
-        {
-          "name": "tokenProgram",
-          "isMut": false,
-          "isSigner": false
-        }
-      ],
-      "args": [
-        {
-          "name": "marketIndex",
-          "type": "u64"
-        },
-        {
-          "name": "amount",
-          "type": "u64"
-        }
-      ]
-    },
-    {
-      "name": "withdrawFromInsuranceVault",
-      "accounts": [
-        {
-          "name": "state",
-          "isMut": false,
-          "isSigner": false
-        },
-        {
-          "name": "admin",
-          "isMut": false,
-          "isSigner": true
-        },
-        {
-          "name": "insuranceVault",
-          "isMut": true,
-          "isSigner": false
-        },
-        {
-          "name": "insuranceVaultAuthority",
-          "isMut": false,
-          "isSigner": false
-        },
-        {
-          "name": "recipient",
-          "isMut": true,
-          "isSigner": false
-        },
-        {
-          "name": "tokenProgram",
-          "isMut": false,
-          "isSigner": false
-        }
-      ],
-      "args": [
-        {
-          "name": "amount",
-          "type": "u64"
-        }
-      ]
-    },
-    {
-      "name": "withdrawFromInsuranceVaultToMarket",
-      "accounts": [
-        {
-          "name": "state",
-          "isMut": true,
-          "isSigner": false
-        },
-        {
-          "name": "markets",
-          "isMut": true,
-          "isSigner": false
-        },
-        {
-          "name": "admin",
-          "isMut": false,
-          "isSigner": true
-        },
-        {
-          "name": "insuranceVault",
-          "isMut": true,
-          "isSigner": false
-        },
-        {
-          "name": "insuranceVaultAuthority",
-          "isMut": false,
-          "isSigner": false
-        },
-        {
-          "name": "collateralVault",
-          "isMut": true,
-          "isSigner": false
-        },
-        {
-          "name": "tokenProgram",
-          "isMut": false,
-          "isSigner": false
-        }
-      ],
-      "args": [
-        {
-          "name": "marketIndex",
-          "type": "u64"
-        },
-        {
-          "name": "amount",
-          "type": "u64"
-        }
-      ]
-    },
-    {
-      "name": "repegAmmCurve",
-      "accounts": [
-        {
-          "name": "state",
-          "isMut": false,
-          "isSigner": false
-        },
-        {
-          "name": "markets",
-          "isMut": true,
-          "isSigner": false
-        },
-        {
-          "name": "oracle",
-          "isMut": false,
-          "isSigner": false
-        },
-        {
-          "name": "admin",
-          "isMut": false,
-          "isSigner": true
-        },
-        {
-          "name": "curveHistory",
-          "isMut": true,
-          "isSigner": false
-        }
-      ],
-      "args": [
-        {
-          "name": "newPegCandidate",
-          "type": "u128"
-        },
-        {
-          "name": "marketIndex",
-          "type": "u64"
-        }
-      ]
-    },
-    {
-      "name": "updateAmmOracleTwap",
-      "accounts": [
-        {
-          "name": "state",
-          "isMut": false,
-          "isSigner": false
-        },
-        {
-          "name": "markets",
-          "isMut": true,
-          "isSigner": false
-        },
-        {
-          "name": "oracle",
-          "isMut": false,
-          "isSigner": false
-        },
-        {
-          "name": "admin",
-          "isMut": false,
-          "isSigner": true
-        },
-        {
-          "name": "curveHistory",
-          "isMut": true,
-          "isSigner": false
-        }
-      ],
-      "args": [
-        {
-          "name": "marketIndex",
-          "type": "u64"
-        }
-      ]
-    },
-    {
-      "name": "resetAmmOracleTwap",
-      "accounts": [
-        {
-          "name": "state",
-          "isMut": false,
-          "isSigner": false
-        },
-        {
-          "name": "markets",
-          "isMut": true,
-          "isSigner": false
-        },
-        {
-          "name": "oracle",
-          "isMut": false,
-          "isSigner": false
-        },
-        {
-          "name": "admin",
-          "isMut": false,
-          "isSigner": true
-        },
-        {
-          "name": "curveHistory",
-          "isMut": true,
-          "isSigner": false
-        }
-      ],
-      "args": [
-        {
-          "name": "marketIndex",
-          "type": "u64"
-        }
-      ]
-    },
-    {
-      "name": "initializeUser",
-      "accounts": [
-        {
-          "name": "user",
-          "isMut": true,
-          "isSigner": false
-        },
-        {
-          "name": "state",
-          "isMut": false,
-          "isSigner": false
-        },
-        {
-          "name": "userPositions",
-          "isMut": true,
-          "isSigner": true
-        },
-        {
-          "name": "authority",
-          "isMut": true,
-          "isSigner": true
-        },
-        {
-          "name": "rent",
-          "isMut": false,
-          "isSigner": false
-        },
-        {
-          "name": "systemProgram",
-          "isMut": false,
-          "isSigner": false
-        }
-      ],
-      "args": [
-        {
-          "name": "userNonce",
-          "type": "u8"
-        },
-        {
-          "name": "optionalAccounts",
-          "type": {
-            "defined": "InitializeUserOptionalAccounts"
-          }
-        }
-      ]
-    },
-    {
-      "name": "initializeUserWithExplicitPayer",
-      "accounts": [
-        {
-          "name": "user",
-          "isMut": true,
-          "isSigner": false
-        },
-        {
-          "name": "state",
-          "isMut": false,
-          "isSigner": false
-        },
-        {
-          "name": "userPositions",
-          "isMut": true,
-          "isSigner": true
-        },
-        {
-          "name": "authority",
-          "isMut": false,
-          "isSigner": true
-        },
-        {
-          "name": "payer",
-          "isMut": true,
-          "isSigner": true
-        },
-        {
-          "name": "rent",
-          "isMut": false,
-          "isSigner": false
-        },
-        {
-          "name": "systemProgram",
-          "isMut": false,
-          "isSigner": false
-        }
-      ],
-      "args": [
-        {
-          "name": "userNonce",
-          "type": "u8"
-        },
-        {
-          "name": "optionalAccounts",
-          "type": {
-            "defined": "InitializeUserOptionalAccounts"
-          }
-        }
-      ]
-    },
-    {
-      "name": "initializeUserOrders",
-      "accounts": [
-        {
-          "name": "user",
-          "isMut": false,
-          "isSigner": false
-        },
-        {
-          "name": "userOrders",
-          "isMut": true,
-          "isSigner": false
-        },
-        {
-          "name": "state",
-          "isMut": false,
-          "isSigner": false
-        },
-        {
-          "name": "authority",
-          "isMut": false,
-          "isSigner": true
-        },
-        {
-          "name": "rent",
-          "isMut": false,
-          "isSigner": false
-        },
-        {
-          "name": "systemProgram",
-          "isMut": false,
-          "isSigner": false
-        }
-      ],
-      "args": [
-        {
-          "name": "userOrdersNonce",
-          "type": "u8"
-        }
-      ]
-    },
-    {
-      "name": "initializeUserOrdersWithExplicitPayer",
-      "accounts": [
-        {
-          "name": "user",
-          "isMut": false,
-          "isSigner": false
-        },
-        {
-          "name": "userOrders",
-          "isMut": true,
-          "isSigner": false
-        },
-        {
-          "name": "state",
-          "isMut": false,
-          "isSigner": false
-        },
-        {
-          "name": "authority",
-          "isMut": false,
-          "isSigner": true
-        },
-        {
-          "name": "payer",
-          "isMut": true,
-          "isSigner": true
-        },
-        {
-          "name": "rent",
-          "isMut": false,
-          "isSigner": false
-        },
-        {
-          "name": "systemProgram",
-          "isMut": false,
-          "isSigner": false
-        }
-      ],
-      "args": [
-        {
-          "name": "userOrdersNonce",
-          "type": "u8"
-        }
-      ]
-    },
-    {
-      "name": "deleteUser",
-      "accounts": [
-        {
-          "name": "user",
-          "isMut": true,
-          "isSigner": false
-        },
-        {
-          "name": "userPositions",
-          "isMut": true,
-          "isSigner": false
-        },
-        {
-          "name": "authority",
-          "isMut": false,
-          "isSigner": true
-        }
-      ],
-      "args": []
-    },
-    {
-      "name": "settleFundingPayment",
-      "accounts": [
-        {
-          "name": "state",
-          "isMut": false,
-          "isSigner": false
-        },
-        {
-          "name": "user",
-          "isMut": true,
-          "isSigner": false
-        },
-        {
-          "name": "markets",
-          "isMut": false,
-          "isSigner": false
-        },
-        {
-          "name": "userPositions",
-          "isMut": true,
-          "isSigner": false
-        },
-        {
-          "name": "fundingPaymentHistory",
-          "isMut": true,
-          "isSigner": false
-        }
-      ],
-      "args": []
-    },
-    {
-      "name": "updateFundingRate",
-      "accounts": [
-        {
-          "name": "state",
-          "isMut": false,
-          "isSigner": false
-        },
-        {
-          "name": "markets",
-          "isMut": true,
-          "isSigner": false
-        },
-        {
-          "name": "oracle",
-          "isMut": false,
-          "isSigner": false
-        },
-        {
-          "name": "fundingRateHistory",
-          "isMut": true,
-          "isSigner": false
-        }
-      ],
-      "args": [
-        {
-          "name": "marketIndex",
-          "type": "u64"
-        }
-      ]
-    },
-    {
-      "name": "updateK",
-      "accounts": [
-        {
-          "name": "admin",
-          "isMut": false,
-          "isSigner": true
-        },
-        {
-          "name": "state",
-          "isMut": false,
-          "isSigner": false
-        },
-        {
-          "name": "markets",
-          "isMut": true,
-          "isSigner": false
-        },
-        {
-          "name": "oracle",
-          "isMut": false,
-          "isSigner": false
-        },
-        {
-          "name": "curveHistory",
-          "isMut": true,
-          "isSigner": false
-        }
-      ],
-      "args": [
-        {
-          "name": "sqrtK",
-          "type": "u128"
-        },
-        {
-          "name": "marketIndex",
-          "type": "u64"
-        }
-      ]
-    },
-    {
-      "name": "updateCurveHistory",
-      "accounts": [
-        {
-          "name": "admin",
-          "isMut": false,
-          "isSigner": true
-        },
-        {
-          "name": "state",
-          "isMut": true,
-          "isSigner": false
-        },
-        {
-          "name": "extendedCurveHistory",
-          "isMut": true,
-          "isSigner": false
-        },
-        {
-          "name": "curveHistory",
-          "isMut": false,
-          "isSigner": false
-        }
-      ],
-      "args": []
-    },
-    {
-      "name": "updateMarginRatio",
-      "accounts": [
-        {
-          "name": "admin",
-          "isMut": false,
-          "isSigner": true
-        },
-        {
-          "name": "state",
-          "isMut": false,
-          "isSigner": false
-        },
-        {
-          "name": "markets",
-          "isMut": true,
-          "isSigner": false
-        }
-      ],
-      "args": [
-        {
-          "name": "marketIndex",
-          "type": "u64"
-        },
-        {
-          "name": "marginRatioInitial",
-          "type": "u32"
-        },
-        {
-          "name": "marginRatioPartial",
-          "type": "u32"
-        },
-        {
-          "name": "marginRatioMaintenance",
-          "type": "u32"
-        }
-      ]
-    },
-    {
-      "name": "updatePartialLiquidationClosePercentage",
-      "accounts": [
-        {
-          "name": "admin",
-          "isMut": false,
-          "isSigner": true
-        },
-        {
-          "name": "state",
-          "isMut": true,
-          "isSigner": false
-        }
-      ],
-      "args": [
-        {
-          "name": "numerator",
-          "type": "u128"
-        },
-        {
-          "name": "denominator",
-          "type": "u128"
-        }
-      ]
-    },
-    {
-      "name": "updatePartialLiquidationPenaltyPercentage",
-      "accounts": [
-        {
-          "name": "admin",
-          "isMut": false,
-          "isSigner": true
-        },
-        {
-          "name": "state",
-          "isMut": true,
-          "isSigner": false
-        }
-      ],
-      "args": [
-        {
-          "name": "numerator",
-          "type": "u128"
-        },
-        {
-          "name": "denominator",
-          "type": "u128"
-        }
-      ]
-    },
-    {
-      "name": "updateFullLiquidationPenaltyPercentage",
-      "accounts": [
-        {
-          "name": "admin",
-          "isMut": false,
-          "isSigner": true
-        },
-        {
-          "name": "state",
-          "isMut": true,
-          "isSigner": false
-        }
-      ],
-      "args": [
-        {
-          "name": "numerator",
-          "type": "u128"
-        },
-        {
-          "name": "denominator",
-          "type": "u128"
-        }
-      ]
-    },
-    {
-      "name": "updatePartialLiquidationLiquidatorShareDenominator",
-      "accounts": [
-        {
-          "name": "admin",
-          "isMut": false,
-          "isSigner": true
-        },
-        {
-          "name": "state",
-          "isMut": true,
-          "isSigner": false
-        }
-      ],
-      "args": [
-        {
-          "name": "denominator",
-          "type": "u64"
-        }
-      ]
-    },
-    {
-      "name": "updateFullLiquidationLiquidatorShareDenominator",
-      "accounts": [
-        {
-          "name": "admin",
-          "isMut": false,
-          "isSigner": true
-        },
-        {
-          "name": "state",
-          "isMut": true,
-          "isSigner": false
-        }
-      ],
-      "args": [
-        {
-          "name": "denominator",
-          "type": "u64"
-        }
-      ]
-    },
-    {
-      "name": "updateFee",
-      "accounts": [
-        {
-          "name": "admin",
-          "isMut": false,
-          "isSigner": true
-        },
-        {
-          "name": "state",
-          "isMut": true,
-          "isSigner": false
-        }
-      ],
-      "args": [
-        {
-          "name": "fees",
-          "type": {
-            "defined": "FeeStructure"
-          }
-        }
-      ]
-    },
-    {
-      "name": "updateOrderFillerRewardStructure",
-      "accounts": [
-        {
-          "name": "admin",
-          "isMut": false,
-          "isSigner": true
-        },
-        {
-          "name": "state",
-          "isMut": false,
-          "isSigner": false
-        },
-        {
-          "name": "orderState",
-          "isMut": true,
-          "isSigner": false
-        }
-      ],
-      "args": [
-        {
-          "name": "orderFillerRewardStructure",
-          "type": {
-            "defined": "OrderFillerRewardStructure"
-          }
-        }
-      ]
-    },
-    {
-      "name": "updateOracleGuardRails",
-      "accounts": [
-        {
-          "name": "admin",
-          "isMut": false,
-          "isSigner": true
-        },
-        {
-          "name": "state",
-          "isMut": true,
-          "isSigner": false
-        }
-      ],
-      "args": [
-        {
-          "name": "oracleGuardRails",
-          "type": {
-            "defined": "OracleGuardRails"
-          }
-        }
-      ]
-    },
-    {
-      "name": "updateMarketOracle",
-      "accounts": [
-        {
-          "name": "admin",
-          "isMut": false,
-          "isSigner": true
-        },
-        {
-          "name": "state",
-          "isMut": false,
-          "isSigner": false
-        },
-        {
-          "name": "markets",
-          "isMut": true,
-          "isSigner": false
-        }
-      ],
-      "args": [
-        {
-          "name": "marketIndex",
-          "type": "u64"
-        },
-        {
-          "name": "oracle",
-          "type": "publicKey"
-        },
-        {
-          "name": "oracleSource",
-          "type": {
-            "defined": "OracleSource"
-          }
-        }
-      ]
-    },
-    {
-      "name": "updateMarketMinimumQuoteAssetTradeSize",
-      "accounts": [
-        {
-          "name": "admin",
-          "isMut": false,
-          "isSigner": true
-        },
-        {
-          "name": "state",
-          "isMut": false,
-          "isSigner": false
-        },
-        {
-          "name": "markets",
-          "isMut": true,
-          "isSigner": false
-        }
-      ],
-      "args": [
-        {
-          "name": "marketIndex",
-          "type": "u64"
-        },
-        {
-          "name": "minimumTradeSize",
-          "type": "u128"
-        }
-      ]
-    },
-    {
-      "name": "updateMarketMinimumBaseAssetTradeSize",
-      "accounts": [
-        {
-          "name": "admin",
-          "isMut": false,
-          "isSigner": true
-        },
-        {
-          "name": "state",
-          "isMut": false,
-          "isSigner": false
-        },
-        {
-          "name": "markets",
-          "isMut": true,
-          "isSigner": false
-        }
-      ],
-      "args": [
-        {
-          "name": "marketIndex",
-          "type": "u64"
-        },
-        {
-          "name": "minimumTradeSize",
-          "type": "u128"
-        }
-      ]
-    },
-    {
-      "name": "updateAdmin",
-      "accounts": [
-        {
-          "name": "admin",
-          "isMut": false,
-          "isSigner": true
-        },
-        {
-          "name": "state",
-          "isMut": true,
-          "isSigner": false
-        }
-      ],
-      "args": [
-        {
-          "name": "admin",
-          "type": "publicKey"
-        }
-      ]
-    },
-    {
-      "name": "updateWhitelistMint",
-      "accounts": [
-        {
-          "name": "admin",
-          "isMut": false,
-          "isSigner": true
-        },
-        {
-          "name": "state",
-          "isMut": true,
-          "isSigner": false
-        }
-      ],
-      "args": [
-        {
-          "name": "whitelistMint",
-          "type": "publicKey"
-        }
-      ]
-    },
-    {
-      "name": "updateDiscountMint",
-      "accounts": [
-        {
-          "name": "admin",
-          "isMut": false,
-          "isSigner": true
-        },
-        {
-          "name": "state",
-          "isMut": true,
-          "isSigner": false
-        }
-      ],
-      "args": [
-        {
-          "name": "discountMint",
-          "type": "publicKey"
-        }
-      ]
-    },
-    {
-      "name": "updateMaxDeposit",
-      "accounts": [
-        {
-          "name": "admin",
-          "isMut": false,
-          "isSigner": true
-        },
-        {
-          "name": "state",
-          "isMut": true,
-          "isSigner": false
-        }
-      ],
-      "args": [
-        {
-          "name": "maxDeposit",
-          "type": "u128"
-        }
-      ]
-    },
-    {
-      "name": "updateExchangePaused",
-      "accounts": [
-        {
-          "name": "admin",
-          "isMut": false,
-          "isSigner": true
-        },
-        {
-          "name": "state",
-          "isMut": true,
-          "isSigner": false
-        }
-      ],
-      "args": [
-        {
-          "name": "exchangePaused",
-          "type": "bool"
-        }
-      ]
-    },
-    {
-      "name": "disableAdminControlsPrices",
-      "accounts": [
-        {
-          "name": "admin",
-          "isMut": false,
-          "isSigner": true
-        },
-        {
-          "name": "state",
-          "isMut": true,
-          "isSigner": false
-        }
-      ],
-      "args": []
-    },
-    {
-      "name": "updateFundingPaused",
-      "accounts": [
-        {
-          "name": "admin",
-          "isMut": false,
-          "isSigner": true
-        },
-        {
-          "name": "state",
-          "isMut": true,
-          "isSigner": false
-        }
-      ],
-      "args": [
-        {
-          "name": "fundingPaused",
-          "type": "bool"
-        }
-      ]
-    }
-  ],
-  "accounts": [
-    {
-      "name": "CurveHistory",
-      "type": {
-        "kind": "struct",
-        "fields": [
-          {
-            "name": "head",
-            "type": "u64"
-          },
-          {
-            "name": "curveRecords",
-            "type": {
-              "array": [
-                {
-                  "defined": "CurveRecord"
-                },
-                32
-              ]
-            }
-          }
-        ]
-      }
-    },
-    {
-      "name": "ExtendedCurveHistory",
-      "type": {
-        "kind": "struct",
-        "fields": [
-          {
-            "name": "head",
-            "type": "u64"
-          },
-          {
-            "name": "curveRecords",
-            "type": {
-              "array": [
-                {
-                  "defined": "ExtendedCurveRecord"
-                },
-                1024
-              ]
-            }
-          }
-        ]
-      }
-    },
-    {
-      "name": "DepositHistory",
-      "type": {
-        "kind": "struct",
-        "fields": [
-          {
-            "name": "head",
-            "type": "u64"
-          },
-          {
-            "name": "depositRecords",
-            "type": {
-              "array": [
-                {
-                  "defined": "DepositRecord"
-                },
-                1024
-              ]
-            }
-          }
-        ]
-      }
-    },
-    {
-      "name": "FundingPaymentHistory",
-      "type": {
-        "kind": "struct",
-        "fields": [
-          {
-            "name": "head",
-            "type": "u64"
-          },
-          {
-            "name": "fundingPaymentRecords",
-            "type": {
-              "array": [
-                {
-                  "defined": "FundingPaymentRecord"
-                },
-                1024
-              ]
-            }
-          }
-        ]
-      }
-    },
-    {
-      "name": "FundingRateHistory",
-      "type": {
-        "kind": "struct",
-        "fields": [
-          {
-            "name": "head",
-            "type": "u64"
-          },
-          {
-            "name": "fundingRateRecords",
-            "type": {
-              "array": [
-                {
-                  "defined": "FundingRateRecord"
-                },
-                1024
-              ]
-            }
-          }
-        ]
-      }
-    },
-    {
-      "name": "LiquidationHistory",
-      "type": {
-        "kind": "struct",
-        "fields": [
-          {
-            "name": "head",
-            "type": "u64"
-          },
-          {
-            "name": "liquidationRecords",
-            "type": {
-              "array": [
-                {
-                  "defined": "LiquidationRecord"
-                },
-                1024
-              ]
-            }
-          }
-        ]
-      }
-    },
-    {
-      "name": "Markets",
-      "type": {
-        "kind": "struct",
-        "fields": [
-          {
-            "name": "markets",
-            "type": {
-              "array": [
-                {
-                  "defined": "Market"
-                },
-                64
-              ]
-            }
-          }
-        ]
-      }
-    },
-    {
-      "name": "OrderHistory",
-      "type": {
-        "kind": "struct",
-        "fields": [
-          {
-            "name": "head",
-            "type": "u64"
-          },
-          {
-            "name": "lastOrderId",
-            "type": "u128"
-          },
-          {
-            "name": "orderRecords",
-            "type": {
-              "array": [
-                {
-                  "defined": "OrderRecord"
-                },
-                1024
-              ]
-            }
-          }
-        ]
-      }
-    },
-    {
-      "name": "OrderState",
-      "type": {
-        "kind": "struct",
-        "fields": [
-          {
-            "name": "orderHistory",
-            "type": "publicKey"
-          },
-          {
-            "name": "orderFillerRewardStructure",
-            "type": {
-              "defined": "OrderFillerRewardStructure"
-            }
-          },
-          {
-            "name": "minOrderQuoteAssetAmount",
-            "type": "u128"
-          },
-          {
-            "name": "padding",
-            "type": {
-              "array": [
-                "u128",
-                10
-              ]
-            }
-          }
-        ]
-      }
-    },
-    {
-      "name": "State",
-      "type": {
-        "kind": "struct",
-        "fields": [
-          {
-            "name": "admin",
-            "type": "publicKey"
-          },
-          {
-            "name": "exchangePaused",
-            "type": "bool"
-          },
-          {
-            "name": "fundingPaused",
-            "type": "bool"
-          },
-          {
-            "name": "adminControlsPrices",
-            "type": "bool"
-          },
-          {
-            "name": "collateralMint",
-            "type": "publicKey"
-          },
-          {
-            "name": "collateralVault",
-            "type": "publicKey"
-          },
-          {
-            "name": "collateralVaultAuthority",
-            "type": "publicKey"
-          },
-          {
-            "name": "collateralVaultNonce",
-            "type": "u8"
-          },
-          {
-            "name": "depositHistory",
-            "type": "publicKey"
-          },
-          {
-            "name": "tradeHistory",
-            "type": "publicKey"
-          },
-          {
-            "name": "fundingPaymentHistory",
-            "type": "publicKey"
-          },
-          {
-            "name": "fundingRateHistory",
-            "type": "publicKey"
-          },
-          {
-            "name": "liquidationHistory",
-            "type": "publicKey"
-          },
-          {
-            "name": "curveHistory",
-            "type": "publicKey"
-          },
-          {
-            "name": "insuranceVault",
-            "type": "publicKey"
-          },
-          {
-            "name": "insuranceVaultAuthority",
-            "type": "publicKey"
-          },
-          {
-            "name": "insuranceVaultNonce",
-            "type": "u8"
-          },
-          {
-            "name": "markets",
-            "type": "publicKey"
-          },
-          {
-            "name": "marginRatioInitial",
-            "type": "u128"
-          },
-          {
-            "name": "marginRatioMaintenance",
-            "type": "u128"
-          },
-          {
-            "name": "marginRatioPartial",
-            "type": "u128"
-          },
-          {
-            "name": "partialLiquidationClosePercentageNumerator",
-            "type": "u128"
-          },
-          {
-            "name": "partialLiquidationClosePercentageDenominator",
-            "type": "u128"
-          },
-          {
-            "name": "partialLiquidationPenaltyPercentageNumerator",
-            "type": "u128"
-          },
-          {
-            "name": "partialLiquidationPenaltyPercentageDenominator",
-            "type": "u128"
-          },
-          {
-            "name": "fullLiquidationPenaltyPercentageNumerator",
-            "type": "u128"
-          },
-          {
-            "name": "fullLiquidationPenaltyPercentageDenominator",
-            "type": "u128"
-          },
-          {
-            "name": "partialLiquidationLiquidatorShareDenominator",
-            "type": "u64"
-          },
-          {
-            "name": "fullLiquidationLiquidatorShareDenominator",
-            "type": "u64"
-          },
-          {
-            "name": "feeStructure",
-            "type": {
-              "defined": "FeeStructure"
-            }
-          },
-          {
-            "name": "whitelistMint",
-            "type": "publicKey"
-          },
-          {
-            "name": "discountMint",
-            "type": "publicKey"
-          },
-          {
-            "name": "oracleGuardRails",
-            "type": {
-              "defined": "OracleGuardRails"
-            }
-          },
-          {
-            "name": "maxDeposit",
-            "type": "u128"
-          },
-          {
-            "name": "extendedCurveHistory",
-            "type": "publicKey"
-          },
-          {
-            "name": "orderState",
-            "type": "publicKey"
-          },
-          {
-            "name": "padding0",
-            "type": "u128"
-          },
-          {
-            "name": "padding1",
-            "type": "u128"
-          },
-          {
-            "name": "padding2",
-            "type": "u128"
-          },
-          {
-            "name": "padding3",
-            "type": "u128"
-          }
-        ]
-      }
-    },
-    {
-      "name": "TradeHistory",
-      "type": {
-        "kind": "struct",
-        "fields": [
-          {
-            "name": "head",
-            "type": "u64"
-          },
-          {
-            "name": "tradeRecords",
-            "type": {
-              "array": [
-                {
-                  "defined": "TradeRecord"
-                },
-                1024
-              ]
-            }
-          }
-        ]
-      }
-    },
-    {
-      "name": "User",
-      "type": {
-        "kind": "struct",
-        "fields": [
-          {
-            "name": "authority",
-            "type": "publicKey"
-          },
-          {
-            "name": "collateral",
-            "type": "u128"
-          },
-          {
-            "name": "cumulativeDeposits",
-            "type": "i128"
-          },
-          {
-            "name": "totalFeePaid",
-            "type": "u128"
-          },
-          {
-            "name": "totalTokenDiscount",
-            "type": "u128"
-          },
-          {
-            "name": "totalReferralReward",
-            "type": "u128"
-          },
-          {
-            "name": "totalRefereeDiscount",
-            "type": "u128"
-          },
-          {
-            "name": "positions",
-            "type": "publicKey"
-          },
-          {
-            "name": "padding0",
-            "type": "u128"
-          },
-          {
-            "name": "padding1",
-            "type": "u128"
-          },
-          {
-            "name": "padding2",
-            "type": "u128"
-          },
-          {
-            "name": "padding3",
-            "type": "u128"
-          }
-        ]
-      }
-    },
-    {
-      "name": "UserPositions",
-      "type": {
-        "kind": "struct",
-        "fields": [
-          {
-            "name": "user",
-            "type": "publicKey"
-          },
-          {
-            "name": "positions",
-            "type": {
-              "array": [
-                {
-                  "defined": "MarketPosition"
-                },
-                5
-              ]
-            }
-          }
-        ]
-      }
-    },
-    {
-      "name": "UserOrders",
-      "type": {
-        "kind": "struct",
-        "fields": [
-          {
-            "name": "user",
-            "type": "publicKey"
-          },
-          {
-            "name": "orders",
-            "type": {
-              "array": [
-                {
-                  "defined": "Order"
-                },
-                32
-              ]
-            }
-          }
-        ]
-      }
-    }
-  ],
-  "types": [
-    {
-      "name": "InitializeUserOptionalAccounts",
-      "type": {
-        "kind": "struct",
-        "fields": [
-          {
-            "name": "whitelistToken",
-            "type": "bool"
-          }
-        ]
-      }
-    },
-    {
-      "name": "ManagePositionOptionalAccounts",
-      "type": {
-        "kind": "struct",
-        "fields": [
-          {
-            "name": "discountToken",
-            "type": "bool"
-          },
-          {
-            "name": "referrer",
-            "type": "bool"
-          }
-        ]
-      }
-    },
-    {
-      "name": "OrderParams",
-      "type": {
-        "kind": "struct",
-        "fields": [
-          {
-            "name": "orderType",
-            "type": {
-              "defined": "OrderType"
-            }
-          },
-          {
-            "name": "direction",
-            "type": {
-              "defined": "PositionDirection"
-            }
-          },
-          {
-            "name": "userOrderId",
-            "type": "u8"
-          },
-          {
-            "name": "quoteAssetAmount",
-            "type": "u128"
-          },
-          {
-            "name": "baseAssetAmount",
-            "type": "u128"
-          },
-          {
-            "name": "price",
-            "type": "u128"
-          },
-          {
-            "name": "marketIndex",
-            "type": "u64"
-          },
-          {
-            "name": "reduceOnly",
-            "type": "bool"
-          },
-          {
-            "name": "postOnly",
-            "type": "bool"
-          },
-          {
-            "name": "immediateOrCancel",
-            "type": "bool"
-          },
-          {
-            "name": "triggerPrice",
-            "type": "u128"
-          },
-          {
-            "name": "triggerCondition",
-            "type": {
-              "defined": "OrderTriggerCondition"
-            }
-          },
-          {
-            "name": "optionalAccounts",
-            "type": {
-              "defined": "OrderParamsOptionalAccounts"
-            }
-          },
-          {
-            "name": "positionLimit",
-            "type": "u128"
-          },
-          {
-            "name": "oraclePriceOffset",
-            "type": "u128"
-          },
-          {
-            "name": "padding0",
-            "type": "bool"
-          },
-          {
-            "name": "padding1",
-            "type": "bool"
-          }
-        ]
-      }
-    },
-    {
-      "name": "OrderParamsOptionalAccounts",
-      "type": {
-        "kind": "struct",
-        "fields": [
-          {
-            "name": "discountToken",
-            "type": "bool"
-          },
-          {
-            "name": "referrer",
-            "type": "bool"
-          }
-        ]
-      }
-    },
-    {
-      "name": "CurveRecord",
-      "type": {
-        "kind": "struct",
-        "fields": [
-          {
-            "name": "ts",
-            "type": "i64"
-          },
-          {
-            "name": "recordId",
-            "type": "u128"
-          },
-          {
-            "name": "marketIndex",
-            "type": "u64"
-          },
-          {
-            "name": "pegMultiplierBefore",
-            "type": "u128"
-          },
-          {
-            "name": "baseAssetReserveBefore",
-            "type": "u128"
-          },
-          {
-            "name": "quoteAssetReserveBefore",
-            "type": "u128"
-          },
-          {
-            "name": "sqrtKBefore",
-            "type": "u128"
-          },
-          {
-            "name": "pegMultiplierAfter",
-            "type": "u128"
-          },
-          {
-            "name": "baseAssetReserveAfter",
-            "type": "u128"
-          },
-          {
-            "name": "quoteAssetReserveAfter",
-            "type": "u128"
-          },
-          {
-            "name": "sqrtKAfter",
-            "type": "u128"
-          },
-          {
-            "name": "baseAssetAmountLong",
-            "type": "u128"
-          },
-          {
-            "name": "baseAssetAmountShort",
-            "type": "u128"
-          },
-          {
-            "name": "baseAssetAmount",
-            "type": "i128"
-          },
-          {
-            "name": "openInterest",
-            "type": "u128"
-          },
-          {
-            "name": "totalFee",
-            "type": "u128"
-          },
-          {
-            "name": "totalFeeMinusDistributions",
-            "type": "u128"
-          },
-          {
-            "name": "adjustmentCost",
-            "type": "i128"
-          }
-        ]
-      }
-    },
-    {
-      "name": "ExtendedCurveRecord",
-      "type": {
-        "kind": "struct",
-        "fields": [
-          {
-            "name": "ts",
-            "type": "i64"
-          },
-          {
-            "name": "recordId",
-            "type": "u128"
-          },
-          {
-            "name": "marketIndex",
-            "type": "u64"
-          },
-          {
-            "name": "pegMultiplierBefore",
-            "type": "u128"
-          },
-          {
-            "name": "baseAssetReserveBefore",
-            "type": "u128"
-          },
-          {
-            "name": "quoteAssetReserveBefore",
-            "type": "u128"
-          },
-          {
-            "name": "sqrtKBefore",
-            "type": "u128"
-          },
-          {
-            "name": "pegMultiplierAfter",
-            "type": "u128"
-          },
-          {
-            "name": "baseAssetReserveAfter",
-            "type": "u128"
-          },
-          {
-            "name": "quoteAssetReserveAfter",
-            "type": "u128"
-          },
-          {
-            "name": "sqrtKAfter",
-            "type": "u128"
-          },
-          {
-            "name": "baseAssetAmountLong",
-            "type": "u128"
-          },
-          {
-            "name": "baseAssetAmountShort",
-            "type": "u128"
-          },
-          {
-            "name": "baseAssetAmount",
-            "type": "i128"
-          },
-          {
-            "name": "openInterest",
-            "type": "u128"
-          },
-          {
-            "name": "totalFee",
-            "type": "u128"
-          },
-          {
-            "name": "totalFeeMinusDistributions",
-            "type": "u128"
-          },
-          {
-            "name": "adjustmentCost",
-            "type": "i128"
-          },
-          {
-            "name": "oraclePrice",
-            "type": "i128"
-          },
-          {
-            "name": "tradeRecord",
-            "type": "u128"
-          },
-          {
-            "name": "padding",
-            "type": {
-              "array": [
-                "u128",
-                5
-              ]
-            }
-          }
-        ]
-      }
-    },
-    {
-      "name": "DepositRecord",
-      "type": {
-        "kind": "struct",
-        "fields": [
-          {
-            "name": "ts",
-            "type": "i64"
-          },
-          {
-            "name": "recordId",
-            "type": "u128"
-          },
-          {
-            "name": "userAuthority",
-            "type": "publicKey"
-          },
-          {
-            "name": "user",
-            "type": "publicKey"
-          },
-          {
-            "name": "direction",
-            "type": {
-              "defined": "DepositDirection"
-            }
-          },
-          {
-            "name": "collateralBefore",
-            "type": "u128"
-          },
-          {
-            "name": "cumulativeDepositsBefore",
-            "type": "i128"
-          },
-          {
-            "name": "amount",
-            "type": "u64"
-          }
-        ]
-      }
-    },
-    {
-      "name": "FundingPaymentRecord",
-      "type": {
-        "kind": "struct",
-        "fields": [
-          {
-            "name": "ts",
-            "type": "i64"
-          },
-          {
-            "name": "recordId",
-            "type": "u128"
-          },
-          {
-            "name": "userAuthority",
-            "type": "publicKey"
-          },
-          {
-            "name": "user",
-            "type": "publicKey"
-          },
-          {
-            "name": "marketIndex",
-            "type": "u64"
-          },
-          {
-            "name": "fundingPayment",
-            "type": "i128"
-          },
-          {
-            "name": "baseAssetAmount",
-            "type": "i128"
-          },
-          {
-            "name": "userLastCumulativeFunding",
-            "type": "i128"
-          },
-          {
-            "name": "userLastFundingRateTs",
-            "type": "i64"
-          },
-          {
-            "name": "ammCumulativeFundingLong",
-            "type": "i128"
-          },
-          {
-            "name": "ammCumulativeFundingShort",
-            "type": "i128"
-          }
-        ]
-      }
-    },
-    {
-      "name": "FundingRateRecord",
-      "type": {
-        "kind": "struct",
-        "fields": [
-          {
-            "name": "ts",
-            "type": "i64"
-          },
-          {
-            "name": "recordId",
-            "type": "u128"
-          },
-          {
-            "name": "marketIndex",
-            "type": "u64"
-          },
-          {
-            "name": "fundingRate",
-            "type": "i128"
-          },
-          {
-            "name": "cumulativeFundingRateLong",
-            "type": "i128"
-          },
-          {
-            "name": "cumulativeFundingRateShort",
-            "type": "i128"
-          },
-          {
-            "name": "oraclePriceTwap",
-            "type": "i128"
-          },
-          {
-            "name": "markPriceTwap",
-            "type": "u128"
-          }
-        ]
-      }
-    },
-    {
-      "name": "LiquidationRecord",
-      "type": {
-        "kind": "struct",
-        "fields": [
-          {
-            "name": "ts",
-            "type": "i64"
-          },
-          {
-            "name": "recordId",
-            "type": "u128"
-          },
-          {
-            "name": "userAuthority",
-            "type": "publicKey"
-          },
-          {
-            "name": "user",
-            "type": "publicKey"
-          },
-          {
-            "name": "partial",
-            "type": "bool"
-          },
-          {
-            "name": "baseAssetValue",
-            "type": "u128"
-          },
-          {
-            "name": "baseAssetValueClosed",
-            "type": "u128"
-          },
-          {
-            "name": "liquidationFee",
-            "type": "u128"
-          },
-          {
-            "name": "feeToLiquidator",
-            "type": "u64"
-          },
-          {
-            "name": "feeToInsuranceFund",
-            "type": "u64"
-          },
-          {
-            "name": "liquidator",
-            "type": "publicKey"
-          },
-          {
-            "name": "totalCollateral",
-            "type": "u128"
-          },
-          {
-            "name": "collateral",
-            "type": "u128"
-          },
-          {
-            "name": "unrealizedPnl",
-            "type": "i128"
-          },
-          {
-            "name": "marginRatio",
-            "type": "u128"
-          }
-        ]
-      }
-    },
-    {
-      "name": "Market",
-      "type": {
-        "kind": "struct",
-        "fields": [
-          {
-            "name": "initialized",
-            "type": "bool"
-          },
-          {
-            "name": "baseAssetAmountLong",
-            "type": "i128"
-          },
-          {
-            "name": "baseAssetAmountShort",
-            "type": "i128"
-          },
-          {
-            "name": "baseAssetAmount",
-            "type": "i128"
-          },
-          {
-            "name": "openInterest",
-            "type": "u128"
-          },
-          {
-            "name": "amm",
-            "type": {
-              "defined": "AMM"
-            }
-          },
-          {
-            "name": "marginRatioInitial",
-            "type": "u32"
-          },
-          {
-            "name": "marginRatioPartial",
-            "type": "u32"
-          },
-          {
-            "name": "marginRatioMaintenance",
-            "type": "u32"
-          },
-          {
-            "name": "padding0",
-            "type": "u32"
-          },
-          {
-            "name": "padding1",
-            "type": "u128"
-          },
-          {
-            "name": "padding2",
-            "type": "u128"
-          },
-          {
-            "name": "padding3",
-            "type": "u128"
-          },
-          {
-            "name": "padding4",
-            "type": "u128"
-          }
-        ]
-      }
-    },
-    {
-      "name": "AMM",
-      "type": {
-        "kind": "struct",
-        "fields": [
-          {
-            "name": "oracle",
-            "type": "publicKey"
-          },
-          {
-            "name": "oracleSource",
-            "type": {
-              "defined": "OracleSource"
-            }
-          },
-          {
-            "name": "baseAssetReserve",
-            "type": "u128"
-          },
-          {
-            "name": "quoteAssetReserve",
-            "type": "u128"
-          },
-          {
-            "name": "cumulativeRepegRebateLong",
-            "type": "u128"
-          },
-          {
-            "name": "cumulativeRepegRebateShort",
-            "type": "u128"
-          },
-          {
-            "name": "cumulativeFundingRateLong",
-            "type": "i128"
-          },
-          {
-            "name": "cumulativeFundingRateShort",
-            "type": "i128"
-          },
-          {
-            "name": "lastFundingRate",
-            "type": "i128"
-          },
-          {
-            "name": "lastFundingRateTs",
-            "type": "i64"
-          },
-          {
-            "name": "fundingPeriod",
-            "type": "i64"
-          },
-          {
-            "name": "lastOraclePriceTwap",
-            "type": "i128"
-          },
-          {
-            "name": "lastMarkPriceTwap",
-            "type": "u128"
-          },
-          {
-            "name": "lastMarkPriceTwapTs",
-            "type": "i64"
-          },
-          {
-            "name": "sqrtK",
-            "type": "u128"
-          },
-          {
-            "name": "pegMultiplier",
-            "type": "u128"
-          },
-          {
-            "name": "totalFee",
-            "type": "u128"
-          },
-          {
-            "name": "totalFeeMinusDistributions",
-            "type": "u128"
-          },
-          {
-            "name": "totalFeeWithdrawn",
-            "type": "u128"
-          },
-          {
-            "name": "minimumQuoteAssetTradeSize",
-            "type": "u128"
-          },
-          {
-            "name": "lastOraclePriceTwapTs",
-            "type": "i64"
-          },
-          {
-            "name": "lastOraclePrice",
-            "type": "i128"
-          },
-          {
-            "name": "minimumBaseAssetTradeSize",
-            "type": "u128"
-          },
-          {
-            "name": "padding1",
-            "type": "u64"
-          },
-          {
-            "name": "padding2",
-            "type": "u128"
-          },
-          {
-            "name": "padding3",
-            "type": "u128"
-          }
-        ]
-      }
-    },
-    {
-      "name": "OrderRecord",
-      "type": {
-        "kind": "struct",
-        "fields": [
-          {
-            "name": "ts",
-            "type": "i64"
-          },
-          {
-            "name": "recordId",
-            "type": "u128"
-          },
-          {
-            "name": "user",
-            "type": "publicKey"
-          },
-          {
-            "name": "authority",
-            "type": "publicKey"
-          },
-          {
-            "name": "order",
-            "type": {
-              "defined": "Order"
-            }
-          },
-          {
-            "name": "action",
-            "type": {
-              "defined": "OrderAction"
-            }
-          },
-          {
-            "name": "filler",
-            "type": "publicKey"
-          },
-          {
-            "name": "tradeRecordId",
-            "type": "u128"
-          },
-          {
-            "name": "baseAssetAmountFilled",
-            "type": "u128"
-          },
-          {
-            "name": "quoteAssetAmountFilled",
-            "type": "u128"
-          },
-          {
-            "name": "fee",
-            "type": "u128"
-          },
-          {
-            "name": "fillerReward",
-            "type": "u128"
-          },
-          {
-            "name": "padding",
-            "type": {
-              "array": [
-                "u64",
-                10
-              ]
-            }
-          }
-        ]
-      }
-    },
-    {
-      "name": "OrderFillerRewardStructure",
-      "type": {
-        "kind": "struct",
-        "fields": [
-          {
-            "name": "rewardNumerator",
-            "type": "u128"
-          },
-          {
-            "name": "rewardDenominator",
-            "type": "u128"
-          },
-          {
-            "name": "timeBasedRewardLowerBound",
-            "type": "u128"
-          }
-        ]
-      }
-    },
-    {
-      "name": "OracleGuardRails",
-      "type": {
-        "kind": "struct",
-        "fields": [
-          {
-            "name": "priceDivergence",
-            "type": {
-              "defined": "PriceDivergenceGuardRails"
-            }
-          },
-          {
-            "name": "validity",
-            "type": {
-              "defined": "ValidityGuardRails"
-            }
-          },
-          {
-            "name": "useForLiquidations",
-            "type": "bool"
-          }
-        ]
-      }
-    },
-    {
-      "name": "PriceDivergenceGuardRails",
-      "type": {
-        "kind": "struct",
-        "fields": [
-          {
-            "name": "markOracleDivergenceNumerator",
-            "type": "u128"
-          },
-          {
-            "name": "markOracleDivergenceDenominator",
-            "type": "u128"
-          }
-        ]
-      }
-    },
-    {
-      "name": "ValidityGuardRails",
-      "type": {
-        "kind": "struct",
-        "fields": [
-          {
-            "name": "slotsBeforeStale",
-            "type": "i64"
-          },
-          {
-            "name": "confidenceIntervalMaxSize",
-            "type": "u128"
-          },
-          {
-            "name": "tooVolatileRatio",
-            "type": "i128"
-          }
-        ]
-      }
-    },
-    {
-      "name": "FeeStructure",
-      "type": {
-        "kind": "struct",
-        "fields": [
-          {
-            "name": "feeNumerator",
-            "type": "u128"
-          },
-          {
-            "name": "feeDenominator",
-            "type": "u128"
-          },
-          {
-            "name": "discountTokenTiers",
-            "type": {
-              "defined": "DiscountTokenTiers"
-            }
-          },
-          {
-            "name": "referralDiscount",
-            "type": {
-              "defined": "ReferralDiscount"
-            }
-          }
-        ]
-      }
-    },
-    {
-      "name": "DiscountTokenTiers",
-      "type": {
-        "kind": "struct",
-        "fields": [
-          {
-            "name": "firstTier",
-            "type": {
-              "defined": "DiscountTokenTier"
-            }
-          },
-          {
-            "name": "secondTier",
-            "type": {
-              "defined": "DiscountTokenTier"
-            }
-          },
-          {
-            "name": "thirdTier",
-            "type": {
-              "defined": "DiscountTokenTier"
-            }
-          },
-          {
-            "name": "fourthTier",
-            "type": {
-              "defined": "DiscountTokenTier"
-            }
-          }
-        ]
-      }
-    },
-    {
-      "name": "DiscountTokenTier",
-      "type": {
-        "kind": "struct",
-        "fields": [
-          {
-            "name": "minimumBalance",
-            "type": "u64"
-          },
-          {
-            "name": "discountNumerator",
-            "type": "u128"
-          },
-          {
-            "name": "discountDenominator",
-            "type": "u128"
-          }
-        ]
-      }
-    },
-    {
-      "name": "ReferralDiscount",
-      "type": {
-        "kind": "struct",
-        "fields": [
-          {
-            "name": "referrerRewardNumerator",
-            "type": "u128"
-          },
-          {
-            "name": "referrerRewardDenominator",
-            "type": "u128"
-          },
-          {
-            "name": "refereeDiscountNumerator",
-            "type": "u128"
-          },
-          {
-            "name": "refereeDiscountDenominator",
-            "type": "u128"
-          }
-        ]
-      }
-    },
-    {
-      "name": "TradeRecord",
-      "type": {
-        "kind": "struct",
-        "fields": [
-          {
-            "name": "ts",
-            "type": "i64"
-          },
-          {
-            "name": "recordId",
-            "type": "u128"
-          },
-          {
-            "name": "userAuthority",
-            "type": "publicKey"
-          },
-          {
-            "name": "user",
-            "type": "publicKey"
-          },
-          {
-            "name": "direction",
-            "type": {
-              "defined": "PositionDirection"
-            }
-          },
-          {
-            "name": "baseAssetAmount",
-            "type": "u128"
-          },
-          {
-            "name": "quoteAssetAmount",
-            "type": "u128"
-          },
-          {
-            "name": "markPriceBefore",
-            "type": "u128"
-          },
-          {
-            "name": "markPriceAfter",
-            "type": "u128"
-          },
-          {
-            "name": "fee",
-            "type": "u128"
-          },
-          {
-            "name": "referrerReward",
-            "type": "u128"
-          },
-          {
-            "name": "refereeDiscount",
-            "type": "u128"
-          },
-          {
-            "name": "tokenDiscount",
-            "type": "u128"
-          },
-          {
-            "name": "liquidation",
-            "type": "bool"
-          },
-          {
-            "name": "marketIndex",
-            "type": "u64"
-          },
-          {
-            "name": "oraclePrice",
-            "type": "i128"
-          }
-        ]
-      }
-    },
-    {
-      "name": "MarketPosition",
-      "type": {
-        "kind": "struct",
-        "fields": [
-          {
-            "name": "marketIndex",
-            "type": "u64"
-          },
-          {
-            "name": "baseAssetAmount",
-            "type": "i128"
-          },
-          {
-            "name": "quoteAssetAmount",
-            "type": "u128"
-          },
-          {
-            "name": "lastCumulativeFundingRate",
-            "type": "i128"
-          },
-          {
-            "name": "lastCumulativeRepegRebate",
-            "type": "u128"
-          },
-          {
-            "name": "lastFundingRateTs",
-            "type": "i64"
-          },
-          {
-            "name": "openOrders",
-            "type": "u128"
-          },
-          {
-            "name": "padding0",
-            "type": "u128"
-          },
-          {
-            "name": "padding1",
-            "type": "u128"
-          },
-          {
-            "name": "padding2",
-            "type": "u128"
-          },
-          {
-            "name": "padding3",
-            "type": "u128"
-          },
-          {
-            "name": "padding4",
-            "type": "u128"
-          },
-          {
-            "name": "padding5",
-            "type": "u128"
-          },
-          {
-            "name": "padding6",
-            "type": "u128"
-          }
-        ]
-      }
-    },
-    {
-      "name": "Order",
-      "type": {
-        "kind": "struct",
-        "fields": [
-          {
-            "name": "status",
-            "type": {
-              "defined": "OrderStatus"
-            }
-          },
-          {
-            "name": "orderType",
-            "type": {
-              "defined": "OrderType"
-            }
-          },
-          {
-            "name": "ts",
-            "type": "i64"
-          },
-          {
-            "name": "orderId",
-            "type": "u128"
-          },
-          {
-            "name": "userOrderId",
-            "type": "u8"
-          },
-          {
-            "name": "marketIndex",
-            "type": "u64"
-          },
-          {
-            "name": "price",
-            "type": "u128"
-          },
-          {
-            "name": "userBaseAssetAmount",
-            "type": "i128"
-          },
-          {
-            "name": "quoteAssetAmount",
-            "type": "u128"
-          },
-          {
-            "name": "baseAssetAmount",
-            "type": "u128"
-          },
-          {
-            "name": "baseAssetAmountFilled",
-            "type": "u128"
-          },
-          {
-            "name": "quoteAssetAmountFilled",
-            "type": "u128"
-          },
-          {
-            "name": "fee",
-            "type": "u128"
-          },
-          {
-            "name": "direction",
-            "type": {
-              "defined": "PositionDirection"
-            }
-          },
-          {
-            "name": "reduceOnly",
-            "type": "bool"
-          },
-          {
-            "name": "postOnly",
-            "type": "bool"
-          },
-          {
-            "name": "immediateOrCancel",
-            "type": "bool"
-          },
-          {
-            "name": "discountTier",
-            "type": {
-              "defined": "OrderDiscountTier"
-            }
-          },
-          {
-            "name": "triggerPrice",
-            "type": "u128"
-          },
-          {
-            "name": "triggerCondition",
-            "type": {
-              "defined": "OrderTriggerCondition"
-            }
-          },
-          {
-            "name": "referrer",
-            "type": "publicKey"
-          },
-          {
-            "name": "oraclePriceOffset",
-            "type": "i128"
-          },
-          {
-            "name": "padding",
-            "type": {
-              "array": [
-                "u16",
-                3
-              ]
-            }
-          }
-        ]
-      }
-    },
-    {
-      "name": "SwapDirection",
-      "type": {
-        "kind": "enum",
-        "variants": [
-          {
-            "name": "Add"
-          },
-          {
-            "name": "Remove"
-          }
-        ]
-      }
-    },
-    {
-      "name": "Type",
-      "type": {
-        "kind": "enum",
-        "variants": [
-          {
-            "name": "Repeg"
-          },
-          {
-            "name": "UpdateK"
-          }
-        ]
-      }
-    },
-    {
-      "name": "DepositDirection",
-      "type": {
-        "kind": "enum",
-        "variants": [
-          {
-            "name": "DEPOSIT"
-          },
-          {
-            "name": "WITHDRAW"
-          }
-        ]
-      }
-    },
-    {
-      "name": "LiquidationType",
-      "type": {
-        "kind": "enum",
-        "variants": [
-          {
-            "name": "NONE"
-          },
-          {
-            "name": "PARTIAL"
-          },
-          {
-            "name": "FULL"
-          }
-        ]
-      }
-    },
-    {
-      "name": "OracleSource",
-      "type": {
-        "kind": "enum",
-        "variants": [
-          {
-            "name": "Pyth"
-          },
-          {
-            "name": "Switchboard"
-          }
-        ]
-      }
-    },
-    {
-      "name": "OrderAction",
-      "type": {
-        "kind": "enum",
-        "variants": [
-          {
-            "name": "Place"
-          },
-          {
-            "name": "Cancel"
-          },
-          {
-            "name": "Fill"
-          }
-        ]
-      }
-    },
-    {
-      "name": "PositionDirection",
-      "type": {
-        "kind": "enum",
-        "variants": [
-          {
-            "name": "Long"
-          },
-          {
-            "name": "Short"
-          }
-        ]
-      }
-    },
-    {
-      "name": "OrderStatus",
-      "type": {
-        "kind": "enum",
-        "variants": [
-          {
-            "name": "Init"
-          },
-          {
-            "name": "Open"
-          }
-        ]
-      }
-    },
-    {
-      "name": "OrderType",
-      "type": {
-        "kind": "enum",
-        "variants": [
-          {
-            "name": "Market"
-          },
-          {
-            "name": "Limit"
-          },
-          {
-            "name": "TriggerMarket"
-          },
-          {
-            "name": "TriggerLimit"
-          }
-        ]
-      }
-    },
-    {
-      "name": "OrderDiscountTier",
-      "type": {
-        "kind": "enum",
-        "variants": [
-          {
-            "name": "None"
-          },
-          {
-            "name": "First"
-          },
-          {
-            "name": "Second"
-          },
-          {
-            "name": "Third"
-          },
-          {
-            "name": "Fourth"
-          }
-        ]
-      }
-    },
-    {
-      "name": "OrderTriggerCondition",
-      "type": {
-        "kind": "enum",
-        "variants": [
-          {
-            "name": "Above"
-          },
-          {
-            "name": "Below"
-          }
-        ]
-      }
-    }
-  ],
-  "errors": [
-    {
-      "code": 6000,
-      "name": "InvalidCollateralAccountAuthority",
-      "msg": "Clearing house not collateral account owner"
-    },
-    {
-      "code": 6001,
-      "name": "InvalidInsuranceAccountAuthority",
-      "msg": "Clearing house not insurance account owner"
-    },
-    {
-      "code": 6002,
-      "name": "InsufficientDeposit",
-      "msg": "Insufficient deposit"
-    },
-    {
-      "code": 6003,
-      "name": "InsufficientCollateral",
-      "msg": "Insufficient collateral"
-    },
-    {
-      "code": 6004,
-      "name": "SufficientCollateral",
-      "msg": "Sufficient collateral"
-    },
-    {
-      "code": 6005,
-      "name": "MaxNumberOfPositions",
-      "msg": "Max number of positions taken"
-    },
-    {
-      "code": 6006,
-      "name": "AdminControlsPricesDisabled",
-      "msg": "Admin Controls Prices Disabled"
-    },
-    {
-      "code": 6007,
-      "name": "MarketIndexNotInitialized",
-      "msg": "Market Index Not Initialized"
-    },
-    {
-      "code": 6008,
-      "name": "MarketIndexAlreadyInitialized",
-      "msg": "Market Index Already Initialized"
-    },
-    {
-      "code": 6009,
-      "name": "UserAccountAndUserPositionsAccountMismatch",
-      "msg": "User Account And User Positions Account Mismatch"
-    },
-    {
-      "code": 6010,
-      "name": "UserHasNoPositionInMarket",
-      "msg": "User Has No Position In Market"
-    },
-    {
-      "code": 6011,
-      "name": "InvalidInitialPeg",
-      "msg": "Invalid Initial Peg"
-    },
-    {
-      "code": 6012,
-      "name": "InvalidRepegRedundant",
-      "msg": "AMM repeg already configured with amt given"
-    },
-    {
-      "code": 6013,
-      "name": "InvalidRepegDirection",
-      "msg": "AMM repeg incorrect repeg direction"
-    },
-    {
-      "code": 6014,
-      "name": "InvalidRepegProfitability",
-      "msg": "AMM repeg out of bounds pnl"
-    },
-    {
-      "code": 6015,
-      "name": "SlippageOutsideLimit",
-      "msg": "Slippage Outside Limit Price"
-    },
-    {
-      "code": 6016,
-      "name": "TradeSizeTooSmall",
-      "msg": "Trade Size Too Small"
-    },
-    {
-      "code": 6017,
-      "name": "InvalidUpdateK",
-      "msg": "Price change too large when updating K"
-    },
-    {
-      "code": 6018,
-      "name": "AdminWithdrawTooLarge",
-      "msg": "Admin tried to withdraw amount larger than fees collected"
-    },
-    {
-      "code": 6019,
-      "name": "MathError",
-      "msg": "Math Error"
-    },
-    {
-      "code": 6020,
-      "name": "BnConversionError",
-      "msg": "Conversion to u128/u64 failed with an overflow or underflow"
-    },
-    {
-      "code": 6021,
-      "name": "ClockUnavailable",
-      "msg": "Clock unavailable"
-    },
-    {
-      "code": 6022,
-      "name": "UnableToLoadOracle",
-      "msg": "Unable To Load Oracles"
-    },
-    {
-      "code": 6023,
-      "name": "OracleMarkSpreadLimit",
-      "msg": "Oracle/Mark Spread Too Large"
-    },
-    {
-      "code": 6024,
-      "name": "HistoryAlreadyInitialized",
-      "msg": "Clearing House history already initialized"
-    },
-    {
-      "code": 6025,
-      "name": "ExchangePaused",
-      "msg": "Exchange is paused"
-    },
-    {
-      "code": 6026,
-      "name": "InvalidWhitelistToken",
-      "msg": "Invalid whitelist token"
-    },
-    {
-      "code": 6027,
-      "name": "WhitelistTokenNotFound",
-      "msg": "Whitelist token not found"
-    },
-    {
-      "code": 6028,
-      "name": "InvalidDiscountToken",
-      "msg": "Invalid discount token"
-    },
-    {
-      "code": 6029,
-      "name": "DiscountTokenNotFound",
-      "msg": "Discount token not found"
-    },
-    {
-      "code": 6030,
-      "name": "InvalidReferrer",
-      "msg": "Invalid referrer"
-    },
-    {
-      "code": 6031,
-      "name": "ReferrerNotFound",
-      "msg": "Referrer not found"
-    },
-    {
-      "code": 6032,
-      "name": "InvalidOracle",
-      "msg": "InvalidOracle"
-    },
-    {
-      "code": 6033,
-      "name": "OracleNotFound",
-      "msg": "OracleNotFound"
-    },
-    {
-      "code": 6034,
-      "name": "LiquidationsBlockedByOracle",
-      "msg": "Liquidations Blocked By Oracle"
-    },
-    {
-      "code": 6035,
-      "name": "UserMaxDeposit",
-      "msg": "Can not deposit more than max deposit"
-    },
-    {
-      "code": 6036,
-      "name": "CantDeleteUserWithCollateral",
-      "msg": "Can not delete user that still has collateral"
-    },
-    {
-      "code": 6037,
-      "name": "InvalidFundingProfitability",
-      "msg": "AMM funding out of bounds pnl"
-    },
-    {
-      "code": 6038,
-      "name": "CastingFailure",
-      "msg": "Casting Failure"
-    },
-    {
-      "code": 6039,
-      "name": "InvalidOrder",
-      "msg": "Invalid Order"
-    },
-    {
-      "code": 6040,
-      "name": "UserHasNoOrder",
-      "msg": "User has no order"
-    },
-    {
-      "code": 6041,
-      "name": "OrderAmountTooSmall",
-      "msg": "Order Amount Too Small"
-    },
-    {
-      "code": 6042,
-      "name": "MaxNumberOfOrders",
-      "msg": "Max number of orders taken"
-    },
-    {
-      "code": 6043,
-      "name": "OrderDoesNotExist",
-      "msg": "Order does not exist"
-    },
-    {
-      "code": 6044,
-      "name": "OrderNotOpen",
-      "msg": "Order not open"
-    },
-    {
-      "code": 6045,
-      "name": "CouldNotFillOrder",
-      "msg": "CouldNotFillOrder"
-    },
-    {
-      "code": 6046,
-      "name": "ReduceOnlyOrderIncreasedRisk",
-      "msg": "Reduce only order increased risk"
-    },
-    {
-      "code": 6047,
-      "name": "OrderStateAlreadyInitialized",
-      "msg": "Order state already initialized"
-    },
-    {
-      "code": 6048,
-      "name": "UnableToLoadAccountLoader",
-      "msg": "Unable to load AccountLoader"
-    },
-    {
-      "code": 6049,
-      "name": "TradeSizeTooLarge",
-      "msg": "Trade Size Too Large"
-    },
-    {
-      "code": 6050,
-      "name": "UnableToWriteToRemainingAccount",
-      "msg": "Unable to write to remaining account"
-    },
-    {
-      "code": 6051,
-      "name": "UserCantReferThemselves",
-      "msg": "User cant refer themselves"
-    },
-    {
-      "code": 6052,
-      "name": "DidNotReceiveExpectedReferrer",
-      "msg": "Did not receive expected referrer"
-    },
-    {
-      "code": 6053,
-      "name": "CouldNotDeserializeReferrer",
-      "msg": "Could not deserialize referrer"
-    },
-    {
-      "code": 6054,
-      "name": "MarketOrderMustBeInPlaceAndFill",
-      "msg": "Market order must be in place and fill"
-    },
-    {
-      "code": 6055,
-      "name": "UserOrderIdAlreadyInUse",
-      "msg": "User Order Id Already In Use"
-    },
-    {
-      "code": 6056,
-      "name": "NoPositionsLiquidatable",
-      "msg": "No positions liquidatable"
-    },
-    {
-      "code": 6057,
-      "name": "InvalidMarginRatio",
-      "msg": "Invalid Margin Ratio"
-    }
-  ]
+	"version": "1.0.0",
+	"name": "clearing_house",
+	"instructions": [
+		{
+			"name": "initialize",
+			"accounts": [
+				{
+					"name": "admin",
+					"isMut": false,
+					"isSigner": true
+				},
+				{
+					"name": "state",
+					"isMut": true,
+					"isSigner": false
+				},
+				{
+					"name": "collateralMint",
+					"isMut": false,
+					"isSigner": false
+				},
+				{
+					"name": "collateralVault",
+					"isMut": true,
+					"isSigner": false
+				},
+				{
+					"name": "collateralVaultAuthority",
+					"isMut": false,
+					"isSigner": false
+				},
+				{
+					"name": "insuranceVault",
+					"isMut": true,
+					"isSigner": false
+				},
+				{
+					"name": "insuranceVaultAuthority",
+					"isMut": false,
+					"isSigner": false
+				},
+				{
+					"name": "markets",
+					"isMut": true,
+					"isSigner": false
+				},
+				{
+					"name": "rent",
+					"isMut": false,
+					"isSigner": false
+				},
+				{
+					"name": "systemProgram",
+					"isMut": false,
+					"isSigner": false
+				},
+				{
+					"name": "tokenProgram",
+					"isMut": false,
+					"isSigner": false
+				}
+			],
+			"args": [
+				{
+					"name": "clearingHouseNonce",
+					"type": "u8"
+				},
+				{
+					"name": "collateralVaultNonce",
+					"type": "u8"
+				},
+				{
+					"name": "insuranceVaultNonce",
+					"type": "u8"
+				},
+				{
+					"name": "adminControlsPrices",
+					"type": "bool"
+				}
+			]
+		},
+		{
+			"name": "initializeHistory",
+			"accounts": [
+				{
+					"name": "admin",
+					"isMut": false,
+					"isSigner": true
+				},
+				{
+					"name": "state",
+					"isMut": true,
+					"isSigner": false
+				},
+				{
+					"name": "fundingPaymentHistory",
+					"isMut": true,
+					"isSigner": false
+				},
+				{
+					"name": "tradeHistory",
+					"isMut": true,
+					"isSigner": false
+				},
+				{
+					"name": "liquidationHistory",
+					"isMut": true,
+					"isSigner": false
+				},
+				{
+					"name": "depositHistory",
+					"isMut": true,
+					"isSigner": false
+				},
+				{
+					"name": "fundingRateHistory",
+					"isMut": true,
+					"isSigner": false
+				},
+				{
+					"name": "curveHistory",
+					"isMut": true,
+					"isSigner": false
+				}
+			],
+			"args": []
+		},
+		{
+			"name": "initializeOrderState",
+			"accounts": [
+				{
+					"name": "admin",
+					"isMut": false,
+					"isSigner": true
+				},
+				{
+					"name": "state",
+					"isMut": true,
+					"isSigner": false
+				},
+				{
+					"name": "orderState",
+					"isMut": true,
+					"isSigner": false
+				},
+				{
+					"name": "orderHistory",
+					"isMut": true,
+					"isSigner": false
+				},
+				{
+					"name": "rent",
+					"isMut": false,
+					"isSigner": false
+				},
+				{
+					"name": "systemProgram",
+					"isMut": false,
+					"isSigner": false
+				}
+			],
+			"args": [
+				{
+					"name": "orderHouseNonce",
+					"type": "u8"
+				}
+			]
+		},
+		{
+			"name": "initializeMarket",
+			"accounts": [
+				{
+					"name": "admin",
+					"isMut": false,
+					"isSigner": true
+				},
+				{
+					"name": "state",
+					"isMut": false,
+					"isSigner": false
+				},
+				{
+					"name": "markets",
+					"isMut": true,
+					"isSigner": false
+				},
+				{
+					"name": "oracle",
+					"isMut": false,
+					"isSigner": false
+				}
+			],
+			"args": [
+				{
+					"name": "marketIndex",
+					"type": "u64"
+				},
+				{
+					"name": "ammBaseAssetReserve",
+					"type": "u128"
+				},
+				{
+					"name": "ammQuoteAssetReserve",
+					"type": "u128"
+				},
+				{
+					"name": "ammPeriodicity",
+					"type": "i64"
+				},
+				{
+					"name": "ammPegMultiplier",
+					"type": "u128"
+				},
+				{
+					"name": "oracleSource",
+					"type": {
+						"defined": "OracleSource"
+					}
+				},
+				{
+					"name": "marginRatioInitial",
+					"type": "u32"
+				},
+				{
+					"name": "marginRatioPartial",
+					"type": "u32"
+				},
+				{
+					"name": "marginRatioMaintenance",
+					"type": "u32"
+				}
+			]
+		},
+		{
+			"name": "depositCollateral",
+			"accounts": [
+				{
+					"name": "state",
+					"isMut": true,
+					"isSigner": false
+				},
+				{
+					"name": "user",
+					"isMut": true,
+					"isSigner": false
+				},
+				{
+					"name": "authority",
+					"isMut": false,
+					"isSigner": true
+				},
+				{
+					"name": "collateralVault",
+					"isMut": true,
+					"isSigner": false
+				},
+				{
+					"name": "userCollateralAccount",
+					"isMut": true,
+					"isSigner": false
+				},
+				{
+					"name": "tokenProgram",
+					"isMut": false,
+					"isSigner": false
+				},
+				{
+					"name": "markets",
+					"isMut": false,
+					"isSigner": false
+				},
+				{
+					"name": "userPositions",
+					"isMut": true,
+					"isSigner": false
+				},
+				{
+					"name": "fundingPaymentHistory",
+					"isMut": true,
+					"isSigner": false
+				},
+				{
+					"name": "depositHistory",
+					"isMut": true,
+					"isSigner": false
+				}
+			],
+			"args": [
+				{
+					"name": "amount",
+					"type": "u64"
+				}
+			]
+		},
+		{
+			"name": "withdrawCollateral",
+			"accounts": [
+				{
+					"name": "state",
+					"isMut": true,
+					"isSigner": false
+				},
+				{
+					"name": "user",
+					"isMut": true,
+					"isSigner": false
+				},
+				{
+					"name": "authority",
+					"isMut": false,
+					"isSigner": true
+				},
+				{
+					"name": "collateralVault",
+					"isMut": true,
+					"isSigner": false
+				},
+				{
+					"name": "collateralVaultAuthority",
+					"isMut": false,
+					"isSigner": false
+				},
+				{
+					"name": "insuranceVault",
+					"isMut": true,
+					"isSigner": false
+				},
+				{
+					"name": "insuranceVaultAuthority",
+					"isMut": false,
+					"isSigner": false
+				},
+				{
+					"name": "userCollateralAccount",
+					"isMut": true,
+					"isSigner": false
+				},
+				{
+					"name": "tokenProgram",
+					"isMut": false,
+					"isSigner": false
+				},
+				{
+					"name": "markets",
+					"isMut": false,
+					"isSigner": false
+				},
+				{
+					"name": "userPositions",
+					"isMut": true,
+					"isSigner": false
+				},
+				{
+					"name": "fundingPaymentHistory",
+					"isMut": true,
+					"isSigner": false
+				},
+				{
+					"name": "depositHistory",
+					"isMut": true,
+					"isSigner": false
+				}
+			],
+			"args": [
+				{
+					"name": "amount",
+					"type": "u64"
+				}
+			]
+		},
+		{
+			"name": "openPosition",
+			"accounts": [
+				{
+					"name": "state",
+					"isMut": true,
+					"isSigner": false
+				},
+				{
+					"name": "user",
+					"isMut": true,
+					"isSigner": false
+				},
+				{
+					"name": "authority",
+					"isMut": false,
+					"isSigner": true
+				},
+				{
+					"name": "markets",
+					"isMut": true,
+					"isSigner": false
+				},
+				{
+					"name": "userPositions",
+					"isMut": true,
+					"isSigner": false
+				},
+				{
+					"name": "tradeHistory",
+					"isMut": true,
+					"isSigner": false
+				},
+				{
+					"name": "fundingPaymentHistory",
+					"isMut": true,
+					"isSigner": false
+				},
+				{
+					"name": "fundingRateHistory",
+					"isMut": true,
+					"isSigner": false
+				},
+				{
+					"name": "oracle",
+					"isMut": false,
+					"isSigner": false
+				}
+			],
+			"args": [
+				{
+					"name": "direction",
+					"type": {
+						"defined": "PositionDirection"
+					}
+				},
+				{
+					"name": "quoteAssetAmount",
+					"type": "u128"
+				},
+				{
+					"name": "marketIndex",
+					"type": "u64"
+				},
+				{
+					"name": "limitPrice",
+					"type": "u128"
+				},
+				{
+					"name": "optionalAccounts",
+					"type": {
+						"defined": "ManagePositionOptionalAccounts"
+					}
+				}
+			]
+		},
+		{
+			"name": "closePosition",
+			"accounts": [
+				{
+					"name": "state",
+					"isMut": true,
+					"isSigner": false
+				},
+				{
+					"name": "user",
+					"isMut": true,
+					"isSigner": false
+				},
+				{
+					"name": "authority",
+					"isMut": false,
+					"isSigner": true
+				},
+				{
+					"name": "markets",
+					"isMut": true,
+					"isSigner": false
+				},
+				{
+					"name": "userPositions",
+					"isMut": true,
+					"isSigner": false
+				},
+				{
+					"name": "tradeHistory",
+					"isMut": true,
+					"isSigner": false
+				},
+				{
+					"name": "fundingPaymentHistory",
+					"isMut": true,
+					"isSigner": false
+				},
+				{
+					"name": "fundingRateHistory",
+					"isMut": true,
+					"isSigner": false
+				},
+				{
+					"name": "oracle",
+					"isMut": false,
+					"isSigner": false
+				}
+			],
+			"args": [
+				{
+					"name": "marketIndex",
+					"type": "u64"
+				},
+				{
+					"name": "optionalAccounts",
+					"type": {
+						"defined": "ManagePositionOptionalAccounts"
+					}
+				}
+			]
+		},
+		{
+			"name": "placeOrder",
+			"accounts": [
+				{
+					"name": "state",
+					"isMut": false,
+					"isSigner": false
+				},
+				{
+					"name": "orderState",
+					"isMut": false,
+					"isSigner": false
+				},
+				{
+					"name": "user",
+					"isMut": false,
+					"isSigner": false
+				},
+				{
+					"name": "authority",
+					"isMut": false,
+					"isSigner": true
+				},
+				{
+					"name": "markets",
+					"isMut": false,
+					"isSigner": false
+				},
+				{
+					"name": "userPositions",
+					"isMut": true,
+					"isSigner": false
+				},
+				{
+					"name": "userOrders",
+					"isMut": true,
+					"isSigner": false
+				},
+				{
+					"name": "fundingPaymentHistory",
+					"isMut": true,
+					"isSigner": false
+				},
+				{
+					"name": "orderHistory",
+					"isMut": true,
+					"isSigner": false
+				}
+			],
+			"args": [
+				{
+					"name": "params",
+					"type": {
+						"defined": "OrderParams"
+					}
+				}
+			]
+		},
+		{
+			"name": "cancelOrder",
+			"accounts": [
+				{
+					"name": "state",
+					"isMut": false,
+					"isSigner": false
+				},
+				{
+					"name": "orderState",
+					"isMut": false,
+					"isSigner": false
+				},
+				{
+					"name": "user",
+					"isMut": false,
+					"isSigner": false
+				},
+				{
+					"name": "authority",
+					"isMut": false,
+					"isSigner": true
+				},
+				{
+					"name": "markets",
+					"isMut": false,
+					"isSigner": false
+				},
+				{
+					"name": "userPositions",
+					"isMut": true,
+					"isSigner": false
+				},
+				{
+					"name": "userOrders",
+					"isMut": true,
+					"isSigner": false
+				},
+				{
+					"name": "fundingPaymentHistory",
+					"isMut": true,
+					"isSigner": false
+				},
+				{
+					"name": "orderHistory",
+					"isMut": true,
+					"isSigner": false
+				}
+			],
+			"args": [
+				{
+					"name": "orderId",
+					"type": "u128"
+				}
+			]
+		},
+		{
+			"name": "cancelOrderByUserId",
+			"accounts": [
+				{
+					"name": "state",
+					"isMut": false,
+					"isSigner": false
+				},
+				{
+					"name": "orderState",
+					"isMut": false,
+					"isSigner": false
+				},
+				{
+					"name": "user",
+					"isMut": false,
+					"isSigner": false
+				},
+				{
+					"name": "authority",
+					"isMut": false,
+					"isSigner": true
+				},
+				{
+					"name": "markets",
+					"isMut": false,
+					"isSigner": false
+				},
+				{
+					"name": "userPositions",
+					"isMut": true,
+					"isSigner": false
+				},
+				{
+					"name": "userOrders",
+					"isMut": true,
+					"isSigner": false
+				},
+				{
+					"name": "fundingPaymentHistory",
+					"isMut": true,
+					"isSigner": false
+				},
+				{
+					"name": "orderHistory",
+					"isMut": true,
+					"isSigner": false
+				}
+			],
+			"args": [
+				{
+					"name": "userOrderId",
+					"type": "u8"
+				}
+			]
+		},
+		{
+			"name": "fillOrder",
+			"accounts": [
+				{
+					"name": "state",
+					"isMut": false,
+					"isSigner": false
+				},
+				{
+					"name": "orderState",
+					"isMut": false,
+					"isSigner": false
+				},
+				{
+					"name": "authority",
+					"isMut": false,
+					"isSigner": true
+				},
+				{
+					"name": "filler",
+					"isMut": true,
+					"isSigner": false
+				},
+				{
+					"name": "user",
+					"isMut": true,
+					"isSigner": false
+				},
+				{
+					"name": "markets",
+					"isMut": true,
+					"isSigner": false
+				},
+				{
+					"name": "userPositions",
+					"isMut": true,
+					"isSigner": false
+				},
+				{
+					"name": "userOrders",
+					"isMut": true,
+					"isSigner": false
+				},
+				{
+					"name": "tradeHistory",
+					"isMut": true,
+					"isSigner": false
+				},
+				{
+					"name": "fundingPaymentHistory",
+					"isMut": true,
+					"isSigner": false
+				},
+				{
+					"name": "fundingRateHistory",
+					"isMut": true,
+					"isSigner": false
+				},
+				{
+					"name": "orderHistory",
+					"isMut": true,
+					"isSigner": false
+				},
+				{
+					"name": "extendedCurveHistory",
+					"isMut": true,
+					"isSigner": false
+				},
+				{
+					"name": "oracle",
+					"isMut": false,
+					"isSigner": false
+				}
+			],
+			"args": [
+				{
+					"name": "orderId",
+					"type": "u128"
+				}
+			]
+		},
+		{
+			"name": "placeAndFillOrder",
+			"accounts": [
+				{
+					"name": "state",
+					"isMut": false,
+					"isSigner": false
+				},
+				{
+					"name": "orderState",
+					"isMut": false,
+					"isSigner": false
+				},
+				{
+					"name": "user",
+					"isMut": true,
+					"isSigner": false
+				},
+				{
+					"name": "authority",
+					"isMut": false,
+					"isSigner": true
+				},
+				{
+					"name": "markets",
+					"isMut": true,
+					"isSigner": false
+				},
+				{
+					"name": "userPositions",
+					"isMut": true,
+					"isSigner": false
+				},
+				{
+					"name": "userOrders",
+					"isMut": true,
+					"isSigner": false
+				},
+				{
+					"name": "fundingPaymentHistory",
+					"isMut": true,
+					"isSigner": false
+				},
+				{
+					"name": "tradeHistory",
+					"isMut": true,
+					"isSigner": false
+				},
+				{
+					"name": "fundingRateHistory",
+					"isMut": true,
+					"isSigner": false
+				},
+				{
+					"name": "orderHistory",
+					"isMut": true,
+					"isSigner": false
+				},
+				{
+					"name": "extendedCurveHistory",
+					"isMut": true,
+					"isSigner": false
+				},
+				{
+					"name": "oracle",
+					"isMut": false,
+					"isSigner": false
+				}
+			],
+			"args": [
+				{
+					"name": "params",
+					"type": {
+						"defined": "OrderParams"
+					}
+				}
+			]
+		},
+		{
+			"name": "liquidate",
+			"accounts": [
+				{
+					"name": "state",
+					"isMut": false,
+					"isSigner": false
+				},
+				{
+					"name": "authority",
+					"isMut": false,
+					"isSigner": true
+				},
+				{
+					"name": "liquidator",
+					"isMut": true,
+					"isSigner": false
+				},
+				{
+					"name": "user",
+					"isMut": true,
+					"isSigner": false
+				},
+				{
+					"name": "collateralVault",
+					"isMut": true,
+					"isSigner": false
+				},
+				{
+					"name": "collateralVaultAuthority",
+					"isMut": false,
+					"isSigner": false
+				},
+				{
+					"name": "insuranceVault",
+					"isMut": true,
+					"isSigner": false
+				},
+				{
+					"name": "insuranceVaultAuthority",
+					"isMut": false,
+					"isSigner": false
+				},
+				{
+					"name": "tokenProgram",
+					"isMut": false,
+					"isSigner": false
+				},
+				{
+					"name": "markets",
+					"isMut": true,
+					"isSigner": false
+				},
+				{
+					"name": "userPositions",
+					"isMut": true,
+					"isSigner": false
+				},
+				{
+					"name": "tradeHistory",
+					"isMut": true,
+					"isSigner": false
+				},
+				{
+					"name": "liquidationHistory",
+					"isMut": true,
+					"isSigner": false
+				},
+				{
+					"name": "fundingPaymentHistory",
+					"isMut": true,
+					"isSigner": false
+				}
+			],
+			"args": []
+		},
+		{
+			"name": "moveAmmPrice",
+			"accounts": [
+				{
+					"name": "state",
+					"isMut": false,
+					"isSigner": false
+				},
+				{
+					"name": "admin",
+					"isMut": false,
+					"isSigner": true
+				},
+				{
+					"name": "markets",
+					"isMut": true,
+					"isSigner": false
+				}
+			],
+			"args": [
+				{
+					"name": "baseAssetReserve",
+					"type": "u128"
+				},
+				{
+					"name": "quoteAssetReserve",
+					"type": "u128"
+				},
+				{
+					"name": "marketIndex",
+					"type": "u64"
+				}
+			]
+		},
+		{
+			"name": "withdrawFees",
+			"accounts": [
+				{
+					"name": "state",
+					"isMut": false,
+					"isSigner": false
+				},
+				{
+					"name": "admin",
+					"isMut": false,
+					"isSigner": true
+				},
+				{
+					"name": "collateralVault",
+					"isMut": true,
+					"isSigner": false
+				},
+				{
+					"name": "collateralVaultAuthority",
+					"isMut": false,
+					"isSigner": false
+				},
+				{
+					"name": "markets",
+					"isMut": true,
+					"isSigner": false
+				},
+				{
+					"name": "recipient",
+					"isMut": true,
+					"isSigner": false
+				},
+				{
+					"name": "tokenProgram",
+					"isMut": false,
+					"isSigner": false
+				}
+			],
+			"args": [
+				{
+					"name": "marketIndex",
+					"type": "u64"
+				},
+				{
+					"name": "amount",
+					"type": "u64"
+				}
+			]
+		},
+		{
+			"name": "withdrawFromInsuranceVault",
+			"accounts": [
+				{
+					"name": "state",
+					"isMut": false,
+					"isSigner": false
+				},
+				{
+					"name": "admin",
+					"isMut": false,
+					"isSigner": true
+				},
+				{
+					"name": "insuranceVault",
+					"isMut": true,
+					"isSigner": false
+				},
+				{
+					"name": "insuranceVaultAuthority",
+					"isMut": false,
+					"isSigner": false
+				},
+				{
+					"name": "recipient",
+					"isMut": true,
+					"isSigner": false
+				},
+				{
+					"name": "tokenProgram",
+					"isMut": false,
+					"isSigner": false
+				}
+			],
+			"args": [
+				{
+					"name": "amount",
+					"type": "u64"
+				}
+			]
+		},
+		{
+			"name": "withdrawFromInsuranceVaultToMarket",
+			"accounts": [
+				{
+					"name": "state",
+					"isMut": true,
+					"isSigner": false
+				},
+				{
+					"name": "markets",
+					"isMut": true,
+					"isSigner": false
+				},
+				{
+					"name": "admin",
+					"isMut": false,
+					"isSigner": true
+				},
+				{
+					"name": "insuranceVault",
+					"isMut": true,
+					"isSigner": false
+				},
+				{
+					"name": "insuranceVaultAuthority",
+					"isMut": false,
+					"isSigner": false
+				},
+				{
+					"name": "collateralVault",
+					"isMut": true,
+					"isSigner": false
+				},
+				{
+					"name": "tokenProgram",
+					"isMut": false,
+					"isSigner": false
+				}
+			],
+			"args": [
+				{
+					"name": "marketIndex",
+					"type": "u64"
+				},
+				{
+					"name": "amount",
+					"type": "u64"
+				}
+			]
+		},
+		{
+			"name": "repegAmmCurve",
+			"accounts": [
+				{
+					"name": "state",
+					"isMut": false,
+					"isSigner": false
+				},
+				{
+					"name": "markets",
+					"isMut": true,
+					"isSigner": false
+				},
+				{
+					"name": "oracle",
+					"isMut": false,
+					"isSigner": false
+				},
+				{
+					"name": "admin",
+					"isMut": false,
+					"isSigner": true
+				},
+				{
+					"name": "curveHistory",
+					"isMut": true,
+					"isSigner": false
+				}
+			],
+			"args": [
+				{
+					"name": "newPegCandidate",
+					"type": "u128"
+				},
+				{
+					"name": "marketIndex",
+					"type": "u64"
+				}
+			]
+		},
+		{
+			"name": "updateAmmOracleTwap",
+			"accounts": [
+				{
+					"name": "state",
+					"isMut": false,
+					"isSigner": false
+				},
+				{
+					"name": "markets",
+					"isMut": true,
+					"isSigner": false
+				},
+				{
+					"name": "oracle",
+					"isMut": false,
+					"isSigner": false
+				},
+				{
+					"name": "admin",
+					"isMut": false,
+					"isSigner": true
+				},
+				{
+					"name": "curveHistory",
+					"isMut": true,
+					"isSigner": false
+				}
+			],
+			"args": [
+				{
+					"name": "marketIndex",
+					"type": "u64"
+				}
+			]
+		},
+		{
+			"name": "resetAmmOracleTwap",
+			"accounts": [
+				{
+					"name": "state",
+					"isMut": false,
+					"isSigner": false
+				},
+				{
+					"name": "markets",
+					"isMut": true,
+					"isSigner": false
+				},
+				{
+					"name": "oracle",
+					"isMut": false,
+					"isSigner": false
+				},
+				{
+					"name": "admin",
+					"isMut": false,
+					"isSigner": true
+				},
+				{
+					"name": "curveHistory",
+					"isMut": true,
+					"isSigner": false
+				}
+			],
+			"args": [
+				{
+					"name": "marketIndex",
+					"type": "u64"
+				}
+			]
+		},
+		{
+			"name": "initializeUser",
+			"accounts": [
+				{
+					"name": "user",
+					"isMut": true,
+					"isSigner": false
+				},
+				{
+					"name": "state",
+					"isMut": false,
+					"isSigner": false
+				},
+				{
+					"name": "userPositions",
+					"isMut": true,
+					"isSigner": true
+				},
+				{
+					"name": "authority",
+					"isMut": true,
+					"isSigner": true
+				},
+				{
+					"name": "rent",
+					"isMut": false,
+					"isSigner": false
+				},
+				{
+					"name": "systemProgram",
+					"isMut": false,
+					"isSigner": false
+				}
+			],
+			"args": [
+				{
+					"name": "userNonce",
+					"type": "u8"
+				},
+				{
+					"name": "optionalAccounts",
+					"type": {
+						"defined": "InitializeUserOptionalAccounts"
+					}
+				}
+			]
+		},
+		{
+			"name": "initializeUserWithExplicitPayer",
+			"accounts": [
+				{
+					"name": "user",
+					"isMut": true,
+					"isSigner": false
+				},
+				{
+					"name": "state",
+					"isMut": false,
+					"isSigner": false
+				},
+				{
+					"name": "userPositions",
+					"isMut": true,
+					"isSigner": true
+				},
+				{
+					"name": "authority",
+					"isMut": false,
+					"isSigner": true
+				},
+				{
+					"name": "payer",
+					"isMut": true,
+					"isSigner": true
+				},
+				{
+					"name": "rent",
+					"isMut": false,
+					"isSigner": false
+				},
+				{
+					"name": "systemProgram",
+					"isMut": false,
+					"isSigner": false
+				}
+			],
+			"args": [
+				{
+					"name": "userNonce",
+					"type": "u8"
+				},
+				{
+					"name": "optionalAccounts",
+					"type": {
+						"defined": "InitializeUserOptionalAccounts"
+					}
+				}
+			]
+		},
+		{
+			"name": "initializeUserOrders",
+			"accounts": [
+				{
+					"name": "user",
+					"isMut": false,
+					"isSigner": false
+				},
+				{
+					"name": "userOrders",
+					"isMut": true,
+					"isSigner": false
+				},
+				{
+					"name": "state",
+					"isMut": false,
+					"isSigner": false
+				},
+				{
+					"name": "authority",
+					"isMut": false,
+					"isSigner": true
+				},
+				{
+					"name": "rent",
+					"isMut": false,
+					"isSigner": false
+				},
+				{
+					"name": "systemProgram",
+					"isMut": false,
+					"isSigner": false
+				}
+			],
+			"args": [
+				{
+					"name": "userOrdersNonce",
+					"type": "u8"
+				}
+			]
+		},
+		{
+			"name": "initializeUserOrdersWithExplicitPayer",
+			"accounts": [
+				{
+					"name": "user",
+					"isMut": false,
+					"isSigner": false
+				},
+				{
+					"name": "userOrders",
+					"isMut": true,
+					"isSigner": false
+				},
+				{
+					"name": "state",
+					"isMut": false,
+					"isSigner": false
+				},
+				{
+					"name": "authority",
+					"isMut": false,
+					"isSigner": true
+				},
+				{
+					"name": "payer",
+					"isMut": true,
+					"isSigner": true
+				},
+				{
+					"name": "rent",
+					"isMut": false,
+					"isSigner": false
+				},
+				{
+					"name": "systemProgram",
+					"isMut": false,
+					"isSigner": false
+				}
+			],
+			"args": [
+				{
+					"name": "userOrdersNonce",
+					"type": "u8"
+				}
+			]
+		},
+		{
+			"name": "deleteUser",
+			"accounts": [
+				{
+					"name": "user",
+					"isMut": true,
+					"isSigner": false
+				},
+				{
+					"name": "userPositions",
+					"isMut": true,
+					"isSigner": false
+				},
+				{
+					"name": "authority",
+					"isMut": false,
+					"isSigner": true
+				}
+			],
+			"args": []
+		},
+		{
+			"name": "settleFundingPayment",
+			"accounts": [
+				{
+					"name": "state",
+					"isMut": false,
+					"isSigner": false
+				},
+				{
+					"name": "user",
+					"isMut": true,
+					"isSigner": false
+				},
+				{
+					"name": "markets",
+					"isMut": false,
+					"isSigner": false
+				},
+				{
+					"name": "userPositions",
+					"isMut": true,
+					"isSigner": false
+				},
+				{
+					"name": "fundingPaymentHistory",
+					"isMut": true,
+					"isSigner": false
+				}
+			],
+			"args": []
+		},
+		{
+			"name": "updateFundingRate",
+			"accounts": [
+				{
+					"name": "state",
+					"isMut": false,
+					"isSigner": false
+				},
+				{
+					"name": "markets",
+					"isMut": true,
+					"isSigner": false
+				},
+				{
+					"name": "oracle",
+					"isMut": false,
+					"isSigner": false
+				},
+				{
+					"name": "fundingRateHistory",
+					"isMut": true,
+					"isSigner": false
+				}
+			],
+			"args": [
+				{
+					"name": "marketIndex",
+					"type": "u64"
+				}
+			]
+		},
+		{
+			"name": "updateK",
+			"accounts": [
+				{
+					"name": "admin",
+					"isMut": false,
+					"isSigner": true
+				},
+				{
+					"name": "state",
+					"isMut": false,
+					"isSigner": false
+				},
+				{
+					"name": "markets",
+					"isMut": true,
+					"isSigner": false
+				},
+				{
+					"name": "oracle",
+					"isMut": false,
+					"isSigner": false
+				},
+				{
+					"name": "curveHistory",
+					"isMut": true,
+					"isSigner": false
+				}
+			],
+			"args": [
+				{
+					"name": "sqrtK",
+					"type": "u128"
+				},
+				{
+					"name": "marketIndex",
+					"type": "u64"
+				}
+			]
+		},
+		{
+			"name": "updateCurveHistory",
+			"accounts": [
+				{
+					"name": "admin",
+					"isMut": false,
+					"isSigner": true
+				},
+				{
+					"name": "state",
+					"isMut": true,
+					"isSigner": false
+				},
+				{
+					"name": "extendedCurveHistory",
+					"isMut": true,
+					"isSigner": false
+				},
+				{
+					"name": "curveHistory",
+					"isMut": false,
+					"isSigner": false
+				}
+			],
+			"args": []
+		},
+		{
+			"name": "updateMarginRatio",
+			"accounts": [
+				{
+					"name": "admin",
+					"isMut": false,
+					"isSigner": true
+				},
+				{
+					"name": "state",
+					"isMut": false,
+					"isSigner": false
+				},
+				{
+					"name": "markets",
+					"isMut": true,
+					"isSigner": false
+				}
+			],
+			"args": [
+				{
+					"name": "marketIndex",
+					"type": "u64"
+				},
+				{
+					"name": "marginRatioInitial",
+					"type": "u32"
+				},
+				{
+					"name": "marginRatioPartial",
+					"type": "u32"
+				},
+				{
+					"name": "marginRatioMaintenance",
+					"type": "u32"
+				}
+			]
+		},
+		{
+			"name": "updatePartialLiquidationClosePercentage",
+			"accounts": [
+				{
+					"name": "admin",
+					"isMut": false,
+					"isSigner": true
+				},
+				{
+					"name": "state",
+					"isMut": true,
+					"isSigner": false
+				}
+			],
+			"args": [
+				{
+					"name": "numerator",
+					"type": "u128"
+				},
+				{
+					"name": "denominator",
+					"type": "u128"
+				}
+			]
+		},
+		{
+			"name": "updatePartialLiquidationPenaltyPercentage",
+			"accounts": [
+				{
+					"name": "admin",
+					"isMut": false,
+					"isSigner": true
+				},
+				{
+					"name": "state",
+					"isMut": true,
+					"isSigner": false
+				}
+			],
+			"args": [
+				{
+					"name": "numerator",
+					"type": "u128"
+				},
+				{
+					"name": "denominator",
+					"type": "u128"
+				}
+			]
+		},
+		{
+			"name": "updateFullLiquidationPenaltyPercentage",
+			"accounts": [
+				{
+					"name": "admin",
+					"isMut": false,
+					"isSigner": true
+				},
+				{
+					"name": "state",
+					"isMut": true,
+					"isSigner": false
+				}
+			],
+			"args": [
+				{
+					"name": "numerator",
+					"type": "u128"
+				},
+				{
+					"name": "denominator",
+					"type": "u128"
+				}
+			]
+		},
+		{
+			"name": "updatePartialLiquidationLiquidatorShareDenominator",
+			"accounts": [
+				{
+					"name": "admin",
+					"isMut": false,
+					"isSigner": true
+				},
+				{
+					"name": "state",
+					"isMut": true,
+					"isSigner": false
+				}
+			],
+			"args": [
+				{
+					"name": "denominator",
+					"type": "u64"
+				}
+			]
+		},
+		{
+			"name": "updateFullLiquidationLiquidatorShareDenominator",
+			"accounts": [
+				{
+					"name": "admin",
+					"isMut": false,
+					"isSigner": true
+				},
+				{
+					"name": "state",
+					"isMut": true,
+					"isSigner": false
+				}
+			],
+			"args": [
+				{
+					"name": "denominator",
+					"type": "u64"
+				}
+			]
+		},
+		{
+			"name": "updateFee",
+			"accounts": [
+				{
+					"name": "admin",
+					"isMut": false,
+					"isSigner": true
+				},
+				{
+					"name": "state",
+					"isMut": true,
+					"isSigner": false
+				}
+			],
+			"args": [
+				{
+					"name": "fees",
+					"type": {
+						"defined": "FeeStructure"
+					}
+				}
+			]
+		},
+		{
+			"name": "updateOrderFillerRewardStructure",
+			"accounts": [
+				{
+					"name": "admin",
+					"isMut": false,
+					"isSigner": true
+				},
+				{
+					"name": "state",
+					"isMut": false,
+					"isSigner": false
+				},
+				{
+					"name": "orderState",
+					"isMut": true,
+					"isSigner": false
+				}
+			],
+			"args": [
+				{
+					"name": "orderFillerRewardStructure",
+					"type": {
+						"defined": "OrderFillerRewardStructure"
+					}
+				}
+			]
+		},
+		{
+			"name": "updateOracleGuardRails",
+			"accounts": [
+				{
+					"name": "admin",
+					"isMut": false,
+					"isSigner": true
+				},
+				{
+					"name": "state",
+					"isMut": true,
+					"isSigner": false
+				}
+			],
+			"args": [
+				{
+					"name": "oracleGuardRails",
+					"type": {
+						"defined": "OracleGuardRails"
+					}
+				}
+			]
+		},
+		{
+			"name": "updateMarketOracle",
+			"accounts": [
+				{
+					"name": "admin",
+					"isMut": false,
+					"isSigner": true
+				},
+				{
+					"name": "state",
+					"isMut": false,
+					"isSigner": false
+				},
+				{
+					"name": "markets",
+					"isMut": true,
+					"isSigner": false
+				}
+			],
+			"args": [
+				{
+					"name": "marketIndex",
+					"type": "u64"
+				},
+				{
+					"name": "oracle",
+					"type": "publicKey"
+				},
+				{
+					"name": "oracleSource",
+					"type": {
+						"defined": "OracleSource"
+					}
+				}
+			]
+		},
+		{
+			"name": "updateMarketMinimumQuoteAssetTradeSize",
+			"accounts": [
+				{
+					"name": "admin",
+					"isMut": false,
+					"isSigner": true
+				},
+				{
+					"name": "state",
+					"isMut": false,
+					"isSigner": false
+				},
+				{
+					"name": "markets",
+					"isMut": true,
+					"isSigner": false
+				}
+			],
+			"args": [
+				{
+					"name": "marketIndex",
+					"type": "u64"
+				},
+				{
+					"name": "minimumTradeSize",
+					"type": "u128"
+				}
+			]
+		},
+		{
+			"name": "updateMarketMinimumBaseAssetTradeSize",
+			"accounts": [
+				{
+					"name": "admin",
+					"isMut": false,
+					"isSigner": true
+				},
+				{
+					"name": "state",
+					"isMut": false,
+					"isSigner": false
+				},
+				{
+					"name": "markets",
+					"isMut": true,
+					"isSigner": false
+				}
+			],
+			"args": [
+				{
+					"name": "marketIndex",
+					"type": "u64"
+				},
+				{
+					"name": "minimumTradeSize",
+					"type": "u128"
+				}
+			]
+		},
+		{
+			"name": "updateAdmin",
+			"accounts": [
+				{
+					"name": "admin",
+					"isMut": false,
+					"isSigner": true
+				},
+				{
+					"name": "state",
+					"isMut": true,
+					"isSigner": false
+				}
+			],
+			"args": [
+				{
+					"name": "admin",
+					"type": "publicKey"
+				}
+			]
+		},
+		{
+			"name": "updateWhitelistMint",
+			"accounts": [
+				{
+					"name": "admin",
+					"isMut": false,
+					"isSigner": true
+				},
+				{
+					"name": "state",
+					"isMut": true,
+					"isSigner": false
+				}
+			],
+			"args": [
+				{
+					"name": "whitelistMint",
+					"type": "publicKey"
+				}
+			]
+		},
+		{
+			"name": "updateDiscountMint",
+			"accounts": [
+				{
+					"name": "admin",
+					"isMut": false,
+					"isSigner": true
+				},
+				{
+					"name": "state",
+					"isMut": true,
+					"isSigner": false
+				}
+			],
+			"args": [
+				{
+					"name": "discountMint",
+					"type": "publicKey"
+				}
+			]
+		},
+		{
+			"name": "updateMaxDeposit",
+			"accounts": [
+				{
+					"name": "admin",
+					"isMut": false,
+					"isSigner": true
+				},
+				{
+					"name": "state",
+					"isMut": true,
+					"isSigner": false
+				}
+			],
+			"args": [
+				{
+					"name": "maxDeposit",
+					"type": "u128"
+				}
+			]
+		},
+		{
+			"name": "updateExchangePaused",
+			"accounts": [
+				{
+					"name": "admin",
+					"isMut": false,
+					"isSigner": true
+				},
+				{
+					"name": "state",
+					"isMut": true,
+					"isSigner": false
+				}
+			],
+			"args": [
+				{
+					"name": "exchangePaused",
+					"type": "bool"
+				}
+			]
+		},
+		{
+			"name": "disableAdminControlsPrices",
+			"accounts": [
+				{
+					"name": "admin",
+					"isMut": false,
+					"isSigner": true
+				},
+				{
+					"name": "state",
+					"isMut": true,
+					"isSigner": false
+				}
+			],
+			"args": []
+		},
+		{
+			"name": "updateFundingPaused",
+			"accounts": [
+				{
+					"name": "admin",
+					"isMut": false,
+					"isSigner": true
+				},
+				{
+					"name": "state",
+					"isMut": true,
+					"isSigner": false
+				}
+			],
+			"args": [
+				{
+					"name": "fundingPaused",
+					"type": "bool"
+				}
+			]
+		}
+	],
+	"accounts": [
+		{
+			"name": "CurveHistory",
+			"type": {
+				"kind": "struct",
+				"fields": [
+					{
+						"name": "head",
+						"type": "u64"
+					},
+					{
+						"name": "curveRecords",
+						"type": {
+							"array": [
+								{
+									"defined": "CurveRecord"
+								},
+								32
+							]
+						}
+					}
+				]
+			}
+		},
+		{
+			"name": "ExtendedCurveHistory",
+			"type": {
+				"kind": "struct",
+				"fields": [
+					{
+						"name": "head",
+						"type": "u64"
+					},
+					{
+						"name": "curveRecords",
+						"type": {
+							"array": [
+								{
+									"defined": "ExtendedCurveRecord"
+								},
+								1024
+							]
+						}
+					}
+				]
+			}
+		},
+		{
+			"name": "DepositHistory",
+			"type": {
+				"kind": "struct",
+				"fields": [
+					{
+						"name": "head",
+						"type": "u64"
+					},
+					{
+						"name": "depositRecords",
+						"type": {
+							"array": [
+								{
+									"defined": "DepositRecord"
+								},
+								1024
+							]
+						}
+					}
+				]
+			}
+		},
+		{
+			"name": "FundingPaymentHistory",
+			"type": {
+				"kind": "struct",
+				"fields": [
+					{
+						"name": "head",
+						"type": "u64"
+					},
+					{
+						"name": "fundingPaymentRecords",
+						"type": {
+							"array": [
+								{
+									"defined": "FundingPaymentRecord"
+								},
+								1024
+							]
+						}
+					}
+				]
+			}
+		},
+		{
+			"name": "FundingRateHistory",
+			"type": {
+				"kind": "struct",
+				"fields": [
+					{
+						"name": "head",
+						"type": "u64"
+					},
+					{
+						"name": "fundingRateRecords",
+						"type": {
+							"array": [
+								{
+									"defined": "FundingRateRecord"
+								},
+								1024
+							]
+						}
+					}
+				]
+			}
+		},
+		{
+			"name": "LiquidationHistory",
+			"type": {
+				"kind": "struct",
+				"fields": [
+					{
+						"name": "head",
+						"type": "u64"
+					},
+					{
+						"name": "liquidationRecords",
+						"type": {
+							"array": [
+								{
+									"defined": "LiquidationRecord"
+								},
+								1024
+							]
+						}
+					}
+				]
+			}
+		},
+		{
+			"name": "Markets",
+			"type": {
+				"kind": "struct",
+				"fields": [
+					{
+						"name": "markets",
+						"type": {
+							"array": [
+								{
+									"defined": "Market"
+								},
+								64
+							]
+						}
+					}
+				]
+			}
+		},
+		{
+			"name": "OrderHistory",
+			"type": {
+				"kind": "struct",
+				"fields": [
+					{
+						"name": "head",
+						"type": "u64"
+					},
+					{
+						"name": "lastOrderId",
+						"type": "u128"
+					},
+					{
+						"name": "orderRecords",
+						"type": {
+							"array": [
+								{
+									"defined": "OrderRecord"
+								},
+								1024
+							]
+						}
+					}
+				]
+			}
+		},
+		{
+			"name": "OrderState",
+			"type": {
+				"kind": "struct",
+				"fields": [
+					{
+						"name": "orderHistory",
+						"type": "publicKey"
+					},
+					{
+						"name": "orderFillerRewardStructure",
+						"type": {
+							"defined": "OrderFillerRewardStructure"
+						}
+					},
+					{
+						"name": "minOrderQuoteAssetAmount",
+						"type": "u128"
+					},
+					{
+						"name": "padding",
+						"type": {
+							"array": ["u128", 10]
+						}
+					}
+				]
+			}
+		},
+		{
+			"name": "State",
+			"type": {
+				"kind": "struct",
+				"fields": [
+					{
+						"name": "admin",
+						"type": "publicKey"
+					},
+					{
+						"name": "exchangePaused",
+						"type": "bool"
+					},
+					{
+						"name": "fundingPaused",
+						"type": "bool"
+					},
+					{
+						"name": "adminControlsPrices",
+						"type": "bool"
+					},
+					{
+						"name": "collateralMint",
+						"type": "publicKey"
+					},
+					{
+						"name": "collateralVault",
+						"type": "publicKey"
+					},
+					{
+						"name": "collateralVaultAuthority",
+						"type": "publicKey"
+					},
+					{
+						"name": "collateralVaultNonce",
+						"type": "u8"
+					},
+					{
+						"name": "depositHistory",
+						"type": "publicKey"
+					},
+					{
+						"name": "tradeHistory",
+						"type": "publicKey"
+					},
+					{
+						"name": "fundingPaymentHistory",
+						"type": "publicKey"
+					},
+					{
+						"name": "fundingRateHistory",
+						"type": "publicKey"
+					},
+					{
+						"name": "liquidationHistory",
+						"type": "publicKey"
+					},
+					{
+						"name": "curveHistory",
+						"type": "publicKey"
+					},
+					{
+						"name": "insuranceVault",
+						"type": "publicKey"
+					},
+					{
+						"name": "insuranceVaultAuthority",
+						"type": "publicKey"
+					},
+					{
+						"name": "insuranceVaultNonce",
+						"type": "u8"
+					},
+					{
+						"name": "markets",
+						"type": "publicKey"
+					},
+					{
+						"name": "marginRatioInitial",
+						"type": "u128"
+					},
+					{
+						"name": "marginRatioMaintenance",
+						"type": "u128"
+					},
+					{
+						"name": "marginRatioPartial",
+						"type": "u128"
+					},
+					{
+						"name": "partialLiquidationClosePercentageNumerator",
+						"type": "u128"
+					},
+					{
+						"name": "partialLiquidationClosePercentageDenominator",
+						"type": "u128"
+					},
+					{
+						"name": "partialLiquidationPenaltyPercentageNumerator",
+						"type": "u128"
+					},
+					{
+						"name": "partialLiquidationPenaltyPercentageDenominator",
+						"type": "u128"
+					},
+					{
+						"name": "fullLiquidationPenaltyPercentageNumerator",
+						"type": "u128"
+					},
+					{
+						"name": "fullLiquidationPenaltyPercentageDenominator",
+						"type": "u128"
+					},
+					{
+						"name": "partialLiquidationLiquidatorShareDenominator",
+						"type": "u64"
+					},
+					{
+						"name": "fullLiquidationLiquidatorShareDenominator",
+						"type": "u64"
+					},
+					{
+						"name": "feeStructure",
+						"type": {
+							"defined": "FeeStructure"
+						}
+					},
+					{
+						"name": "whitelistMint",
+						"type": "publicKey"
+					},
+					{
+						"name": "discountMint",
+						"type": "publicKey"
+					},
+					{
+						"name": "oracleGuardRails",
+						"type": {
+							"defined": "OracleGuardRails"
+						}
+					},
+					{
+						"name": "maxDeposit",
+						"type": "u128"
+					},
+					{
+						"name": "extendedCurveHistory",
+						"type": "publicKey"
+					},
+					{
+						"name": "orderState",
+						"type": "publicKey"
+					},
+					{
+						"name": "padding0",
+						"type": "u128"
+					},
+					{
+						"name": "padding1",
+						"type": "u128"
+					},
+					{
+						"name": "padding2",
+						"type": "u128"
+					},
+					{
+						"name": "padding3",
+						"type": "u128"
+					}
+				]
+			}
+		},
+		{
+			"name": "TradeHistory",
+			"type": {
+				"kind": "struct",
+				"fields": [
+					{
+						"name": "head",
+						"type": "u64"
+					},
+					{
+						"name": "tradeRecords",
+						"type": {
+							"array": [
+								{
+									"defined": "TradeRecord"
+								},
+								1024
+							]
+						}
+					}
+				]
+			}
+		},
+		{
+			"name": "User",
+			"type": {
+				"kind": "struct",
+				"fields": [
+					{
+						"name": "authority",
+						"type": "publicKey"
+					},
+					{
+						"name": "collateral",
+						"type": "u128"
+					},
+					{
+						"name": "cumulativeDeposits",
+						"type": "i128"
+					},
+					{
+						"name": "totalFeePaid",
+						"type": "u128"
+					},
+					{
+						"name": "totalTokenDiscount",
+						"type": "u128"
+					},
+					{
+						"name": "totalReferralReward",
+						"type": "u128"
+					},
+					{
+						"name": "totalRefereeDiscount",
+						"type": "u128"
+					},
+					{
+						"name": "positions",
+						"type": "publicKey"
+					},
+					{
+						"name": "padding0",
+						"type": "u128"
+					},
+					{
+						"name": "padding1",
+						"type": "u128"
+					},
+					{
+						"name": "padding2",
+						"type": "u128"
+					},
+					{
+						"name": "padding3",
+						"type": "u128"
+					}
+				]
+			}
+		},
+		{
+			"name": "UserPositions",
+			"type": {
+				"kind": "struct",
+				"fields": [
+					{
+						"name": "user",
+						"type": "publicKey"
+					},
+					{
+						"name": "positions",
+						"type": {
+							"array": [
+								{
+									"defined": "MarketPosition"
+								},
+								5
+							]
+						}
+					}
+				]
+			}
+		},
+		{
+			"name": "UserOrders",
+			"type": {
+				"kind": "struct",
+				"fields": [
+					{
+						"name": "user",
+						"type": "publicKey"
+					},
+					{
+						"name": "orders",
+						"type": {
+							"array": [
+								{
+									"defined": "Order"
+								},
+								32
+							]
+						}
+					}
+				]
+			}
+		}
+	],
+	"types": [
+		{
+			"name": "InitializeUserOptionalAccounts",
+			"type": {
+				"kind": "struct",
+				"fields": [
+					{
+						"name": "whitelistToken",
+						"type": "bool"
+					}
+				]
+			}
+		},
+		{
+			"name": "ManagePositionOptionalAccounts",
+			"type": {
+				"kind": "struct",
+				"fields": [
+					{
+						"name": "discountToken",
+						"type": "bool"
+					},
+					{
+						"name": "referrer",
+						"type": "bool"
+					}
+				]
+			}
+		},
+		{
+			"name": "OrderParams",
+			"type": {
+				"kind": "struct",
+				"fields": [
+					{
+						"name": "orderType",
+						"type": {
+							"defined": "OrderType"
+						}
+					},
+					{
+						"name": "direction",
+						"type": {
+							"defined": "PositionDirection"
+						}
+					},
+					{
+						"name": "userOrderId",
+						"type": "u8"
+					},
+					{
+						"name": "quoteAssetAmount",
+						"type": "u128"
+					},
+					{
+						"name": "baseAssetAmount",
+						"type": "u128"
+					},
+					{
+						"name": "price",
+						"type": "u128"
+					},
+					{
+						"name": "marketIndex",
+						"type": "u64"
+					},
+					{
+						"name": "reduceOnly",
+						"type": "bool"
+					},
+					{
+						"name": "postOnly",
+						"type": "bool"
+					},
+					{
+						"name": "immediateOrCancel",
+						"type": "bool"
+					},
+					{
+						"name": "triggerPrice",
+						"type": "u128"
+					},
+					{
+						"name": "triggerCondition",
+						"type": {
+							"defined": "OrderTriggerCondition"
+						}
+					},
+					{
+						"name": "optionalAccounts",
+						"type": {
+							"defined": "OrderParamsOptionalAccounts"
+						}
+					},
+					{
+						"name": "positionLimit",
+						"type": "u128"
+					},
+					{
+						"name": "oraclePriceOffset",
+						"type": "u128"
+					},
+					{
+						"name": "padding0",
+						"type": "bool"
+					},
+					{
+						"name": "padding1",
+						"type": "bool"
+					}
+				]
+			}
+		},
+		{
+			"name": "OrderParamsOptionalAccounts",
+			"type": {
+				"kind": "struct",
+				"fields": [
+					{
+						"name": "discountToken",
+						"type": "bool"
+					},
+					{
+						"name": "referrer",
+						"type": "bool"
+					}
+				]
+			}
+		},
+		{
+			"name": "CurveRecord",
+			"type": {
+				"kind": "struct",
+				"fields": [
+					{
+						"name": "ts",
+						"type": "i64"
+					},
+					{
+						"name": "recordId",
+						"type": "u128"
+					},
+					{
+						"name": "marketIndex",
+						"type": "u64"
+					},
+					{
+						"name": "pegMultiplierBefore",
+						"type": "u128"
+					},
+					{
+						"name": "baseAssetReserveBefore",
+						"type": "u128"
+					},
+					{
+						"name": "quoteAssetReserveBefore",
+						"type": "u128"
+					},
+					{
+						"name": "sqrtKBefore",
+						"type": "u128"
+					},
+					{
+						"name": "pegMultiplierAfter",
+						"type": "u128"
+					},
+					{
+						"name": "baseAssetReserveAfter",
+						"type": "u128"
+					},
+					{
+						"name": "quoteAssetReserveAfter",
+						"type": "u128"
+					},
+					{
+						"name": "sqrtKAfter",
+						"type": "u128"
+					},
+					{
+						"name": "baseAssetAmountLong",
+						"type": "u128"
+					},
+					{
+						"name": "baseAssetAmountShort",
+						"type": "u128"
+					},
+					{
+						"name": "baseAssetAmount",
+						"type": "i128"
+					},
+					{
+						"name": "openInterest",
+						"type": "u128"
+					},
+					{
+						"name": "totalFee",
+						"type": "u128"
+					},
+					{
+						"name": "totalFeeMinusDistributions",
+						"type": "u128"
+					},
+					{
+						"name": "adjustmentCost",
+						"type": "i128"
+					}
+				]
+			}
+		},
+		{
+			"name": "ExtendedCurveRecord",
+			"type": {
+				"kind": "struct",
+				"fields": [
+					{
+						"name": "ts",
+						"type": "i64"
+					},
+					{
+						"name": "recordId",
+						"type": "u128"
+					},
+					{
+						"name": "marketIndex",
+						"type": "u64"
+					},
+					{
+						"name": "pegMultiplierBefore",
+						"type": "u128"
+					},
+					{
+						"name": "baseAssetReserveBefore",
+						"type": "u128"
+					},
+					{
+						"name": "quoteAssetReserveBefore",
+						"type": "u128"
+					},
+					{
+						"name": "sqrtKBefore",
+						"type": "u128"
+					},
+					{
+						"name": "pegMultiplierAfter",
+						"type": "u128"
+					},
+					{
+						"name": "baseAssetReserveAfter",
+						"type": "u128"
+					},
+					{
+						"name": "quoteAssetReserveAfter",
+						"type": "u128"
+					},
+					{
+						"name": "sqrtKAfter",
+						"type": "u128"
+					},
+					{
+						"name": "baseAssetAmountLong",
+						"type": "u128"
+					},
+					{
+						"name": "baseAssetAmountShort",
+						"type": "u128"
+					},
+					{
+						"name": "baseAssetAmount",
+						"type": "i128"
+					},
+					{
+						"name": "openInterest",
+						"type": "u128"
+					},
+					{
+						"name": "totalFee",
+						"type": "u128"
+					},
+					{
+						"name": "totalFeeMinusDistributions",
+						"type": "u128"
+					},
+					{
+						"name": "adjustmentCost",
+						"type": "i128"
+					},
+					{
+						"name": "oraclePrice",
+						"type": "i128"
+					},
+					{
+						"name": "tradeRecord",
+						"type": "u128"
+					},
+					{
+						"name": "padding",
+						"type": {
+							"array": ["u128", 5]
+						}
+					}
+				]
+			}
+		},
+		{
+			"name": "DepositRecord",
+			"type": {
+				"kind": "struct",
+				"fields": [
+					{
+						"name": "ts",
+						"type": "i64"
+					},
+					{
+						"name": "recordId",
+						"type": "u128"
+					},
+					{
+						"name": "userAuthority",
+						"type": "publicKey"
+					},
+					{
+						"name": "user",
+						"type": "publicKey"
+					},
+					{
+						"name": "direction",
+						"type": {
+							"defined": "DepositDirection"
+						}
+					},
+					{
+						"name": "collateralBefore",
+						"type": "u128"
+					},
+					{
+						"name": "cumulativeDepositsBefore",
+						"type": "i128"
+					},
+					{
+						"name": "amount",
+						"type": "u64"
+					}
+				]
+			}
+		},
+		{
+			"name": "FundingPaymentRecord",
+			"type": {
+				"kind": "struct",
+				"fields": [
+					{
+						"name": "ts",
+						"type": "i64"
+					},
+					{
+						"name": "recordId",
+						"type": "u128"
+					},
+					{
+						"name": "userAuthority",
+						"type": "publicKey"
+					},
+					{
+						"name": "user",
+						"type": "publicKey"
+					},
+					{
+						"name": "marketIndex",
+						"type": "u64"
+					},
+					{
+						"name": "fundingPayment",
+						"type": "i128"
+					},
+					{
+						"name": "baseAssetAmount",
+						"type": "i128"
+					},
+					{
+						"name": "userLastCumulativeFunding",
+						"type": "i128"
+					},
+					{
+						"name": "userLastFundingRateTs",
+						"type": "i64"
+					},
+					{
+						"name": "ammCumulativeFundingLong",
+						"type": "i128"
+					},
+					{
+						"name": "ammCumulativeFundingShort",
+						"type": "i128"
+					}
+				]
+			}
+		},
+		{
+			"name": "FundingRateRecord",
+			"type": {
+				"kind": "struct",
+				"fields": [
+					{
+						"name": "ts",
+						"type": "i64"
+					},
+					{
+						"name": "recordId",
+						"type": "u128"
+					},
+					{
+						"name": "marketIndex",
+						"type": "u64"
+					},
+					{
+						"name": "fundingRate",
+						"type": "i128"
+					},
+					{
+						"name": "cumulativeFundingRateLong",
+						"type": "i128"
+					},
+					{
+						"name": "cumulativeFundingRateShort",
+						"type": "i128"
+					},
+					{
+						"name": "oraclePriceTwap",
+						"type": "i128"
+					},
+					{
+						"name": "markPriceTwap",
+						"type": "u128"
+					}
+				]
+			}
+		},
+		{
+			"name": "LiquidationRecord",
+			"type": {
+				"kind": "struct",
+				"fields": [
+					{
+						"name": "ts",
+						"type": "i64"
+					},
+					{
+						"name": "recordId",
+						"type": "u128"
+					},
+					{
+						"name": "userAuthority",
+						"type": "publicKey"
+					},
+					{
+						"name": "user",
+						"type": "publicKey"
+					},
+					{
+						"name": "partial",
+						"type": "bool"
+					},
+					{
+						"name": "baseAssetValue",
+						"type": "u128"
+					},
+					{
+						"name": "baseAssetValueClosed",
+						"type": "u128"
+					},
+					{
+						"name": "liquidationFee",
+						"type": "u128"
+					},
+					{
+						"name": "feeToLiquidator",
+						"type": "u64"
+					},
+					{
+						"name": "feeToInsuranceFund",
+						"type": "u64"
+					},
+					{
+						"name": "liquidator",
+						"type": "publicKey"
+					},
+					{
+						"name": "totalCollateral",
+						"type": "u128"
+					},
+					{
+						"name": "collateral",
+						"type": "u128"
+					},
+					{
+						"name": "unrealizedPnl",
+						"type": "i128"
+					},
+					{
+						"name": "marginRatio",
+						"type": "u128"
+					}
+				]
+			}
+		},
+		{
+			"name": "Market",
+			"type": {
+				"kind": "struct",
+				"fields": [
+					{
+						"name": "initialized",
+						"type": "bool"
+					},
+					{
+						"name": "baseAssetAmountLong",
+						"type": "i128"
+					},
+					{
+						"name": "baseAssetAmountShort",
+						"type": "i128"
+					},
+					{
+						"name": "baseAssetAmount",
+						"type": "i128"
+					},
+					{
+						"name": "openInterest",
+						"type": "u128"
+					},
+					{
+						"name": "amm",
+						"type": {
+							"defined": "AMM"
+						}
+					},
+					{
+						"name": "marginRatioInitial",
+						"type": "u32"
+					},
+					{
+						"name": "marginRatioPartial",
+						"type": "u32"
+					},
+					{
+						"name": "marginRatioMaintenance",
+						"type": "u32"
+					},
+					{
+						"name": "padding0",
+						"type": "u32"
+					},
+					{
+						"name": "padding1",
+						"type": "u128"
+					},
+					{
+						"name": "padding2",
+						"type": "u128"
+					},
+					{
+						"name": "padding3",
+						"type": "u128"
+					},
+					{
+						"name": "padding4",
+						"type": "u128"
+					}
+				]
+			}
+		},
+		{
+			"name": "AMM",
+			"type": {
+				"kind": "struct",
+				"fields": [
+					{
+						"name": "oracle",
+						"type": "publicKey"
+					},
+					{
+						"name": "oracleSource",
+						"type": {
+							"defined": "OracleSource"
+						}
+					},
+					{
+						"name": "baseAssetReserve",
+						"type": "u128"
+					},
+					{
+						"name": "quoteAssetReserve",
+						"type": "u128"
+					},
+					{
+						"name": "cumulativeRepegRebateLong",
+						"type": "u128"
+					},
+					{
+						"name": "cumulativeRepegRebateShort",
+						"type": "u128"
+					},
+					{
+						"name": "cumulativeFundingRateLong",
+						"type": "i128"
+					},
+					{
+						"name": "cumulativeFundingRateShort",
+						"type": "i128"
+					},
+					{
+						"name": "lastFundingRate",
+						"type": "i128"
+					},
+					{
+						"name": "lastFundingRateTs",
+						"type": "i64"
+					},
+					{
+						"name": "fundingPeriod",
+						"type": "i64"
+					},
+					{
+						"name": "lastOraclePriceTwap",
+						"type": "i128"
+					},
+					{
+						"name": "lastMarkPriceTwap",
+						"type": "u128"
+					},
+					{
+						"name": "lastMarkPriceTwapTs",
+						"type": "i64"
+					},
+					{
+						"name": "sqrtK",
+						"type": "u128"
+					},
+					{
+						"name": "pegMultiplier",
+						"type": "u128"
+					},
+					{
+						"name": "totalFee",
+						"type": "u128"
+					},
+					{
+						"name": "totalFeeMinusDistributions",
+						"type": "u128"
+					},
+					{
+						"name": "totalFeeWithdrawn",
+						"type": "u128"
+					},
+					{
+						"name": "minimumQuoteAssetTradeSize",
+						"type": "u128"
+					},
+					{
+						"name": "lastOraclePriceTwapTs",
+						"type": "i64"
+					},
+					{
+						"name": "lastOraclePrice",
+						"type": "i128"
+					},
+					{
+						"name": "minimumBaseAssetTradeSize",
+						"type": "u128"
+					},
+					{
+						"name": "padding1",
+						"type": "u64"
+					},
+					{
+						"name": "padding2",
+						"type": "u128"
+					},
+					{
+						"name": "padding3",
+						"type": "u128"
+					}
+				]
+			}
+		},
+		{
+			"name": "OrderRecord",
+			"type": {
+				"kind": "struct",
+				"fields": [
+					{
+						"name": "ts",
+						"type": "i64"
+					},
+					{
+						"name": "recordId",
+						"type": "u128"
+					},
+					{
+						"name": "user",
+						"type": "publicKey"
+					},
+					{
+						"name": "authority",
+						"type": "publicKey"
+					},
+					{
+						"name": "order",
+						"type": {
+							"defined": "Order"
+						}
+					},
+					{
+						"name": "action",
+						"type": {
+							"defined": "OrderAction"
+						}
+					},
+					{
+						"name": "filler",
+						"type": "publicKey"
+					},
+					{
+						"name": "tradeRecordId",
+						"type": "u128"
+					},
+					{
+						"name": "baseAssetAmountFilled",
+						"type": "u128"
+					},
+					{
+						"name": "quoteAssetAmountFilled",
+						"type": "u128"
+					},
+					{
+						"name": "fee",
+						"type": "u128"
+					},
+					{
+						"name": "fillerReward",
+						"type": "u128"
+					},
+					{
+						"name": "padding",
+						"type": {
+							"array": ["u64", 10]
+						}
+					}
+				]
+			}
+		},
+		{
+			"name": "OrderFillerRewardStructure",
+			"type": {
+				"kind": "struct",
+				"fields": [
+					{
+						"name": "rewardNumerator",
+						"type": "u128"
+					},
+					{
+						"name": "rewardDenominator",
+						"type": "u128"
+					},
+					{
+						"name": "timeBasedRewardLowerBound",
+						"type": "u128"
+					}
+				]
+			}
+		},
+		{
+			"name": "OracleGuardRails",
+			"type": {
+				"kind": "struct",
+				"fields": [
+					{
+						"name": "priceDivergence",
+						"type": {
+							"defined": "PriceDivergenceGuardRails"
+						}
+					},
+					{
+						"name": "validity",
+						"type": {
+							"defined": "ValidityGuardRails"
+						}
+					},
+					{
+						"name": "useForLiquidations",
+						"type": "bool"
+					}
+				]
+			}
+		},
+		{
+			"name": "PriceDivergenceGuardRails",
+			"type": {
+				"kind": "struct",
+				"fields": [
+					{
+						"name": "markOracleDivergenceNumerator",
+						"type": "u128"
+					},
+					{
+						"name": "markOracleDivergenceDenominator",
+						"type": "u128"
+					}
+				]
+			}
+		},
+		{
+			"name": "ValidityGuardRails",
+			"type": {
+				"kind": "struct",
+				"fields": [
+					{
+						"name": "slotsBeforeStale",
+						"type": "i64"
+					},
+					{
+						"name": "confidenceIntervalMaxSize",
+						"type": "u128"
+					},
+					{
+						"name": "tooVolatileRatio",
+						"type": "i128"
+					}
+				]
+			}
+		},
+		{
+			"name": "FeeStructure",
+			"type": {
+				"kind": "struct",
+				"fields": [
+					{
+						"name": "feeNumerator",
+						"type": "u128"
+					},
+					{
+						"name": "feeDenominator",
+						"type": "u128"
+					},
+					{
+						"name": "discountTokenTiers",
+						"type": {
+							"defined": "DiscountTokenTiers"
+						}
+					},
+					{
+						"name": "referralDiscount",
+						"type": {
+							"defined": "ReferralDiscount"
+						}
+					}
+				]
+			}
+		},
+		{
+			"name": "DiscountTokenTiers",
+			"type": {
+				"kind": "struct",
+				"fields": [
+					{
+						"name": "firstTier",
+						"type": {
+							"defined": "DiscountTokenTier"
+						}
+					},
+					{
+						"name": "secondTier",
+						"type": {
+							"defined": "DiscountTokenTier"
+						}
+					},
+					{
+						"name": "thirdTier",
+						"type": {
+							"defined": "DiscountTokenTier"
+						}
+					},
+					{
+						"name": "fourthTier",
+						"type": {
+							"defined": "DiscountTokenTier"
+						}
+					}
+				]
+			}
+		},
+		{
+			"name": "DiscountTokenTier",
+			"type": {
+				"kind": "struct",
+				"fields": [
+					{
+						"name": "minimumBalance",
+						"type": "u64"
+					},
+					{
+						"name": "discountNumerator",
+						"type": "u128"
+					},
+					{
+						"name": "discountDenominator",
+						"type": "u128"
+					}
+				]
+			}
+		},
+		{
+			"name": "ReferralDiscount",
+			"type": {
+				"kind": "struct",
+				"fields": [
+					{
+						"name": "referrerRewardNumerator",
+						"type": "u128"
+					},
+					{
+						"name": "referrerRewardDenominator",
+						"type": "u128"
+					},
+					{
+						"name": "refereeDiscountNumerator",
+						"type": "u128"
+					},
+					{
+						"name": "refereeDiscountDenominator",
+						"type": "u128"
+					}
+				]
+			}
+		},
+		{
+			"name": "TradeRecord",
+			"type": {
+				"kind": "struct",
+				"fields": [
+					{
+						"name": "ts",
+						"type": "i64"
+					},
+					{
+						"name": "recordId",
+						"type": "u128"
+					},
+					{
+						"name": "userAuthority",
+						"type": "publicKey"
+					},
+					{
+						"name": "user",
+						"type": "publicKey"
+					},
+					{
+						"name": "direction",
+						"type": {
+							"defined": "PositionDirection"
+						}
+					},
+					{
+						"name": "baseAssetAmount",
+						"type": "u128"
+					},
+					{
+						"name": "quoteAssetAmount",
+						"type": "u128"
+					},
+					{
+						"name": "markPriceBefore",
+						"type": "u128"
+					},
+					{
+						"name": "markPriceAfter",
+						"type": "u128"
+					},
+					{
+						"name": "fee",
+						"type": "u128"
+					},
+					{
+						"name": "referrerReward",
+						"type": "u128"
+					},
+					{
+						"name": "refereeDiscount",
+						"type": "u128"
+					},
+					{
+						"name": "tokenDiscount",
+						"type": "u128"
+					},
+					{
+						"name": "liquidation",
+						"type": "bool"
+					},
+					{
+						"name": "marketIndex",
+						"type": "u64"
+					},
+					{
+						"name": "oraclePrice",
+						"type": "i128"
+					}
+				]
+			}
+		},
+		{
+			"name": "MarketPosition",
+			"type": {
+				"kind": "struct",
+				"fields": [
+					{
+						"name": "marketIndex",
+						"type": "u64"
+					},
+					{
+						"name": "baseAssetAmount",
+						"type": "i128"
+					},
+					{
+						"name": "quoteAssetAmount",
+						"type": "u128"
+					},
+					{
+						"name": "lastCumulativeFundingRate",
+						"type": "i128"
+					},
+					{
+						"name": "lastCumulativeRepegRebate",
+						"type": "u128"
+					},
+					{
+						"name": "lastFundingRateTs",
+						"type": "i64"
+					},
+					{
+						"name": "openOrders",
+						"type": "u128"
+					},
+					{
+						"name": "padding0",
+						"type": "u128"
+					},
+					{
+						"name": "padding1",
+						"type": "u128"
+					},
+					{
+						"name": "padding2",
+						"type": "u128"
+					},
+					{
+						"name": "padding3",
+						"type": "u128"
+					},
+					{
+						"name": "padding4",
+						"type": "u128"
+					},
+					{
+						"name": "padding5",
+						"type": "u128"
+					},
+					{
+						"name": "padding6",
+						"type": "u128"
+					}
+				]
+			}
+		},
+		{
+			"name": "Order",
+			"type": {
+				"kind": "struct",
+				"fields": [
+					{
+						"name": "status",
+						"type": {
+							"defined": "OrderStatus"
+						}
+					},
+					{
+						"name": "orderType",
+						"type": {
+							"defined": "OrderType"
+						}
+					},
+					{
+						"name": "ts",
+						"type": "i64"
+					},
+					{
+						"name": "orderId",
+						"type": "u128"
+					},
+					{
+						"name": "userOrderId",
+						"type": "u8"
+					},
+					{
+						"name": "marketIndex",
+						"type": "u64"
+					},
+					{
+						"name": "price",
+						"type": "u128"
+					},
+					{
+						"name": "userBaseAssetAmount",
+						"type": "i128"
+					},
+					{
+						"name": "quoteAssetAmount",
+						"type": "u128"
+					},
+					{
+						"name": "baseAssetAmount",
+						"type": "u128"
+					},
+					{
+						"name": "baseAssetAmountFilled",
+						"type": "u128"
+					},
+					{
+						"name": "quoteAssetAmountFilled",
+						"type": "u128"
+					},
+					{
+						"name": "fee",
+						"type": "u128"
+					},
+					{
+						"name": "direction",
+						"type": {
+							"defined": "PositionDirection"
+						}
+					},
+					{
+						"name": "reduceOnly",
+						"type": "bool"
+					},
+					{
+						"name": "postOnly",
+						"type": "bool"
+					},
+					{
+						"name": "immediateOrCancel",
+						"type": "bool"
+					},
+					{
+						"name": "discountTier",
+						"type": {
+							"defined": "OrderDiscountTier"
+						}
+					},
+					{
+						"name": "triggerPrice",
+						"type": "u128"
+					},
+					{
+						"name": "triggerCondition",
+						"type": {
+							"defined": "OrderTriggerCondition"
+						}
+					},
+					{
+						"name": "referrer",
+						"type": "publicKey"
+					},
+					{
+						"name": "oraclePriceOffset",
+						"type": "i128"
+					},
+					{
+						"name": "padding",
+						"type": {
+							"array": ["u16", 3]
+						}
+					}
+				]
+			}
+		},
+		{
+			"name": "SwapDirection",
+			"type": {
+				"kind": "enum",
+				"variants": [
+					{
+						"name": "Add"
+					},
+					{
+						"name": "Remove"
+					}
+				]
+			}
+		},
+		{
+			"name": "Type",
+			"type": {
+				"kind": "enum",
+				"variants": [
+					{
+						"name": "Repeg"
+					},
+					{
+						"name": "UpdateK"
+					}
+				]
+			}
+		},
+		{
+			"name": "DepositDirection",
+			"type": {
+				"kind": "enum",
+				"variants": [
+					{
+						"name": "DEPOSIT"
+					},
+					{
+						"name": "WITHDRAW"
+					}
+				]
+			}
+		},
+		{
+			"name": "LiquidationType",
+			"type": {
+				"kind": "enum",
+				"variants": [
+					{
+						"name": "NONE"
+					},
+					{
+						"name": "PARTIAL"
+					},
+					{
+						"name": "FULL"
+					}
+				]
+			}
+		},
+		{
+			"name": "OracleSource",
+			"type": {
+				"kind": "enum",
+				"variants": [
+					{
+						"name": "Pyth"
+					},
+					{
+						"name": "Switchboard"
+					}
+				]
+			}
+		},
+		{
+			"name": "OrderAction",
+			"type": {
+				"kind": "enum",
+				"variants": [
+					{
+						"name": "Place"
+					},
+					{
+						"name": "Cancel"
+					},
+					{
+						"name": "Fill"
+					}
+				]
+			}
+		},
+		{
+			"name": "PositionDirection",
+			"type": {
+				"kind": "enum",
+				"variants": [
+					{
+						"name": "Long"
+					},
+					{
+						"name": "Short"
+					}
+				]
+			}
+		},
+		{
+			"name": "OrderStatus",
+			"type": {
+				"kind": "enum",
+				"variants": [
+					{
+						"name": "Init"
+					},
+					{
+						"name": "Open"
+					}
+				]
+			}
+		},
+		{
+			"name": "OrderType",
+			"type": {
+				"kind": "enum",
+				"variants": [
+					{
+						"name": "Market"
+					},
+					{
+						"name": "Limit"
+					},
+					{
+						"name": "TriggerMarket"
+					},
+					{
+						"name": "TriggerLimit"
+					}
+				]
+			}
+		},
+		{
+			"name": "OrderDiscountTier",
+			"type": {
+				"kind": "enum",
+				"variants": [
+					{
+						"name": "None"
+					},
+					{
+						"name": "First"
+					},
+					{
+						"name": "Second"
+					},
+					{
+						"name": "Third"
+					},
+					{
+						"name": "Fourth"
+					}
+				]
+			}
+		},
+		{
+			"name": "OrderTriggerCondition",
+			"type": {
+				"kind": "enum",
+				"variants": [
+					{
+						"name": "Above"
+					},
+					{
+						"name": "Below"
+					}
+				]
+			}
+		}
+	],
+	"errors": [
+		{
+			"code": 6000,
+			"name": "InvalidCollateralAccountAuthority",
+			"msg": "Clearing house not collateral account owner"
+		},
+		{
+			"code": 6001,
+			"name": "InvalidInsuranceAccountAuthority",
+			"msg": "Clearing house not insurance account owner"
+		},
+		{
+			"code": 6002,
+			"name": "InsufficientDeposit",
+			"msg": "Insufficient deposit"
+		},
+		{
+			"code": 6003,
+			"name": "InsufficientCollateral",
+			"msg": "Insufficient collateral"
+		},
+		{
+			"code": 6004,
+			"name": "SufficientCollateral",
+			"msg": "Sufficient collateral"
+		},
+		{
+			"code": 6005,
+			"name": "MaxNumberOfPositions",
+			"msg": "Max number of positions taken"
+		},
+		{
+			"code": 6006,
+			"name": "AdminControlsPricesDisabled",
+			"msg": "Admin Controls Prices Disabled"
+		},
+		{
+			"code": 6007,
+			"name": "MarketIndexNotInitialized",
+			"msg": "Market Index Not Initialized"
+		},
+		{
+			"code": 6008,
+			"name": "MarketIndexAlreadyInitialized",
+			"msg": "Market Index Already Initialized"
+		},
+		{
+			"code": 6009,
+			"name": "UserAccountAndUserPositionsAccountMismatch",
+			"msg": "User Account And User Positions Account Mismatch"
+		},
+		{
+			"code": 6010,
+			"name": "UserHasNoPositionInMarket",
+			"msg": "User Has No Position In Market"
+		},
+		{
+			"code": 6011,
+			"name": "InvalidInitialPeg",
+			"msg": "Invalid Initial Peg"
+		},
+		{
+			"code": 6012,
+			"name": "InvalidRepegRedundant",
+			"msg": "AMM repeg already configured with amt given"
+		},
+		{
+			"code": 6013,
+			"name": "InvalidRepegDirection",
+			"msg": "AMM repeg incorrect repeg direction"
+		},
+		{
+			"code": 6014,
+			"name": "InvalidRepegProfitability",
+			"msg": "AMM repeg out of bounds pnl"
+		},
+		{
+			"code": 6015,
+			"name": "SlippageOutsideLimit",
+			"msg": "Slippage Outside Limit Price"
+		},
+		{
+			"code": 6016,
+			"name": "TradeSizeTooSmall",
+			"msg": "Trade Size Too Small"
+		},
+		{
+			"code": 6017,
+			"name": "InvalidUpdateK",
+			"msg": "Price change too large when updating K"
+		},
+		{
+			"code": 6018,
+			"name": "AdminWithdrawTooLarge",
+			"msg": "Admin tried to withdraw amount larger than fees collected"
+		},
+		{
+			"code": 6019,
+			"name": "MathError",
+			"msg": "Math Error"
+		},
+		{
+			"code": 6020,
+			"name": "BnConversionError",
+			"msg": "Conversion to u128/u64 failed with an overflow or underflow"
+		},
+		{
+			"code": 6021,
+			"name": "ClockUnavailable",
+			"msg": "Clock unavailable"
+		},
+		{
+			"code": 6022,
+			"name": "UnableToLoadOracle",
+			"msg": "Unable To Load Oracles"
+		},
+		{
+			"code": 6023,
+			"name": "OracleMarkSpreadLimit",
+			"msg": "Oracle/Mark Spread Too Large"
+		},
+		{
+			"code": 6024,
+			"name": "HistoryAlreadyInitialized",
+			"msg": "Clearing House history already initialized"
+		},
+		{
+			"code": 6025,
+			"name": "ExchangePaused",
+			"msg": "Exchange is paused"
+		},
+		{
+			"code": 6026,
+			"name": "InvalidWhitelistToken",
+			"msg": "Invalid whitelist token"
+		},
+		{
+			"code": 6027,
+			"name": "WhitelistTokenNotFound",
+			"msg": "Whitelist token not found"
+		},
+		{
+			"code": 6028,
+			"name": "InvalidDiscountToken",
+			"msg": "Invalid discount token"
+		},
+		{
+			"code": 6029,
+			"name": "DiscountTokenNotFound",
+			"msg": "Discount token not found"
+		},
+		{
+			"code": 6030,
+			"name": "InvalidReferrer",
+			"msg": "Invalid referrer"
+		},
+		{
+			"code": 6031,
+			"name": "ReferrerNotFound",
+			"msg": "Referrer not found"
+		},
+		{
+			"code": 6032,
+			"name": "InvalidOracle",
+			"msg": "InvalidOracle"
+		},
+		{
+			"code": 6033,
+			"name": "OracleNotFound",
+			"msg": "OracleNotFound"
+		},
+		{
+			"code": 6034,
+			"name": "LiquidationsBlockedByOracle",
+			"msg": "Liquidations Blocked By Oracle"
+		},
+		{
+			"code": 6035,
+			"name": "UserMaxDeposit",
+			"msg": "Can not deposit more than max deposit"
+		},
+		{
+			"code": 6036,
+			"name": "CantDeleteUserWithCollateral",
+			"msg": "Can not delete user that still has collateral"
+		},
+		{
+			"code": 6037,
+			"name": "InvalidFundingProfitability",
+			"msg": "AMM funding out of bounds pnl"
+		},
+		{
+			"code": 6038,
+			"name": "CastingFailure",
+			"msg": "Casting Failure"
+		},
+		{
+			"code": 6039,
+			"name": "InvalidOrder",
+			"msg": "Invalid Order"
+		},
+		{
+			"code": 6040,
+			"name": "UserHasNoOrder",
+			"msg": "User has no order"
+		},
+		{
+			"code": 6041,
+			"name": "OrderAmountTooSmall",
+			"msg": "Order Amount Too Small"
+		},
+		{
+			"code": 6042,
+			"name": "MaxNumberOfOrders",
+			"msg": "Max number of orders taken"
+		},
+		{
+			"code": 6043,
+			"name": "OrderDoesNotExist",
+			"msg": "Order does not exist"
+		},
+		{
+			"code": 6044,
+			"name": "OrderNotOpen",
+			"msg": "Order not open"
+		},
+		{
+			"code": 6045,
+			"name": "CouldNotFillOrder",
+			"msg": "CouldNotFillOrder"
+		},
+		{
+			"code": 6046,
+			"name": "ReduceOnlyOrderIncreasedRisk",
+			"msg": "Reduce only order increased risk"
+		},
+		{
+			"code": 6047,
+			"name": "OrderStateAlreadyInitialized",
+			"msg": "Order state already initialized"
+		},
+		{
+			"code": 6048,
+			"name": "UnableToLoadAccountLoader",
+			"msg": "Unable to load AccountLoader"
+		},
+		{
+			"code": 6049,
+			"name": "TradeSizeTooLarge",
+			"msg": "Trade Size Too Large"
+		},
+		{
+			"code": 6050,
+			"name": "UnableToWriteToRemainingAccount",
+			"msg": "Unable to write to remaining account"
+		},
+		{
+			"code": 6051,
+			"name": "UserCantReferThemselves",
+			"msg": "User cant refer themselves"
+		},
+		{
+			"code": 6052,
+			"name": "DidNotReceiveExpectedReferrer",
+			"msg": "Did not receive expected referrer"
+		},
+		{
+			"code": 6053,
+			"name": "CouldNotDeserializeReferrer",
+			"msg": "Could not deserialize referrer"
+		},
+		{
+			"code": 6054,
+			"name": "MarketOrderMustBeInPlaceAndFill",
+			"msg": "Market order must be in place and fill"
+		},
+		{
+			"code": 6055,
+			"name": "UserOrderIdAlreadyInUse",
+			"msg": "User Order Id Already In Use"
+		},
+		{
+			"code": 6056,
+			"name": "NoPositionsLiquidatable",
+			"msg": "No positions liquidatable"
+		},
+		{
+			"code": 6057,
+			"name": "InvalidMarginRatio",
+			"msg": "Invalid Margin Ratio"
+		}
+	]
 }